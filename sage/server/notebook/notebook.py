--- conflicted
+++ resolved
@@ -398,11 +398,8 @@
         self.__admins = []
 
     def user_is_admin(self, user):
-<<<<<<< HEAD
         # todo -- make 
         return user == 'admin'
-=======
->>>>>>> 91a2987a
         try:
             return self.__admins.contains(user)
         except AttributeError:
