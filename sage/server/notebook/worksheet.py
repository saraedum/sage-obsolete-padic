--- conflicted
+++ resolved
@@ -107,10 +107,7 @@
         sage: S
         Sage
     """
-<<<<<<< HEAD
     # Create new pexpect interface to a Python instance
-=======
->>>>>>> 107312dd
     S = Sage(server=server, ulimit=ulimit, maxread = 1, python=True, verbose_start=False)
 
     # Start up the subprocess but do not block when starting
@@ -124,13 +121,9 @@
     cmd = 'from sage.all_notebook import *;'
     cmd += 'import sage.server.support as _support_; '
     E.sendline(cmd)
-<<<<<<< HEAD
 
     # Return our new Sage instance.
-=======
->>>>>>> 107312dd
     return S
-    
 
 _a_sage = None
 def init_sage_prestart(server, ulimit):
@@ -205,10 +198,8 @@
     return owner + '/' + _notebook.clean_name(name)
 
 class Worksheet:
-<<<<<<< HEAD
-    def __init__(self, name, dirname, notebook_worksheet_directory,
-                 system, owner,
-                 docbrowser=False, pretty_print=False):
+    def __init__(self, name, dirname, notebook_worksheet_directory, system, owner,
+                 docbrowser=False, pretty_print=False, auto_publish=False):
         """
         Create and initialize a new worksheet.
 
@@ -225,9 +216,6 @@
             docbrowser -- bool (default: False); whether this is a docbrowser worksheet
             pretty_print -- bool (default: False); whether all output is pretty printed
                             by default.
-=======
-    def __init__(self, name, dirname, notebook, system, owner, docbrowser=False, pretty_print=False, auto_publish=False):
->>>>>>> 107312dd
 
         EXAMPLES:
         We test the constructor via an indirect doctest:
