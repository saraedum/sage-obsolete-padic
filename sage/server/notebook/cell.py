r"""nodoctest
A Cell.

A cell is a single input/output block.  Worksheets are built out of a
list of cells.
"""

###########################################################################
#       Copyright (C) 2006 William Stein <wstein@gmail.com>
#
#  Distributed under the terms of the GNU General Public License (GPL)
#                  http://www.gnu.org/licenses/
###########################################################################

# Maximum number of characters allowed in output.  This is
# needed avoid overloading web browser.  For example, it
# should be possible to gracefully survive:
#    while True:
#       print "hello world"
# On the other hand, we don't want to loose the output of big matrices
# and numbers, so don't make this too small.

MAX_OUTPUT = 65536

TRACEBACK = 'Traceback (most recent call last):'


import os, shutil

from   sage.misc.misc import word_wrap

from colorize import colorize

import notebook

import worksheet

class Cell_generic:
    pass

class TextCell(Cell_generic):
    def __init__(self, id, text, worksheet):
        self.__id = int(id)
        self.__text = text
        self.__worksheet = worksheet

    def set_worksheet(self, worksheet, id=None):
        self.__worksheet = worksheet
        self.__dir = '%s/cells/%s'%(worksheet.directory(), self.relative_id())
        if not id is None:
            self.__id = id

    def relative_id(self):
        return self.__id - self.__worksheet.id()*notebook.MAX_WORKSHEETS

    def html(self, ncols, do_print=False, do_math_parse=True):
        """
            do_math_parse -- bool (default: True)
                If True, call math_parse (defined in cell.py)
                on the html. 
        """
        t = self.__text
        if do_math_parse:
            # Do dollar sign math parsing
            t = math_parse(t)
        s = '<font size=+1>%s</font>'%t
        return s

    def plain_text(self, prompts=False):
        return self.__text

    def edit_text(self, prompts=False):
        return self.__text

    def id(self):
        return self.__id

    def is_auto_cell(self):
        return False

    def __cmp__(self, right):
        return cmp(self.id(), right.id())

    def set_cell_output_type(self, typ='wrap'):
        pass # ignored
                   

class Cell(Cell_generic):
    def __init__(self, id, input, out, worksheet):
        self.__id    = int(id)
        self.__in    = str(input).replace('\r','')
        self.__out   = str(out).replace('\r','')
        self.__worksheet = worksheet
        self.__interrupted = False
        self.__completions = False
        self.has_new_output = False
        self.__dir   = '%s/cells/%s'%(worksheet.directory(), self.relative_id())
        self.__version = 0

    def set_cell_output_type(self, typ='wrap'):
        self.__type = typ

    def cell_output_type(self):
        try:
            return self.__type
        except AttributeError:
            self.__type = 'wrap'
            return 'wrap'

    def set_worksheet(self, worksheet, id=None):
        self.__worksheet = worksheet
        self.__dir = '%s/cells/%s'%(worksheet.directory(), self.relative_id())
        if not id is None:
            self.set_id(id)
        self.__out_html = self.files_html()

    def id(self):
        return self.__id

    def relative_id(self):
        return self.__id - self.__worksheet.id()*notebook.MAX_WORKSHEETS

    def set_id(self, id):
        self.__id = int(id)

    def worksheet(self):
        return self.__worksheet

    def notebook(self):
        return self.__worksheet.notebook()

    def directory(self):
        if not os.path.exists(self.__dir):
            os.makedirs(self.__dir)
        return self.__dir

    def __cmp__(self, right):
        return cmp(self.id(), right.id())

    def __del__(self):
        if os.path.exists(self.__dir):
            shutil.rmtree(self.__dir, ignore_errors=True)

    def __repr__(self):
        return 'Cell %s; in=%s, out=%s'%(self.__id, self.__in, self.__out)

    def plain_text(self, ncols=0, prompts=True, max_out=None, wiki_out=False):
        if ncols == 0:
            ncols = self.notebook().defaults()['word_wrap_cols']
        s = ''

        input_lines = self.__in
        #if input_lines[:1] == '%':
        #    pr = '%s> '%(input_lines.split()[0])[1:]
        #else:
        pr = 'sage: '
            
        if prompts:
            input_lines = input_lines.splitlines()
            has_prompt = False
            if pr == 'sage: ':
                for v in input_lines:
                    w = v.lstrip()
                    if w[:5] == 'sage:' or w[:3] == '>>>' or w[:3] == '...':
                        has_prompt = True
                        break
            else:
                # discard first line since it sets the prompt
                input_lines = input_lines[1:]

            if has_prompt:
                s += '\n'.join(input_lines) + '\n'
            else:
                in_loop = False
                for v in input_lines:
                    if len(v) == 0:
                        pass
                    #    s += '<BLANKLINE>\n'
                    elif len(v.lstrip()) != len(v):  # starts with white space
                        in_loop = True
                        s += '...' + v + '\n'
                    elif v[:5] == 'else:':
                        in_loop = True
                        s += '... ' + v + '\n'
                    else:
                        if in_loop:
                            s += '...\n'
                            in_loop = False
                        s += pr + v + '\n'
        else:
            s += self.__in

        if prompts:
            msg = 'Traceback (most recent call last):'
            if self.__out.strip()[:len(msg)] == msg:
                v = self.__out.strip().splitlines()
                w = [msg, '...']
                for i in range(1,len(v)):
                    if not (len(v[i]) > 0 and v[i][0] == ' '):
                        w = w + v[i:]
                        break
                out = '\n'.join(w)
            else:
                out = self.output_text(ncols, html=False)
        else:
            out = self.output_text(ncols, html=False)
            if wiki_out and len(out) > 0:
                out = '///\n' + out

        if not max_out is None and len(out) > max_out:
            out = out[:max_out] + '...'

        # Get rid of spurious carriage returns 
        s = s.strip('\n')
        out = out.strip('\n').strip('\r').strip('\r\n')
        s = s + '\n' + out

        if not prompts:
            s = s.rstrip('\n')
        return s
    
    def edit_text(self, ncols=0, prompts=False, max_out=None):
        s = self.plain_text(ncols,prompts,max_out,wiki_out=True)
        return '{{{\n%s\n}}}'%s

    def is_last(self):
        return self.__worksheet.cell_list()[-1] == self

    def next_id(self):
        L = self.__worksheet.cell_list()
        try:
            k = L.index(self)
        except ValueError:
            print "Warning -- cell %s no longer exists"%self.id()
            return L[0].id()
        try:
            return L[k+1].id()
        except IndexError:
            return L[0].id()

    def interrupt(self):
        self.__interrupted = True

    def interrupted(self):
        return self.__interrupted

    def computing(self):
        return self in self.__worksheet.queue()

    def set_input_text(self, input):
        self.__version = 1+self.version()
        self.__in = input

    def input_text(self):
        return self.__in

    def is_auto_cell(self):
        return '#auto' in self.__in

    def changed_input_text(self):
        try:
            t = self.__changed_input
            del self.__changed_input
            return t
        except AttributeError:
            return ''

    def set_changed_input_text(self, new_text):
        self.__changed_input = new_text
        self.__in = new_text

    def set_output_text(self, output, html, sage=None):
        output = output.replace('\r','')
        i = output.find(worksheet.SAGE_VARS)
        if i != -1:
            output = output[:i]
        if len(output) > MAX_OUTPUT:
            if not self.computing():
                file = "%s/full_output.txt"%self.directory()
                open(file,"w").write(output)
                html+="<br><a href='/%s' target='_new' class='file_link'>full_output.txt</a>"%file
            if output.lstrip()[:len(TRACEBACK)] != TRACEBACK:
                output = 'WARNING: Output truncated!\n' + output[:MAX_OUTPUT/2] + '...\n\n...' + output[-MAX_OUTPUT/2:]
            else:
                output = output[:MAX_OUTPUT/2] + '...\n\n...' + output[-MAX_OUTPUT/2:]
        self.__out = output
        self.__out_html = html
        self.__sage = sage

    def sage(self):
        try:
            return self.__sage
        except AttributeError:
            return None

    def set_introspect_html(self, html, completing=False):
        if completing:
            self.__introspect_html = html
        else:
            html = html.replace('<','&lt;').strip()
            self.__introspect_html = '<pre class="introspection">'+html+'</pre>'

    def output_html(self):
        try:
            return self.__out_html
        except AttributeError:
            self.__out_html = ''
            return ''

    def introspect_html(self):
        if not self.introspect():
            return ''
        try:
            return self.__introspect_html
        except AttributeError:
            self.__introspect_html = ''
            return ''

    def output_text(self, ncols=0, html=True):
        s = self.__out

        if html:
            def format(x):
                return word_wrap(x.replace('<','&lt;'), ncols=ncols)
        
            # if there is an error in the output,
            # specially format it.
            s = format_exception(s, ncols)

            # Everything not wrapped in <html> ... </html>
            # should have the <'s replaced by &lt;'s
            # and be word wrapped.
            t = ''
            while len(s) > 0:
                i = s.find('<html>')
                if i == -1:
                    t += format(s)
                    break
                j = s.find('</html>')
                if j == -1:
                    t += format(s)
                    break
                t += format(s[:i]) + s[i+6:j]
                s = s[j+7:]
            s = t
            if not self.is_html() and len(s.strip()) > 0:
                s = '<pre class="shrunk">' + s.strip('\n') + '</pre>'


        return s.strip('\n')

    def has_output(self):
        return len(self.__out.strip()) > 0

    def is_html(self):
        try:
            return self.__is_html
        except AttributeError:
            return False

    def set_is_html(self, v):
        self.__is_html = v

    def introspect(self):
        try:
            return self.__introspect
        except AttributeError:
            return False

    def unset_introspect(self):
        self.__introspect = False

    def set_introspect(self, before_prompt, after_prompt):
        self.__introspect = [before_prompt, after_prompt]

    def evaluate(self, introspect=False, time=False):
        """
        INPUT:
            time -- if True return time computation takes
            introspect -- either False or a pair [before_curse, after_cursor] of strings.
        """
        self.__interrupted = False
        self.__time = time
        self.__introspect = introspect
        self.__worksheet.enqueue(self)
        self.__type = 'wrap'
        dir = self.directory()
        for D in os.listdir(dir):
            os.unlink(dir + '/' + D)

    def version(self):
        try:
            return self.__version
        except AttributeError:
            self.__version = 0
            return self.__version

    def time(self):
        try:
            return self.__time
        except AttributeError:
            return "?"

    def do_time(self):
        self.__time = True

    #def doc_html(self, wrap=None, div_wrap=True, do_print=False):
     #   self.evaluate()
        #s = self.output_text()
      #  s = '\n\n<div class="doc_html" id="doc_html_%s">\n%s\n</div>\n'%(self.id(),self.output_text())
       # return s
   
    def doc_html(self, wrap=None, div_wrap=True, do_print=False):
        """Modified version of self.html for the doc browser. This is a hack and needs to be improved.
        The problem is how to get the documentation html to display nicely between the example cells. 
        The type setting (jsMath formating) needs attention too.
        """
        self.evaluate()
        if wrap is None:
            wrap = self.notebook().defaults()['word_wrap_cols']
        evaluated = (self.worksheet().sage() is self.sage()) and not self.interrupted()
        if evaluated:
            cls = 'cell_evaluated'
        else:
            cls = 'cell_not_evaluated'

        html_in  = self.html_in(do_print=do_print)
        introspect = "<div id='introspect_div_%s' class='introspection'></div>"%self.id()
        #html_out = self.html_out(wrap, do_print=do_print)
        html_out = self.html()
        s = html_out
        if div_wrap:
            s = '\n\n<div id="cell_outer_%s" class="cell_visible"><div id="cell_%s" class="%s">'%(self.id(), self.id(), cls) + s + '</div></div>'
        return s
   
    def html(self, wrap=None, div_wrap=True, do_print=False):
        if self.__in.lstrip()[:8] == '%hideall':
            return ''
        
        if wrap is None:
            wrap = self.notebook().defaults()['word_wrap_cols']
        if self.worksheet().compute_process_has_been_started():
            evaluated = (self.worksheet().sage() is self.sage()) and not self.interrupted()
        else:
            evaluated = False
        if evaluated:
            cls = 'cell_evaluated'
        else:
            cls = 'cell_not_evaluated'

        html_in  = self.html_in(do_print=do_print)
        introspect = "<div id='introspect_div_%s' class='introspection'></div>"%self.id()
        html_out = self.html_out(wrap, do_print=do_print)
        s = html_in  + introspect + html_out
        if div_wrap:
            s = '\n\n<div id="cell_outer_%s" class="cell_visible"><div id="cell_%s" class="%s">'%(self.id(), self.id(), cls) + s + '</div></div>'
        return s

    def html_in(self, do_print=False):
        id = self.__id
        t = self.__in.rstrip()

        if t.lstrip()[:5] == '%hide':
            cls = "cell_input_hide"
        else:
            cls = "cell_input"

        if do_print:
            if 'hide' in cls:
                return ''
            else:
                s = '<pre class="shrunk">%s</pre>'%(self.__in.replace('<','&lt;'))
                return s

        s = """<div class="insert_new_cell" id="insert_new_cell_%s"
                   onmousedown="insert_new_cell_before(%s);">
                 </div>
              """%(id, id)

        r = len(t.splitlines())
            
        s += """
           <textarea class="%s" rows=%s cols=100000 columns=100000
              id         = 'cell_input_%s'
              onKeyPress = 'return input_keypress(%s,event);'
              onInput   = 'cell_input_resize(this); return true;'
              onBlur  = 'cell_blur(%s); return true;'
           >%s</textarea>
        """%('hidden', r, id, id, id, t)

<<<<<<< HEAD
        t_colorize = colorize(t)
=======
        if r == 0:
            t += ' '
>>>>>>> fe53fecb
        s += """
           <pre class="%s"
              id         = 'cell_display_%s'
              onClick  = 'cell_focus(%s, false); return true;'
           >%s</pre>
<<<<<<< HEAD
        """%(cls, r, id, id, t_colorize)
        #(cls, r, id, id, t.replace('<','&lt;'))
=======
        """%(cls, id, id, t.replace('<','&lt;'))
>>>>>>> fe53fecb
        return s

    def files_html(self):
        dir = self.directory()
        D = os.listdir(dir)
        D.sort()
        if len(D) == 0:
            return ''
        images = []
        files  = []
        # The question mark trick here is so that images will be reloaded when
        # the async request requests the output text for a computation.
        # This is inspired by http://www.irt.org/script/416.htm/.
        for F in D:
            if F[-4:] in ['.png', '.bmp']:
                images.append('<img src="%s/%s?%d">'%(dir,F,self.version()))
            elif F[-4:] == '.svg':
                images.append('<embed src="%s/%s" type="image/svg+xml" name="emap">'%(dir,F))
            else:
                files.append('<a target="_new" href="%s/%s" class="file_link">%s</a>'%(dir, F, F))
        if len(images) == 0:
            images = ''
        else:
            images = "%s"%'<br>'.join(images)
        if len(files)  == 0:
            files  = ''
        else:
            files  = ('&nbsp'*3).join(files)
        return images + files

    def html_out(self, ncols=0, do_print=False):
        out_nowrap = self.output_text(0, html=True)
        out_html = self.output_html()
        
        if self.introspect():
            out_wrap = out_nowrap
        else:
            out_wrap = self.output_text(ncols, html=True)
            
        typ = self.cell_output_type()
        
        if self.computing():
            cls = "cell_output_running"
        else:
            cls = 'cell_output_' + typ

        top = '<div class="%s" id="cell_div_output_%s">'%(
                         cls, self.__id)

        out = """<span class="cell_output_%s" id="cell_output_%s">%s</span>
                 <span class="cell_output_nowrap_%s" id="cell_output_nowrap_%s">%s</span>
                 <span class="cell_output_html_%s" id="cell_output_html_%s">%s </span>
                 """%(typ, self.__id, out_wrap,
                      typ, self.__id, out_nowrap,
                      typ, self.__id, out_html)

        s = top + out + '</div>'

        #r = '[%s]'%self.relative_id()
        #r = '>'
        r = ''
        r += '&nbsp;'*(7-len(r))
##         if do_print:
##             btn = ""
##         else:
##             btn = """
##                 <span class="hidden" id="evaluate_button_%s"><img
##                     src="/evaluate.png" 
##                     onMouseOver="this.src='/evaluate_over.png'"
##                     onMouseOut="this.src='/evaluate.png'" 
##                     onClick="evaluate_cell(%s,0);"></span>
##                   """%(self.__id,self.__id)
##        tbl = btn + """
        tbl = """
               <table class="cell_output_box"><tr>
               <td class="cell_number" id="cell_number_%s" onClick="cycle_cell_output_type(%s);">
                 %s
               </td>
               <td class="output_cell">%s</td></tr></table>"""%(
                   self.__id, self.__id, r, s)

        return tbl
    


########

def format_exception(s0, ncols):
    s = s0.lstrip()
    if s[:len(TRACEBACK)] != TRACEBACK:
        return s0
    if ncols > 0:
        s = s.strip()
        s = s.replace('Traceback (most recent call last)','Exception (click to the left for traceback)')
        w = s.splitlines()
        s = w[0] + '\n...\n' + w[-1]
    else:
        s = s.replace("exec compile(ur'","")
        s = s.replace("' + '\\n', '', 'single')", "")
    t = '<html><font color="#990099">' + s + '</font></html>'
    return t
    
ComputeCell=Cell


def math_parse(s):
    r"""
    Do the following:
    \begin{verbatim}
       * Replace all $ text $'s by
          <span class='math'> text </span>
       * Replace all $$ text $$'s by
          <div class='math'> text </div>
       * Replace all \$'s by $'.s  Note that in
         the above two cases nothing is done if the $
         is preceeded by a backslash.
    \end{verbatim}
    """
    t = ''
    while True:
        i = s.find('$')
        if i == -1:
            return t + s
        elif i > 0 and s[i-1] == '\\':
            t += s[:i-1] + '$'
            s = s[i+1:]
        elif i-1 < len(s) and s[i+1] == '$':
            typ = 'div'
        else:
            typ = 'span'
        j = s[i+2:].find('$')
        if j == -1:
            j = len(s)
            s += '$'
            if typ == 'div':
                s += '$$'
        else:
            j += i + 2
        if typ == 'div':
            txt = s[i+2:j]
        else:
            txt = s[i+1:j]
        t += s[:i] + '<%s class="math">%s</%s>'%(typ,
                      ' '.join(txt.splitlines()), typ)
        s = s[j+1:]
        if typ == 'div':
            s = s[1:]
    return t
            
            <|MERGE_RESOLUTION|>--- conflicted
+++ resolved
@@ -488,23 +488,15 @@
            >%s</textarea>
         """%('hidden', r, id, id, id, t)
 
-<<<<<<< HEAD
-        t_colorize = colorize(t)
-=======
         if r == 0:
             t += ' '
->>>>>>> fe53fecb
+        t_colorize = colorize(t)
         s += """
            <pre class="%s"
               id         = 'cell_display_%s'
               onClick  = 'cell_focus(%s, false); return true;'
            >%s</pre>
-<<<<<<< HEAD
-        """%(cls, r, id, id, t_colorize)
-        #(cls, r, id, id, t.replace('<','&lt;'))
-=======
-        """%(cls, id, id, t.replace('<','&lt;'))
->>>>>>> fe53fecb
+        """%(cls, id, id, t_colorize)
         return s
 
     def files_html(self):
