--- conflicted
+++ resolved
@@ -1,11 +1,7 @@
 #ifdef __cplusplus
 /* The order here is very important. */
 #include "mwrank/curve.h"
-<<<<<<< HEAD
-#include "mwrank/egr.h"
-=======
 #include "mwrank/egr.h"    
->>>>>>> 74f4d189
 #include "mwrank/descent.h"
 #include "mwrank/points.h"
 #include "mwrank/isogs.h"
