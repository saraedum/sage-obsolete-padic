r"""
Interface to Macaulay2

\note{You must have \code{Macaulay2} installed on your computer
for this interface to work. Macaulay2 is not included with \sage,
but you can obtain it from \url{http://www.math.uiuc.edu/Macaulay2/}.
Note additional optional \sage packages are required.}

SAGE provides an interface to the Macaulay2 computational algebra
system. This system provides extensive functionality for commutative
algebra. You do not have to install any optional packages.

The Macaulay2 interface offers three pieces of functionality:
\begin{enumerate}

\item \code{Macaulay2_console()} -- A function that dumps you 
into an interactive command-line Macaulay2 session.  

\item \code{Macaulay2(expr)} -- Evaluation of arbitrary Macaulay2
expressions, with the result returned as a string.

\item \code{Macaulay2.new(expr)} -- Creation of a SAGE object that wraps a
Macaulay2 object.  This provides a Pythonic interface to Macaulay2.  For
example, if \code{f=Macaulay2.new(10)}, then \code{f.gcd(25)} returns the
GCD of $10$ and $25$ computed using Macaulay2.

\end{enumerate}

EXAMPLES:
    sage: macaulay2('3/5 + 7/11')
    68
    --
    55
    sage: f = macaulay2('f = i -> i^3')
    sage: f
    f
    sage: f(5)
    125
    
    sage: R = macaulay2('ZZ/5[x,y,z]')
    sage: R
    ZZ
    -- [x, y, z]
     5
    sage: x = macaulay2('x')
    sage: y = macaulay2('y')
    sage: (x+y)^5
     5    5
    x  + y
    sage: parent((x+y)^5)
    Macaulay2

    sage: R = macaulay2('QQ[x,y,z,w]')
    sage: f = macaulay2('x^4 + 2*x*y^3 + x*y^2*w + x*y*z*w + x*y*w^2 + 2*x*z*w^2 + y^4 + y^3*w + 2*y^2*z*w + z^4 + w^4')
    sage: f
     4       3    4    4      2     3                2           2         2    4
    x  + 2x*y  + y  + z  + x*y w + y w + x*y*z*w + 2y z*w + x*y*w  + 2x*z*w  + w
    sage: g = f * macaulay2('x+y^5')
    sage: g.factor()
      4       3    4    4      2     3                2           2         2    4   5
    (x  + 2x*y  + y  + z  + x*y w + y w + x*y*z*w + 2y z*w + x*y*w  + 2x*z*w  + w )(y  + x)    


AUTHORS:
   -- Kiran Kedlaya and David Roe (2006-02-05, during SAGE coding sprint)
   -- William Stein (2006-02-09): inclusion in SAGE; prompt uses regexp,
             calling of Macaulay2 functions via __call__.
   -- William Stein (2006-02-09): fixed bug in reading from file and
             improved output cleaning.
   -- Kiran Kedlaya (2006-02-12): added ring and ideal constructors,
             list delimiters, is_Macaulay2Element, sage_polystring,
             __floordiv__, __mod__, __iter__, __len__; stripped extra
             leading space and trailing newline from output.

TODO:
   -- get rid of all numbers in output, e.g., in ideal function below.
"""

#*****************************************************************************
#       Copyright (C) 2006 Kiran S. Kedlaya <kedlaya@mit.edu>
#                          David Roe <roed@mit.edu>
#                          William Stein <wstein@gmail.com>
#
#  Distributed under the terms of the GNU General Public License (GPL)
#
#    This code is distributed in the hope that it will be useful,
#    but WITHOUT ANY WARRANTY; without even the implied warranty of
#    MERCHANTABILITY or FITNESS FOR A PARTICULAR PURPOSE.  See the GNU
#    General Public License for more details.
#
#  The full text of the GPL is available at:
#
#                  http://www.gnu.org/licenses/
#*****************************************************************************

import os

from expect import Expect, ExpectElement

from sage.misc.misc import verbose
from sage.misc.multireplace import multiple_replace

from re import search

def remove_output_labels(s):
    m = search('o[0-9]+ = ', s)
    if m is None: return s
    i = m.start()
    j = m.end()
    n = j - i
    s = s[:i] + ' '*n + s[j:]
    # Now remove n spaces from beginning of each line.
    v = s.split('\n')
    s = '\n'.join([x[n:] for x in v])
    return s

## def clean_output(s):
##     i = s.find('= ')
##     if i == -1:
##         return s
##     j = s[:i].rfind('\n')
##     return (s[:j] + ' '*(i+1) + s[i+2:-1]).strip()

class Macaulay2(Expect):
    """
    Interface to the Macaulay2 interpreter.
    """
    def __init__(self, maxread=10000, script_subdirectory="",
                 logfile=None, server=None):
        Expect.__init__(self,
                        name = 'macaulay2',
                        prompt = 'i[0-9]* : ',
                        command = "M2 --no-debug --no-readline --silent ",
                        maxread = maxread,
                        server = server, 
                        script_subdirectory = script_subdirectory,
                        verbose_start = False,
                        logfile = logfile,
                        eval_using_file_cutoff=500)

    # Macaulay2 provides no "clear" function. However, Macaulay2 does provide
    # garbage collection; since expect automatically reuses variable names,
    # garbage collection in SAGE properly sets up garbage collection in
    # Macaulay2.

    def _read_in_file_command(self, filename):
        return 'value get "%s"'%filename

    def eval(self, code, strip=True):
        """
        Send the code x to the Macaulay2 interpreter and return the output
        as a string suitable for input back into Macaulay2, if possible.

        INPUT:
            code -- str
            strip -- ignored
        """
        code = code.strip()
        # TODO: in some cases change toExternalString to toString??
        ans = Expect.eval(self, code, strip=strip).strip('\n')
        if strip:
            ans = remove_output_labels(ans)
        return ans
            

    def get(self, var):
        """
        Get the value of the variable var.
        """
        return self.eval("describe %s"%var, strip=True)

    def set(self, var, value):
        """
        Set the variable var to the given value.
        """
        cmd = '%s=%s;'%(var,value)        
        ans = Expect.eval(self, cmd)
        if ans.find("stdio:") != -1:
            raise RuntimeError, "Error evaluating Macaulay2 code.\nIN:%s\nOUT:%s"%(cmd, ans)

    def _object_class(self):
        return Macaulay2Element

    def console(self):
        macaulay2_console()

    def _left_list_delim(self):
        return '{'

    def _right_list_delim(self):
        return '}'

    def _true_symbol(self):
        return 'true'

    def _false_symbol(self):
        return 'false'

    def _equality_symbol(self):
        return '=='

    def cputime(self, t=None):
        _t = float(self.eval('elapsedTime()'))
        if t:
            return _t - t
        else:
            return _t

    def version(self):
        return self("version")

### Constructors

    def ideal(self, *gens):
        """
        Return the ideal generated by gens.
        
        INPUT:
            gens -- list or tuple of Macaulay2 objects (or objects that can be
                    made into Macaulay2 objects via evaluation)
        OUTPUT:
            the Macaulay2 ideal generated by the given list of gens

        EXAMPLES:
            sage: R2 = macaulay2.ring('QQ', '[x, y]'); R2            # optional
            QQ [x, y, MonomialOrder => Lex, MonomialSize => 16]
            sage: I = macaulay2.ideal( ('y^2 - x^3', 'x - y') ); I   # optional
                      3    2
            ideal (- x  + y , x - y)
            sage: J = I^3; J.gb()                                    # optional
            GroebnerBasis[status: done; S-pairs encountered up to degree 9]            
            sage: J.gb().generators()                                # optional
            | y9-3y8+3y7-y6 xy6-2xy5+xy4-y7+2y6-y5 x2y3-x2y2-2xy4+2xy3+y5-y4 x3-3x2y+3xy2-y3 |
        """
        if len(gens) == 1 and isinstance(gens[0], (list, tuple)):
            gens = gens[0]
        gens2 = []
        for g in gens:
            if not isinstance(g, Macaulay2Element):
                gens2.append(self(g))
            else:
                gens2.append(g)
        return self('ideal {%s}'%(",".join([g.name() for g in gens2])))

    def ring(self, base_ring='ZZ', vars='[x]', order='Lex'):
        r"""
        Create a Macaulay2 ring.

        INPUT:
            base_ring -- base ring (see examples below)
            vars -- a tuple or string that defines the variable names
            order -- string -- the monomial order (default: 'Lex')

        OUTPUT:
            a Macaulay2 ring (with base ring ZZ)

        EXAMPLES:
        This is a ring in variables named a through d over the finite field
        of order 7, with graded reverse lex ordering:
            sage: R1 = macaulay2.ring('ZZ/7', '[a..d]', 'GRevLex'); R1  # optional
            ZZ
            -- [a, b, c, d, MonomialOrder => GRevLex, MonomialSize => 16]
             7
            sage: R1.char()                                             # optional
            7

        This is a polynomial ring over the rational numbers:
            sage: R2 = macaulay2.ring('QQ', '[x, y]'); R2               # optional
            QQ [x, y, MonomialOrder => Lex, MonomialSize => 16]
        """
        varstr = str(vars)[1:-1]
        return self.new('%s[%s, MonomialSize=>16, MonomialOrder=>%s]'%(
            base_ring, varstr, order))


class Macaulay2Element(ExpectElement):

    def _latex_(self):
        return self.tex().str().strip('"').strip('$').replace('\\\\','\\')

    def __iter__(self):
        for i in range(len(self)):  # zero-indexed!
            yield self[i]

    def __repr__(self):
        P = self._check_valid()
        return P.get(self.name())

    def str(self):
        P = self._check_valid()
        X = P.eval('toExternalString(%s)'%self.name(), strip=True)
        
        if 'stdio:' in X:
            if 'cannot be converted to external string' in ans:
                return clean_output(P.eval(self, '%s'%code))
            raise RuntimeError, "Error evaluating Macaulay2 code.\nIN:%s\nOUT:%s"%(code, ans)

        s = multiple_replace({'\r':'', '\n':' '}, X)
        return s

    def __len__(self):
        self._check_valid()
        return int(self.parent()("#%s"%self.name()))

    def __getitem__(self, n):
        self._check_valid()
        #return self.parent().new('%s#%s'%(self.name(), n))
        return self.parent().new('%s_%s'%(self.name(), n))

    def __call__(self, x):
        self._check_valid()
        P = self.parent()
        r = P(x)
        return P('%s %s'%(self.name(), r.name()))

    def gen(self, n):
        self._check_valid()
        return self.parent().new('%s_%s'%(self._name, int(n)))

    def __floordiv__(self, x):
        """
        Quotient of division of self by other.  This is denoted //.

        EXAMPLE:
            sage: R = PolynomialRing(GF(7), 2, 'xy')   # optional
            sage: x, y = R.gens()                      # optional
            sage: f = (x^3 + 2*y^2*x)^7; f             # optional
            2*x^7*y^14 + x^21
            sage: h = macaulay2(f); h                  # optional
             21     7 14
            x   + 2x y
            sage: f1 = (x^2 + 2*y*x)                   # optional
            sage: h1 = macaulay2(f1)                   # optional
            sage: f2 = (x^3 + 2*y*x)                   # optional
            sage: h2 = macaulay2(f2)                   # optional
            sage: h % [h1,h2]                          # optional
            -3x*y
            sage: u = h // [h1,h2]                     # optional
            sage: u[0].str(), u[1].str()               # optional
            ('x^19-2*x^18*y-3*x^17*y^2-x^16*y^3+2*x^15*y^4+3*x^14*y^5+x^13*y^6-2*x^12*y^7-3*x^11*y^8-x^10*y^9+2*x^9*y^10+3*x^8*y^11+x^7*y^12-2*x^6*y^13-x^5*y^14+2*x^4*y^15+3*x^3*y^16+x^2*y^17-x*y^17+2*y^18-3*x*y^16-y^17-2*x*y^15-3*y^16+x*y^14-2*y^15+3*x*y^13+y^14+2*x*y^12+3*y^13-x*y^11+2*y^12-3*x*y^10-y^11-2*x*y^9-3*y^10+x*y^8-2*y^9+3*x*y^7+y^8+2*x*y^6+3*y^7-x*y^5+2*y^6-3*x*y^4-y^5-2*x*y^3-3*y^4+x*y^2-2*y^3+3*x*y+y^2+2*x+3*y', '-2*y^18+y^17+3*y^16+2*y^15-y^14-3*y^13-2*y^12+y^11+3*y^10+2*y^9-y^8-3*y^7-2*y^6+y^5+3*y^4+2*y^3-y^2-3*y-2')            
            sage: h == u[0]*h1 + u[1]*h2 + (h % [h1,h2]) # optional
            True
        """
        if isinstance(x, (list, tuple)):
            y = self.parent(x)
            z = self.parent().new('%s // matrix{%s}'%(self.name(), y.name()))
            return list(z.entries().flatten())
        else:
            return self.parent().new('%s // %s'%(self.name(), x.name()))

    def __mod__(self, x):
        """
        Remainder of division of self by other.  This is denoted %.

        EXAMPLE:
            sage: R = PolynomialRing(GF(7), 2, ['x','y'])   # optional
            sage: x, y = R.gens()                           # optional
            sage: f = (x^3 + 2*y^2*x)^7; f                  # optional
            2*x^7*y^14 + x^21
            sage: h= f._macaulay2_(); h                     # optional
             21     7 14
            x   + 2x y
            sage: f1 = (x^2 + 2*y*x)                        # optional
            sage: h1 = f1._macaulay2_()                     # optional
            sage: f2 = (x^3 + 2*y*x)                        # optional
            sage: h2 = f2._macaulay2_()                     # optional
            sage: h % [h1,h2]                               # optional
            -3x*y
            sage: u = h // [h1,h2]                          # optional
            sage: h == u[0]*h1 + u[1]*h2 + (h % [h1,h2])    # optional
            True
        """
        if isinstance(x, (list, tuple)):
            y = self.parent(x)
            return self.parent().new('%s %% matrix{%s}'%(self.name(), y.name()))
        else:
            return self.parent().new('%s %% %s'%(self.name(), x.name()))

    def is_zero(self):
        P = self.parent()
        return P.eval('%s == 0'%self.name()) == 'true'        

    def sage_polystring(self):
	"""
	If this Macaulay2 element is a polynomial, return a string
	representation of this polynomial that is suitable for
	evaluation in Python.  Thus * is used for multiplication
	and ** for exponentiation.   This function is primarily 
	used internally. 
	
	EXAMPLES:
            sage: R = macaulay2.ring('QQ','(x,y)')               # optional
            sage: f = macaulay2('x^3 + 3*y^11 + 5')              # optional
            sage: f                                              # optional
             3     11
            x  + 3y   + 5            
            sage: f.sage_polystring()                            # optional
            'x**3+3*y**11+5'
	"""
        return self.str().replace('^','**')

    def structure_sheaf(self):
        """
        EXAMPLES:
            sage: S = macaulay2('QQ[a..d]')                     # optional
            sage: R = S/macaulay2('a^3+b^3+c^3+d^3')            # optional
            sage: X = R.Proj()                                  # optional
            sage: X.structure_sheaf()                           # optional
            OO
<<<<<<< HEAD
              sage6
=======
              sage1
>>>>>>> 7d54fa10
        """
        return self.parent()('OO_%s'%self.name())

def is_Macaulay2Element(x):
    return isinstance(x, Macaulay2Element)        

# An instance
macaulay2 = Macaulay2(script_subdirectory='user')

import os, sys

def macaulay2_console():
    os.system('M2')



<|MERGE_RESOLUTION|>--- conflicted
+++ resolved
@@ -407,11 +407,7 @@
             sage: X = R.Proj()                                  # optional
             sage: X.structure_sheaf()                           # optional
             OO
-<<<<<<< HEAD
-              sage6
-=======
               sage1
->>>>>>> 7d54fa10
         """
         return self.parent()('OO_%s'%self.name())
 
