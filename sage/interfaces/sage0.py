--- conflicted
+++ resolved
@@ -139,14 +139,6 @@
         if not self._expect is None:
             pid = self._expect.pid
             if verbose:
-<<<<<<< HEAD
-                print "Exiting spawned %s process."%self
-            for i in range(20):   # multiple times, since clears out junk injected with ._get, etc.
-                self._eval_line('quit_sage(verbose=%s)'%verbose)
-            os.killpg(self._expect.pid, 9)
-            os.kill(self._expect.pid, 9)
-
-=======
                 print "Exiting spawned %s process (pid=%s)."%(self, pid)
             try:
                 for i in range(10):   # multiple times, since clears out junk injected with ._get, etc.
@@ -176,7 +168,6 @@
             if os.path.exists(F):
                 O = open(F).read()
         
->>>>>>> 1288dfa1
     def _remote_tmpfile(self):
         try:
             return self.__remote_tmpfile
