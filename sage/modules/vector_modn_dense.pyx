--- conflicted
+++ resolved
@@ -212,11 +212,7 @@
         z = self._new_c()
         cdef Py_ssize_t i
         for i from 0 <= i < self._degree:
-<<<<<<< HEAD
-            z._entries[i] = (self._p + self._entries[i] - r._entries[i]) % self._p 
-=======
             z._entries[i] = (self._p + self._entries[i] - r._entries[i]) % self._p
->>>>>>> ce0e5a5c
         return z
         
     cdef Vector _vector_times_vector_c_impl(self, Vector right):
