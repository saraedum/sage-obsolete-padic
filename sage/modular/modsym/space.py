"""
Space of modular symbols (base class)

All the spaces of modular symbols derive from this class.  This class
is an abstract base class.
"""

#*****************************************************************************
#       SAGE: System for Algebra and Geometry Experimentation
#
#       Copyright (C) 2005 William Stein <wstein@gmail.com>
#
#  Distributed under the terms of the GNU General Public License (GPL)
#
#    This code is distributed in the hope that it will be useful,
#    but WITHOUT ANY WARRANTY; without even the implied warranty of
#    MERCHANTABILITY or FITNESS FOR A PARTICULAR PURPOSE.  See the GNU
#    General Public License for more details.
#
#  The full text of the GPL is available at:
#
#                  http://www.gnu.org/licenses/
#*****************************************************************************


import math
import random
import weakref

import sage.modules.free_module as free_module
import sage.matrix.matrix_space as matrix_space
import sage.modules.free_module_morphism as free_module_morphism
from   sage.modules.free_module_element  import is_FreeModuleElement
import sage.misc.misc as misc
import sage.modular.dims as dims
import sage.modular.hecke.all as hecke
import sage.modular.modsym.element
import sage.structure.parent_gens as gens
import sage.rings.arith as arith
from   sage.rings.all import PowerSeriesRing, Integer, O, QQ, ZZ, is_NumberField
from   sage.structure.all import Sequence, SageObject
import sage.modular.modsym.ambient

def is_ModularSymbolsSpace(x):
    return isinstance(x, ModularSymbolsSpace)

class ModularSymbolsSpace(hecke.HeckeModule_free_module):
    def __init__(self, group, weight, character, sign, base_ring):
        """
        Create a space of modular symbols.

        EXAMPLES:
            sage: M = ModularSymbols(22,6) ; M
            Modular Symbols space of dimension 30 for Gamma_0(22) of weight 6 with sign 0 over Rational Field
            sage: M == loads(dumps(M))
            True
        """
        self.__group = group
        self.__character = character
        self.__sign = sign
        hecke.HeckeModule_free_module.__init__(self, base_ring, group.level(), weight)
        
    def __cmp__(self, other):
        """
        Compare self and other.

        When spaces are in a common ambient space, we order
        lexicographically by the sequence of traces of Hecke operators
        $T_p$, for all primes $p$.  In general we order first by the
        group, then the weight, then the character, then the sign then
        the base ring, then the dimension.

        EXAMPLES:
            sage: M = ModularSymbols(21,4) ; N = ModularSymbols(Gamma1(5),6)
            sage: M.cuspidal_submodule().__cmp__(N)
            1
            sage: M.cuspidal_submodule() == N
            False
        """
        if not isinstance(other, ModularSymbolsSpace):
            return cmp(type(self), type(other))
        c = cmp(self.__group,other.__group)
        if c: return c
        c = cmp(self.weight(), other.weight())
        if c: return c
        c = cmp(self.__character, other.__character)
        if c: return c
        c = cmp(self.__sign, other.__sign)
        if c: return c
        c = cmp(self.base_ring(), other.base_ring())
        if c: return c
        if self.is_ambient() or other.is_ambient():
            # if one is ambient they are equal iff they have same
            # dimension at this point, since all defining properties
            # are the same, so they are in the same ambient space.
            return cmp(self.dimension(), other.dimension())

        c = cmp(self.ambient_hecke_module(), other.ambient_hecke_module())
        if c: return c
        c = cmp(self.dimension(), other.dimension())
        if c: return c
        d = cmp(self.free_module(), other.free_module())
        if d == 0:
            return d
        # distinguish using Hecke operators, if possible.
        try:
            for p in arith.prime_range(self.hecke_bound()):
                ap = self.hecke_matrix(p).trace()
                bp = other.hecke_matrix(p).trace()
                c = cmp(ap, bp)
                if c: return c
        except ArithmeticError:
            pass
        # fallback on subspace comparison
        return d
                    

    def character(self):
        """
        Return the character associated to self.

        EXAMPLES:
            sage: ModularSymbols(12,8).character()
            [1, 1]
            sage: ModularSymbols(DirichletGroup(25).0, 4).character()
            [zeta20]
        """
        return self.__character

    def cuspidal_submodule(self):
        """
        Return the cuspidal submodule of self.

        NOTE: This should be overridden by all derived classes.

        EXAMPLES:
            sage: sage.modular.modsym.space.ModularSymbolsSpace(Gamma0(11),2,DirichletGroup(11).gens()[0]**10,0,QQ).cuspidal_submodule()
            Traceback (most recent call last):
            ...
            NotImplementedError: computation of cuspidal submodule not yet implemented for this class
            sage: ModularSymbols(Gamma0(11),2).cuspidal_submodule()
            Modular Symbols subspace of dimension 2 of Modular Symbols space of dimension 3 for Gamma_0(11) of weight 2 with sign 0 over Rational Field
        """
        raise NotImplementedError, "computation of cuspidal submodule not yet implemented for this class"
    
    def cuspidal_subspace(self):
        """
        Synonym for cuspidal_submodule.

        EXAMPLES:
            sage: m = ModularSymbols(Gamma1(3),12); m.dimension()
            8
            sage: m.cuspidal_subspace().new_subspace().dimension()
            2
        """
        return self.cuspidal_submodule()

    def new_subspace(self, p=None):
        """
        Synonym for new_submodule.

        EXAMPLES:
            sage: m = ModularSymbols(Gamma0(5),12); m.dimension()
            12
            sage: m.new_subspace().dimension()
            6
            sage: m = ModularSymbols(Gamma1(3),12); m.dimension()
            8
            sage: m.new_subspace().dimension()
            2
        """
        return self.new_submodule(p)

    def old_subspace(self, p=None):
        """
        Synonym for old_submodule.

        EXAMPLES:
            sage: m = ModularSymbols(Gamma1(3),12); m.dimension()
            8
            sage: m.old_subspace().dimension()
            6
        """
        return self.old_submodule(p)

    def eisenstein_subspace(self):
        """
        Synonym for eisenstein_submodule.

        EXAMPLES:
            sage: m = ModularSymbols(Gamma1(3),12); m.dimension()
            8
            sage: m.eisenstein_subspace().dimension()
            2
            sage: m.cuspidal_subspace().dimension()
            6
        """
        return self.eisenstein_submodule()
    
    def dimension_of_associated_cuspform_space(self):
        """
        Return the dimension of the corresponding space of cusp forms.

        The input space must be cuspidal, otherwise there is no
        corresponding space of cusp forms.

        EXAMPLES:
            sage: m = ModularSymbols(Gamma0(389),2).cuspidal_subspace(); m.dimension()
            64
            sage: m.dimension_of_associated_cuspform_space()
            32
            sage: m = ModularSymbols(Gamma0(389),2,sign=1).cuspidal_subspace(); m.dimension()
            32
            sage: m.dimension_of_associated_cuspform_space()
            32
        """
        if not self.is_cuspidal():
            raise ArithmeticError, "space must be cuspidal"
        if self.sign() == 0:
            return self.dimension() // 2
        return self.dimension()

    def dual_star_involution_matrix(self):
        """
        Return the matrix of the dual star involution, which is
        induced by complex conjugation on the linear dual of modular
        symbols.

        NOTE: This should be overridden in all derived classes.

        EXAMPLES:
            sage: sage.modular.modsym.space.ModularSymbolsSpace(Gamma0(11),2,DirichletGroup(11).gens()[0]**10,0,QQ).dual_star_involution_matrix()
            Traceback (most recent call last):
            ...
            NotImplementedError: computation of dual star involution matrix not yet implemented for this class
            sage: ModularSymbols(Gamma0(11),2).dual_star_involution_matrix()
            [ 1  0  0]
            [ 0 -1  0]
            [ 0  1  1]
        """
        raise NotImplementedError, "computation of dual star involution matrix not yet implemented for this class"

    def group(self):
        """
        Returns the group of this modular symbols space.

        INPUT:
           ModularSymbols self -- an arbitrary space of modular symbols
           
        OUTPUT:
           CongruenceSubgroup -- the congruence subgroup that this is a space
                              of modular symbols for.

        ALGORITHM:
           The group is recorded when this space is created.

        EXAMPLES:
            sage: m = ModularSymbols(20)
            sage: m.group()
            Congruence Subgroup Gamma0(20)
        """
        return self.__group

    def is_ambient(self):
        """
        Return True if self is an ambient space of modular symbols.

        EXAMPLES:
            sage: ModularSymbols(21,4).is_ambient()
            True
            sage: ModularSymbols(21,4).cuspidal_submodule().is_ambient()
            False
        """
        return isinstance(self, sage.modular.modsym.ambient.ModularSymbolsAmbient)

    def is_cuspidal(self):
        """
        Return True if self is a cuspidal space of modular symbols.

        NOTE: This should be overridden in all derived classes.

        EXAMPLES:
            sage: sage.modular.modsym.space.ModularSymbolsSpace(Gamma0(11),2,DirichletGroup(11).gens()[0]**10,0,QQ).is_cuspidal()
            Traceback (most recent call last):
            ...
            NotImplementedError: computation of cuspidal subspace not yet implemented for this class
            sage: ModularSymbols(Gamma0(11),2).is_cuspidal()
            False
        """
        raise NotImplementedError, "computation of cuspidal subspace not yet implemented for this class"

    def is_simple(self):
        """
        Return whether not this modular symbols space is simple as a module
        over the anemic Hecke algebra adjoin *.

        EXAMPLES:
            sage: m = ModularSymbols(Gamma0(33),2,sign=1)
            sage: m.is_simple()
            False
            sage: o = m.old_subspace()
            sage: o.decomposition()
            [
            Modular Symbols subspace of dimension 2 of Modular Symbols space of dimension 6 for Gamma_0(33) of weight 2 with sign 1 over Rational Field,
            Modular Symbols subspace of dimension 3 of Modular Symbols space of dimension 6 for Gamma_0(33) of weight 2 with sign 1 over Rational Field
            ]
            sage: C=ModularSymbols(1,14,0,GF(5)).cuspidal_submodule()
            sage: C
            Modular Symbols subspace of dimension 1 of Modular Symbols space of dimension 2 for Gamma_0(1) of weight 14 with sign 0 over Finite Field of size 5
            sage: C.is_simple()
            True
        """
        try:
            return self._is_simple
        except AttributeError:
            D = self.factorization()
            if len(D) == 0 or len(D) == 1 and D[0][1] == 1:
                self._is_simple = True
            else:
                self._is_simple = False
            return self._is_simple
        
    def multiplicity(self, S, check_simple=True):
        """
        Return the multiplicity of the simple modular symbols space S
        in self.  S must be a simple anemic Hecke module.

        ASSUMPTION: self is an anemic Hecke module with the same weight and
        group as S, and S is simple.

        EXAMPLES:
            sage: M = ModularSymbols(11,2,sign=1)
            sage: N1, N2 = M.decomposition()
            sage: N1.multiplicity(N2)
            0
            sage: M.multiplicity(N1)
            1
            sage: M.multiplicity(ModularSymbols(14,2))
            0
        """
        if self.level() % S.level() != 0 or S.weight() != self.weight():
            return 0
        if check_simple and not S.is_simple():
            raise ArithmeticError, "S must be simple"
        A = self.ambient_hecke_module()
        B = A.submodule_generated_by_images(S)
        C = self.intersection(B)
        d = C.rank()
        n = S.rank()
        assert d % n == 0, "the dimension of intersection must be a multiple of dimension of simple space.  bug!"
        return d//n
        
    def ngens(self):
        """
        The number of generators of self.

        INPUT:
           ModularSymbols self -- arbitrary space of modular symbols.
        OUTPUT:
           int -- the number of generators, which is the same as the
                  dimension of self.

        ALGORITHM:
           Call the dimension function.

        EXAMPLES:
            sage: m = ModularSymbols(33)
            sage: m.ngens()
            9
            sage: m.rank()
            9
            sage: ModularSymbols(100, weight=2, sign=1).ngens()
            18
        """
        return self.rank()


    #########################################################################
    #
    #  Computation of q-expansions
    #
    #########################################################################

    def default_prec(self):
        r"""
        Get the default precision for computation of $q$-expansion
        associated to the ambient space of this space of modular
        symbols (and all subspaces).  Use \code{set_default_prec} to
        change the default precision.

        EXAMPLES:
            sage: M = ModularSymbols(15)
            sage: M.cuspidal_submodule().q_expansion_basis()
            [
            q - q^2 - q^3 - q^4 + q^5 + q^6 + O(q^8)
            ]
            sage: M.set_default_prec(20)

        Notice that setting the default precision of the ambient space
        affects the subspaces.
    
            sage: M.cuspidal_submodule().q_expansion_basis()
            [
            q - q^2 - q^3 - q^4 + q^5 + q^6 + 3*q^8 + q^9 - q^10 - 4*q^11 + q^12 - 2*q^13 - q^15 - q^16 + 2*q^17 - q^18 + 4*q^19 + O(q^20)
            ]
            sage: M.cuspidal_submodule().default_prec()
            20
        """
        if not self.is_ambient():
            return self.ambient_hecke_module().default_prec()
        try:
            return self.__default_prec
        except AttributeError:
            self.__default_prec = Integer(8)
            return self.__default_prec

    def set_default_prec(self, prec):
        """
        Set the default precision for computation of $q$-expansion
        associated to the ambient space of this space of modular
        symbols (and all subspaces).

        EXAMPLES:
            sage: M = ModularSymbols(Gamma1(13),2)
            sage: M.set_default_prec(5)
            sage: M.cuspidal_submodule().q_expansion_basis()
            [
            q - 4*q^3 - q^4 + O(q^5),
            q^2 - 2*q^3 - q^4 + O(q^5)
            ]
        """
        if not self.is_ambient():
            return self.ambient_hecke_module().set_default_prec(prec)
        else:
            self.__default_prec = Integer(prec)

    def set_precision(self, prec):
        """
        Same as self.set_default_prec(prec).

        EXAMPLES:
            sage: M = ModularSymbols(17,2)
            sage: M.cuspidal_submodule().q_expansion_basis()
            [
            q - q^2 - q^4 - 2*q^5 + 4*q^7 + O(q^8)
            ]
            sage: M.set_precision(10)
            sage: M.cuspidal_submodule().q_expansion_basis()
            [
            q - q^2 - q^4 - 2*q^5 + 4*q^7 + 3*q^8 - 3*q^9 + O(q^10)
            ]
        """
        self.set_default_prec(prec)

    def q_expansion_basis(self, prec=None, algorithm='default'):
        r"""
        Returns a basis of q-expansions (as power series) to precision
        prec of the space of modular forms associated to self.  The
        q-expansions are defined over the same base ring as self, and
        a put in echelon form.

        INPUT:
            self -- a space of CUSPIDAL modular symbols
            prec -- an integer
            algorithm -- string:
                    'default' (default) -- decide which algorithm to use based on heuristics
                    'hecke' -- compute basis by computing homomorphisms
                               T --> K, where T is the Hecke algebra
                    'eigen' -- compute basis using eigenvectors for the Hecke action
                               and Atkin-Lehner-Li theory to patch them together
                    'all'   -- compute using hecke_dual and eigen algorithms and verify
                               that the results are the same.

        The computed basis is \emph{not} cached, though of course Hecke
        operators used in computing the basis are cached.

        EXAMPLES:
            sage: M = ModularSymbols(1, 12).cuspidal_submodule()
            sage: M.q_expansion_basis(8)
            [
            q - 24*q^2 + 252*q^3 - 1472*q^4 + 4830*q^5 - 6048*q^6 - 16744*q^7 + O(q^8)
            ]

            sage: M.q_expansion_basis(8, algorithm='eigen')
            [
            q - 24*q^2 + 252*q^3 - 1472*q^4 + 4830*q^5 - 6048*q^6 - 16744*q^7 + O(q^8)
            ]

            
            sage: M = ModularSymbols(1, 24).cuspidal_submodule()
            sage: M.q_expansion_basis(8, algorithm='eigen')
            [
            q + 195660*q^3 + 12080128*q^4 + 44656110*q^5 - 982499328*q^6 - 147247240*q^7 + O(q^8),
            q^2 - 48*q^3 + 1080*q^4 - 15040*q^5 + 143820*q^6 - 985824*q^7 + O(q^8)
            ]

            sage: M = ModularSymbols(11, 2, sign=-1).cuspidal_submodule()
            sage: M.q_expansion_basis(8, algorithm='eigen')
            [
            q - 2*q^2 - q^3 + 2*q^4 + q^5 + 2*q^6 - 2*q^7 + O(q^8)
            ]
            
            sage: M = ModularSymbols(Gamma1(13), 2, sign=1).cuspidal_submodule()
            sage: M.q_expansion_basis(8, algorithm='eigen')
            [
            q - 4*q^3 - q^4 + 3*q^5 + 6*q^6 + O(q^8),
            q^2 - 2*q^3 - q^4 + 2*q^5 + 2*q^6 + O(q^8)
            ]

             
            sage: M = ModularSymbols(Gamma1(5), 3, sign=-1).cuspidal_submodule()
            sage: M.q_expansion_basis(8, algorithm='eigen')   # dimension is 0
            []
            
            sage: M = ModularSymbols(Gamma1(7), 3, sign=-1).cuspidal_submodule()
            sage: M.q_expansion_basis(8)
            [
            q - 3*q^2 + 5*q^4 - 7*q^7 + O(q^8)
            ]

            sage: M = ModularSymbols(43, 2, sign=0).cuspidal_submodule()
            sage: M[0]
            Modular Symbols subspace of dimension 2 of Modular Symbols space of dimension 7 for Gamma_0(43) of weight 2 with sign 0 over Rational Field
            sage: M[0].q_expansion_basis()
            [
            q - 2*q^2 - 2*q^3 + 2*q^4 - 4*q^5 + 4*q^6 + O(q^8)
            ]
            sage: M[1]
            Modular Symbols subspace of dimension 4 of Modular Symbols space of dimension 7 for Gamma_0(43) of weight 2 with sign 0 over Rational Field
            sage: M[1].q_expansion_basis()
            [
            q + 2*q^5 - 2*q^6 - 2*q^7 + O(q^8),
            q^2 - q^3 - q^5 + q^7 + O(q^8)
            ]
        """
        if prec is None:
            prec = self.default_prec()
        else:
            prec = Integer(prec)

        if prec < 1:
            raise ValueError, "prec (=%s) must be >= 1"%prec
        
        if not self.is_cuspidal():
            raise ArithmeticError, "space must be cuspidal"

        if self.sign() == 0:
            P = self.plus_submodule(compute_dual=True)
            return Sequence(P.q_expansion_basis(prec=prec, algorithm=algorithm), cr=True)

        if self.dimension() == 0:
            return Sequence([])

        if algorithm == 'default':
            algorithm = 'hecke'
        if algorithm == 'hecke':
            return Sequence(self._q_expansion_basis_hecke_dual(prec), cr=True)
        elif algorithm == 'eigen':
            return Sequence(self._q_expansion_basis_eigen(prec, 'alpha'), cr=True)
        elif algorithm == 'all':
            B1 = self._q_expansion_basis_hecke_dual(prec)
            B2 = self._q_expansion_basis_eigen(prec, 'alpha')
            if B1 != B2:
                raise RuntimeError, "There is a bug in q_expansion_basis -- basis computed differently with two algorithms:\n%s\n%s\n"%(B1, B2,)
            return Sequence(B1, cr=True)
        else:
            raise ValueError, "no algorithm '%s'"%algorithm

    def q_expansion_module(self, prec = None, R=None):
        r"""
        Return a basis over R for the space spanned by the coefficient
        vectors of the $q$-expansions corresponding to self.  If R is
        not the base ring of self, returns the restriction of scalars
        down to R (for this, self must have base ring $\QQ$ or a
        number field).

        INPUT:
             self -- must be cuspidal
             prec -- an integer (default: self.default_prec())
             R -- either ZZ, QQ, or the base_ring of self (which is the default)
             
        OUTPUT:
             A free module over R.

        TODO -- extend to more general R (though that is fairly easy
        for the user to get by just doing base_extend or change_ring
        on the output of this function).

        Note that the prec needed to distinguish elements of the
        restricted-down-to-R basis may be bigger than
        \code{self.hecke_bound()}, since one must use the Sturm bound
        for modular forms on $\Gamma_H(N)$.

        INPUT:
            prec -- integer

        OUTPUT:
            A QQ-vector space
        

        EXAMPLES WITH SIGN 1 and R=QQ:

        Basic example with sign 1:
            sage: M = ModularSymbols(11, sign=1).cuspidal_submodule()
            sage: M.q_expansion_module(5, QQ)
            Vector space of degree 5 and dimension 1 over Rational Field
            Basis matrix:
            [ 0  1 -2 -1  2]

        Same example with sign -1:
            sage: M = ModularSymbols(11, sign=-1).cuspidal_submodule()
            sage: M.q_expansion_module(5, QQ)
            Vector space of degree 5 and dimension 1 over Rational Field
            Basis matrix:
            [ 0  1 -2 -1  2]

        An example involving old forms:
            sage: M = ModularSymbols(22, sign=1).cuspidal_submodule()
            sage: M.q_expansion_module(5, QQ)
            Vector space of degree 5 and dimension 2 over Rational Field
            Basis matrix:
            [ 0  1  0 -1 -2]
            [ 0  0  1  0 -2]

        An example that (somewhat spuriously) is over a number field:
            sage: x = polygen(QQ)
            sage: k = NumberField(x^2+1, 'a')
            sage: M = ModularSymbols(11, base_ring=k, sign=1).cuspidal_submodule()
            sage: M.q_expansion_module(5, QQ)
            Vector space of degree 5 and dimension 1 over Rational Field
            Basis matrix:
            [ 0  1 -2 -1  2]

        An example that involves an eigenform with coefficients in a number field:
            sage: M = ModularSymbols(23, sign=1).cuspidal_submodule()
            sage: M.q_eigenform(4, 'gamma')
            q + gamma*q^2 + (-2*gamma - 1)*q^3 + O(q^4)            
            sage: M.q_expansion_module(11, QQ)
            Vector space of degree 11 and dimension 2 over Rational Field
            Basis matrix:
            [ 0  1  0 -1 -1  0 -2  2 -1  2  2]
            [ 0  0  1 -2 -1  2  1  2 -2  0 -2]

        An example that is genuinely over a base field besides QQ.
            sage: eps = DirichletGroup(11).0
            sage: M = ModularSymbols(eps,3,sign=1).cuspidal_submodule(); M
            Modular Symbols subspace of dimension 1 of Modular Symbols space of dimension 2 and level 11, weight 3, character [zeta10], sign 1, over Cyclotomic Field of order 10 and degree 4
            sage: M.q_eigenform(4, 'beta')
            q + (-zeta10^3 + 2*zeta10^2 - 2*zeta10)*q^2 + (2*zeta10^3 - 3*zeta10^2 + 3*zeta10 - 2)*q^3 + O(q^4)
            sage: M.q_expansion_module(7, QQ)
            Vector space of degree 7 and dimension 4 over Rational Field
            Basis matrix:
            [  0   1   0   0   0 -40  64]
            [  0   0   1   0   0 -24  41]
            [  0   0   0   1   0 -12  21]
            [  0   0   0   0   1  -4   4]

        An example involving an eigenform rational over the base, but the base is not QQ.
            sage: k.<a> = NumberField(x^2-5)
            sage: M = ModularSymbols(23, base_ring=k, sign=1).cuspidal_submodule()
            sage: D = M.decomposition(); D
            [
            Modular Symbols subspace of dimension 1 of Modular Symbols space of dimension 3 for Gamma_0(23) of weight 2 with sign 1 over Number Field in a with defining polynomial x^2 - 5,
            Modular Symbols subspace of dimension 1 of Modular Symbols space of dimension 3 for Gamma_0(23) of weight 2 with sign 1 over Number Field in a with defining polynomial x^2 - 5
            ]
            sage: M.q_expansion_module(8, QQ)
            Vector space of degree 8 and dimension 2 over Rational Field
            Basis matrix:
            [ 0  1  0 -1 -1  0 -2  2]
            [ 0  0  1 -2 -1  2  1  2]

        An example involving an eigenform not rational over the base and for which the base is not QQ.
            sage: eps = DirichletGroup(25).0^2
            sage: M = ModularSymbols(eps,2,sign=1).cuspidal_submodule(); M
            Modular Symbols subspace of dimension 2 of Modular Symbols space of dimension 4 and level 25, weight 2, character [zeta10], sign 1, over Cyclotomic Field of order 10 and degree 4
            sage: D = M.decomposition(); D
            [
            Modular Symbols subspace of dimension 2 of Modular Symbols space of dimension 4 and level 25, weight 2, character [zeta10], sign 1, over Cyclotomic Field of order 10 and degree 4
            ]
            sage: D[0].q_eigenform(4, 'mu')
            q + mu*q^2 + ((zeta10^3 + zeta10 - 1)*mu + zeta10^2 - 1)*q^3 + O(q^4)
            sage: D[0].q_expansion_module(11, QQ)
            Vector space of degree 11 and dimension 8 over Rational Field
            Basis matrix:
            [  0   1   0   0   0   0   0   0 -20  -3   0]
            [  0   0   1   0   0   0   0   0 -16  -1   0]
            [  0   0   0   1   0   0   0   0 -11  -2   0]
            [  0   0   0   0   1   0   0   0  -8  -1   0]
            [  0   0   0   0   0   1   0   0  -5  -1   0]
            [  0   0   0   0   0   0   1   0  -3  -1   0]
            [  0   0   0   0   0   0   0   1  -2   0   0]
            [  0   0   0   0   0   0   0   0   0   0   1]
            sage: D[0].q_expansion_module(11)
            Vector space of degree 11 and dimension 2 over Cyclotomic Field of order 10 and degree 4
            Basis matrix:
            [                                  0                                   1                                   0                        zeta10^2 - 1                       -zeta10^2 - 1                -zeta10^3 - zeta10^2                   zeta10^2 - zeta10           2*zeta10^3 + 2*zeta10 - 1    zeta10^3 - zeta10^2 - zeta10 + 1        zeta10^3 - zeta10^2 + zeta10   -2*zeta10^3 + 2*zeta10^2 - zeta10]
            [                                  0                                   0                                   1               zeta10^3 + zeta10 - 1                         -zeta10 - 1                -zeta10^3 - zeta10^2 -2*zeta10^3 + zeta10^2 - zeta10 + 1                            zeta10^2                                   0                        zeta10^3 + 1  2*zeta10^3 - zeta10^2 + zeta10 - 1]

        EXAMPLES WITH SIGN 0 and R=QQ:
        ** TODO -- this doesn't work yet -- not implemented!! **
             M = ModularSymbols(11,2).cuspidal_submodule()
             M.q_expansion_module()
            ... boom ...
            

        EXAMPLES WITH SIGN 1 and R=ZZ (computes saturation):
        
            sage: M = ModularSymbols(43,2, sign=1).cuspidal_submodule()
            sage: M.q_expansion_module(8, QQ)
            Vector space of degree 8 and dimension 3 over Rational Field
            Basis matrix:
            [   0    1    0    0    0    2   -2   -2]
            [   0    0    1    0 -1/2    1 -3/2    0]
            [   0    0    0    1 -1/2    2 -3/2   -1]
            sage: M.q_expansion_module(8, ZZ)
            Free module of degree 8 and rank 3 over Integer Ring
            Echelon basis matrix:
            [ 0  1  0  0  0  2 -2 -2]
            [ 0  0  1  1 -1  3 -3 -1]
            [ 0  0  0  2 -1  4 -3 -2]        
        """
        if prec is None:
            prec = self.default_prec()
        if R == ZZ:
            return self._q_expansion_module_integral(prec)
        elif R == QQ:
            return self._q_expansion_module_rational(prec)
        elif R is None or R == self.base_ring():
            ## names is never used in this case
            return self._q_expansion_module(prec)
        else:
            raise NotImplementedError, "R must be ZZ, QQ, or the base ring of the modular symbols space."

    def _q_eigenform_images(self, A, prec, names):
        """
        Return list of images in space corresponding to self of
        eigenform corresponding to A under the degeneracy maps. This
        is mainly a helper function for other internal functions.
        
        INPUT:
             self -- space of modular symbols
             A    -- cuspidal simple space of level dividing the level of self
                     and the same weight
             prec -- a positive integer

        EXAMPLES:
            sage: M = ModularSymbols(33,2,sign=1)
            sage: A = M.modular_symbols_of_level(11).cuspidal_submodule()
            sage: M._q_eigenform_images(A, 10, names='a')
            [q - 2*q^2 - q^3 + 2*q^4 + q^5 + 2*q^6 - 2*q^7 - 2*q^9 + O(q^10),
             q^3 - 2*q^6 - q^9 + 2*q^12 + q^15 + 2*q^18 - 2*q^21 - 2*q^27 + O(q^30)]
        """
        f = A.q_eigenform(prec, names)
        if A.level() == self.level():
            return [f]
        D = arith.divisors(self.level() // A.level())
        q = f.parent().gen()
        return [f] + [f(q**d) for d in D if d > 1]

    def _q_expansion_module(self, prec, algorithm='hecke'):
        """
        Return module spanned by the $q$-expansions corresponding to
        self.
        """
        if not self.is_cuspidal():
            raise ValueError, "self must be cuspidal"
        R = self.base_ring()
        if not R.is_field():
            if R == ZZ:
                return self._q_expansion_module_integral(prec)
            raise NotImplementedError, "base ring must be a field (or ZZ)."

        if algorithm == 'hecke' or algorithm == 'default':
            A = R ** prec
            return A.span([f.padded_list(prec) for f in self.q_expansion_basis(prec, algorithm)])

        if algorithm != 'eigen':
            raise ValueError, "unknown algorithm '%s'"%algorithm
        
        V = R ** prec
        def q_eigen_gens(f):
            X = f.padded_list(prec)
            d = A.dimension()
            if d == 1:
                # X is just a list of elements of R
                return [X]
            else:
                # X is a list of elements of a poly quotient ring 
                return [[X[i][j] for i in xrange(prec)] for j in xrange(d)]

        if self.sign() == 0:
            X = self.plus_submodule(compute_dual=True)
        else:
            X = self
        
        B = [sum([q_eigen_gens(f) for f in self._q_eigenform_images(A, prec, 'zeta')], []) for A, _ in X.factorization()]
        
        A = R ** prec
        return A.span(sum(B, []))

    def _q_expansion_module_rational(self, prec):
        """
        Return a free module over $\ZZ$ for the space spanned by the
        $q$-expansions corresponding to self.  The base ring of self
        must be $\QQ$ or a number field, and self must be cuspidal.
        The returned space is a $\ZZ$-module, where the coordinates
        are the coefficients of $q$-expansions.
        """
        if not self.is_cuspidal():
            raise ValueError, "self must be cuspidal"
        K = self.base_ring()
        if not (K == QQ or is_NumberField(K)):
            raise TypeError, "self must be over QQ or a number field."
        n = K.degree()
        if n == 1:
            return self._q_expansion_module(prec)
        
        # Construct the vector space over QQ of dimension equal to
        # the degree of the base field times the dimension over C
        # of the space of cusp forms corresponding to self.
        V = QQ**prec ## is this needed?
        def q_eigen_gens(f):
            # Return restricted down to QQ gens for cusp space corresponding
            # to the simple factor A.
            X = f.padded_list(prec)
            d = A.dimension()
            if d == 1:
                return [[X[i][j] for i in xrange(prec)] for j in xrange(n)]
            else:
                # This looks like it might be really slow -- though
                # perhaps it's nothing compared to the time taken by
                # whatever computed this in the first place.
                return [[(X[i].list())[j][k] for i in xrange(prec)] for j in xrange(d) for k in range(n)]
        if self.sign() == 0:
            X = self.plus_submodule(compute_dual=True)
        else:
            X = self
        
        B = [sum([q_eigen_gens(f) for f in self._q_eigenform_images(A, prec, 'alpha')], []) for A, _ in X.factorization()]
        A = QQ**prec
        W = A.span(sum(B, []))
        return W
            

    def _q_expansion_module_integral(self, prec):
        r"""
        Return module over $\ZZ$ for the space spanned by the
        $q$-expansions corresponding to self.  The base ring of self
        must be $\QQ$ or a number field, and self must be cuspidal.
        The returned space is a $\ZZ$-module, where the coordinates
        are the coefficients of $q$-expansions.
        """
        V = self.q_expansion_module(prec, QQ)
        return free_module.span(ZZ, V.basis()).saturation()
        

    def congruence_number(self, other, prec=None):
        r"""
        Given two cuspidal spaces of modular symbols, compute the
        congruence number, using prec terms of the $q$-expansions.

        The congruence number is defined as follows.  If $V$ is the
        submodule of integral cusp forms corresponding to self
        (satured in $\Z[[q]]$, by definition) and $W$ is the submodule
        corresponding to other, each computed to precision prec, the
        congruence number is the index of $V+W$ in its saturation in
        $\Z[[q]]$.

        If prec is not given it is set equal to the max of the
        \code{hecke_bound} function called on each space.
        """
        if not self.is_cuspidal():
            raise ValueError, "self must be cuspidal"
        if not other.is_cuspidal():
            raise ValueError, "right must be cuspidal"
        if prec is None:
            prec = max(self.hecke_bound(), other.hecke_bound())
        prec = int(prec)

        V =  self.q_expansion_module(prec, ZZ)
        W = other.q_expansion_module(prec, ZZ)
        K = V+W
        return K.index_in_saturation()

    #########################################################################
    #
    #  Computation of a basis using eigenforms
    #
    #########################################################################

    def q_eigenform(self, prec, names=None):
        """
        Returns the q-expansion to precision prec of a new eigenform
        associated to self, where self must be new, cuspidal, and
        simple.
        """
        if self.dimension() > 1 and names is None:
            raise ValueError, "please specify a name to use for the field of eigenvalues"
        
        if prec is None:
            prec = self.default_prec()
        try:
            f = self._q_expansion_dict[names]
        except (AttributeError, KeyError):
            self._q_expansion_dict = {}
            if not self.is_cuspidal():
                raise ArithmeticError, "self must be cuspidal."

            if not self.is_simple():
                if self.sign() == 0:
                    return self.plus_submodule(compute_dual=True).q_eigenform(prec, names)
                raise ArithmeticError, "self must be simple."
            a2 = self.eigenvalue(2, names)
            R = PowerSeriesRing(a2.parent(), "q")
            q = R.gen(0)
            f = q + a2*q**2 + O(q**3)
            
        if f.prec() < prec:
            R = f.parent()
            ext = [self.eigenvalue(n, names) for n in range(f.prec(),prec)]
            f = R(f.padded_list(f.prec()) + ext)
            self._q_expansion_dict[names] = f.add_bigoh(prec)
            return self._q_expansion_dict[names]
        else:
            return f.O(prec)

    def _q_expansion_basis_eigen(self, prec, names):
        if self.is_simple():
            f = self.q_eigenform(prec, names)
            R = PowerSeriesRing(self.base_ring(), 'q')
            B = [R([f[i][j] for i in xrange(prec)],prec) for j in range(self.rank())]
            return B
        else:
            raise NotImplementedError
            

    #########################################################################
    #
    #  Computation of a basis using linear functionals on the Hecke algebra.
    #
    #########################################################################
    
    def q_expansion_cuspforms(self, prec=None):
        """
        Returns a function f(i,j) such that each value f(i,j) is the
        q-expansion, to the given precision, of an element of the
        corresponding space~$S$ of cusp forms.  Together these
        functions span~$S$.  Here $i,j$ are integers with
        $0\leq i,j < d$, where $d$ is the dimension of self.

        For a reduced echelon basis, use the function
        \code{q_expansion_basis} instead.

        More precisely, this function returns the $q$-expansions
        obtained by taking the $ij$ entry of the matrices of the Hecke
        operators $T_n$ acting on the subspace of the linear dual of
        modular symbols corresponding to self.

        EXAMPLES:
            sage: S = ModularSymbols(11,2, sign=1).cuspidal_submodule()
            sage: f = S.q_expansion_cuspforms(8)
            sage: f(0,0)
            q - 2*q^2 - q^3 + 2*q^4 + q^5 + 2*q^6 - 2*q^7 + O(q^8)

            sage: S = ModularSymbols(37,2).cuspidal_submodule()
            sage: f = S.q_expansion_cuspforms(8)
            sage: f(0,0)
            q + q^3 - 2*q^4 - q^7 + O(q^8)
            sage: f(3,3)
            q - 2*q^2 - 3*q^3 + 2*q^4 - 2*q^5 + 6*q^6 - q^7 + O(q^8)
            sage: f(1,2)
            q^2 + 2*q^3 - 2*q^4 + q^5 - 3*q^6 + O(q^8)

            sage: S = ModularSymbols(Gamma1(13),2,sign=-1).cuspidal_submodule()
            sage: f = S.q_expansion_cuspforms(8)
            sage: f(0,0)
            q - 2*q^2 + q^4 - q^5 + 2*q^6 + O(q^8)
            sage: f(0,1)
            q^2 - 2*q^3 - q^4 + 2*q^5 + 2*q^6 + O(q^8)

            sage: S = ModularSymbols(1,12,sign=-1).cuspidal_submodule()
            sage: f = S.q_expansion_cuspforms(8)
            sage: f(0,0)
            q - 24*q^2 + 252*q^3 - 1472*q^4 + 4830*q^5 - 6048*q^6 - 16744*q^7 + O(q^8)
        """
        if prec is None:
            prec = self.default_prec()
        if not self.is_cuspidal():
            raise ArithmeticError, "self must be cuspidal"
        K = self.base_ring()
        M = matrix_space.MatrixSpace(K, prec-1, self.dimension())
        T = [self.dual_hecke_matrix(n) for n in range(1,prec)]
        R = PowerSeriesRing(self.base_ring(), 'q')
        def form(i, j):
            return R([0] + [t[i,j] for t in T], prec)
        return form

    def _q_expansion_basis_hecke_dual(self, prec):
        d = self.dimension_of_associated_cuspform_space()
        prec = Integer(prec)
        if prec < 1:
            raise ValueError, "prec (=%s) must be >= 1"%prec
        if d >= prec-1:
            d = prec-1
        K = self.base_ring()

        A = free_module.VectorSpace(K, prec-1)
        M = matrix_space.MatrixSpace(K, prec-1, self.dimension())

        V = A.zero_submodule()
        i = self.dimension()-1
        j = 0

        t = misc.verbose('computing basis to precision %s'%prec)
        while V.dimension() < d and i >= 0:
            v = [self.dual_hecke_matrix(n).column(i) for n in range(1,prec)]
            t = misc.verbose('iteration: %s'%j,t)
            X = M(v).transpose()
            V += X.row_space()
            t = misc.verbose('addition of row space: %s'%j,t)
            i -= 1
            j += 1

        R = PowerSeriesRing(K, 'q')
        B = V.basis()
        if len(B) < d:
            B += [V(0)] * (d-len(B))
        return [R([0] + b.list(), prec) for b in B]


    #########################################################################
    #
    #  Decomposition of spaces
    #
    ##########################################################################
    
    def factorization(self):
        """
        Returns a list of pairs $(S,e)$ where $S$ is simple spaces of
        modular symbols and self is isomorphic to the direct sum of
        the $S^e$ as a module over the \emph{anemic} Hecke algebra
        adjoin the star involution.

        ASSUMPTION: self is a module over the anemic Hecke algebra.
        """
        try:
            return self._factorization
        except AttributeError:
            raise NotImplementedError

    def hecke_module_of_level(self, level):
        r"""
        See the documentation for \code{self.modular_symbols_of_level(level)}.
        """
        return self.modular_symbols_of_level(Integer(level))
            
    def sign(self):
        """
        Returns the sign of self.

        For efficiency reasons, it is often useful to compute in the
        (largest) quotient of modular symbols where the * involution
        acts as +1, or where it acts as -1.
        

        INPUT:
           ModularSymbols self -- arbitrary space of modular symbols.
           
        OUTPUT:
           int -- the sign of self, either -1, 0, or 1.
                  -1 -- if this is factor of quotient where * acts as -1,
                  +1 -- if this is factor of quotient where * acts as +1, 
                   0 -- if this is full space of modular symbols (no quotient).

        EXAMPLES:
            sage: m = ModularSymbols(33)
            sage: m.rank()
            9
            sage: m.sign()
            0
            sage: m = ModularSymbols(33, sign=0)
            sage: m.sign()
            0
            sage: m.rank()
            9
            sage: m = ModularSymbols(33, sign=-1)
            sage: m.sign()
            -1
            sage: m.rank()
            3
        """
        return self.__sign

    def simple_factors(self):
        """
        Returns a list modular symbols spaces $S$ where $S$ is simple
        spaces of modular symbols (for the anemic Hecke algebra) and
        self is isomorphic to the direct sum of the $S$ with some
        multiplicities, as a module over the \emph{anemic} Hecke
        algebra.  For the multiplicities use factorization() instead.

        ASSUMPTION: self is a module over the anemic Hecke algebra.

        EXAMPLES:
            sage: ModularSymbols(1,100,sign=-1).simple_factors()
            [Modular Symbols subspace of dimension 8 of Modular Symbols space of dimension 8 for Gamma_0(1) of weight 100 with sign -1 over Rational Field]
            sage: ModularSymbols(1,16,0,GF(5)).simple_factors()
            [Modular Symbols subspace of dimension 1 of Modular Symbols space of dimension 3 for Gamma_0(1) of weight 16 with sign 0 over Finite Field of size 5,
            Modular Symbols subspace of dimension 1 of Modular Symbols space of dimension 3 for Gamma_0(1) of weight 16 with sign 0 over Finite Field of size 5,
            Modular Symbols subspace of dimension 1 of Modular Symbols space of dimension 3 for Gamma_0(1) of weight 16 with sign 0 over Finite Field of size 5]
        """
        return [S for S,_ in self.factorization()]

    def star_eigenvalues(self):
        """
        Returns the eigenvalues of the star involution acting on self.

        EXAMPLES:
            sage: M = ModularSymbols(11)
            sage: D = M.decomposition()
            sage: M.star_eigenvalues()
            [1, -1]
            sage: D[0].star_eigenvalues()
            [1]
            sage: D[1].star_eigenvalues()
            [1, -1]
            sage: D[1].plus_submodule().star_eigenvalues()
            [1]
            sage: D[1].minus_submodule().star_eigenvalues()
            [-1]
        """
        try:
            return self.__star_eigenvalues
        except AttributeError:
            pass
        if self.sign() != 0:
            return [self.sign()]
        M = self.star_involution().matrix()
        R = self.base_ring()
        if M == R(1):
            self.__star_eigenvalues = [R(1)]
        elif M == R(-1):
            self.__star_eigenvalues = [R(-1)]
        else:
            self.__star_eigenvalues = [R(1), R(-1)]
        return self.__star_eigenvalues
    
    def star_decomposition(self):
        """
        """
        S = self.star_involution()
        return S.decomposition()
    
    def integral_structure(self):
        r"""
        Return the $\Z$-structure of this modular symbols spaces
        generated by all integral modular symbols.
        
        EXAMPLES:
            sage: M = ModularSymbols(11,4)
            sage: M.integral_structure()
            Free module of degree 6 and rank 6 over Integer Ring
            Echelon basis matrix:
            [    1     0     0     0     0     0]
            [    0  1/14   1/7  5/14   1/2 13/14]
            [    0     0   1/2     0     0   1/2]
            [    0     0     0     1     0     0]
            [    0     0     0     0     1     0]
            [    0     0     0     0     0     1]
            sage: M.cuspidal_submodule().integral_structure()
            Free module of degree 6 and rank 4 over Integer Ring
            Echelon basis matrix:
            [     0   1/14    1/7   5/14    1/2 -15/14]
            [     0      0    1/2      0      0   -1/2]
            [     0      0      0      1      0     -1]
            [     0      0      0      0      1     -1]
        """
        try:
            return self.__integral_structure
        except AttributeError:
            pass
        A = self.ambient_hecke_module()
        I = A.integral_structure()
        J = self.free_module().intersection(I)
        self.__integral_structure = J
        return J

    def intersection_number(self, M):
        """
        Given modular symbols spaces self and M in some common ambient
        space, returns the intersection number of these two spaces.
        This is the index in their saturation of the sum of their
        underlying integral structures.

        If self and M are of weight two and defined over QQ, and
        correspond to newforms f and g, then this number equals the
        order of the intersection of the modular abelian varieties
        attached to f and g.

        EXAMPLES:
            sage: m = ModularSymbols(389,2)
            sage: d = m.decomposition(2)
            sage: eis = d[0]
            sage: ell = d[1]
            sage: af = d[-1]
            sage: af.intersection_number(eis)
            97
            sage: af.intersection_number(ell)
            400
        """
        if not isinstance(M, ModularSymbolsSpace):
            raise TypeError, "M must be a modular symbols space"
        if M.ambient() != self.ambient():
            raise ValueError, "self and M must be in the same ambient space."
        A = self.integral_structure()
        B = M.integral_structure()
        return (A+B).index_in_saturation()

    def integral_basis(self):
        r"""
        Return a basis for the $\Z$-submodule of this modular symbols
        space spanned by the generators.

        Modular symbols spaces for congruence subgroups have a
        $\Z$-structure.  Computing this $\Z$-structure is expensive,
        so by default modular symbols spaces for congruence subgroups
        in \sage are defined over $\Q$.  This function returns a tuple
        of independent elements in this modular symbols space whose
        $\Z$-span is the corresponding space of modular symbols over
        $\Z$.

        EXAMPLES:
            sage: M = ModularSymbols(11)
            sage: M.basis()
            ((1,0), (1,8), (1,9))
            sage: M.integral_basis()
            ((1,0), (1,8), (1,9))
            sage: S = M.cuspidal_submodule()
            sage: S.basis()
            ((1,8), (1,9))
            sage: S.integral_basis()
            ((1,8), (1,9))

            sage: M = ModularSymbols(13,4)
            sage: M.basis()
            ([X^2,(0,1)], [X^2,(1,4)], [X^2,(1,5)], [X^2,(1,7)], [X^2,(1,9)], [X^2,(1,10)], [X^2,(1,11)], [X^2,(1,12)])
            sage: M.integral_basis()
            ([X^2,(0,1)], 1/28*[X^2,(1,4)] + 2/7*[X^2,(1,5)] + 3/28*[X^2,(1,7)] + 11/14*[X^2,(1,9)] + 2/7*[X^2,(1,10)] + 11/28*[X^2,(1,11)] + 3/28*[X^2,(1,12)], [X^2,(1,5)], 1/2*[X^2,(1,7)] + 1/2*[X^2,(1,9)], [X^2,(1,9)], [X^2,(1,10)], [X^2,(1,11)], [X^2,(1,12)])
            sage: S = M.cuspidal_submodule()
            sage: S.basis()
            ([X^2,(1,4)] - [X^2,(1,12)], [X^2,(1,5)] - [X^2,(1,12)], [X^2,(1,7)] - [X^2,(1,12)], [X^2,(1,9)] - [X^2,(1,12)], [X^2,(1,10)] - [X^2,(1,12)], [X^2,(1,11)] - [X^2,(1,12)])
            sage: S.integral_basis()
            (1/28*[X^2,(1,4)] + 2/7*[X^2,(1,5)] + 3/28*[X^2,(1,7)] + 11/14*[X^2,(1,9)] + 2/7*[X^2,(1,10)] + 11/28*[X^2,(1,11)] - 53/28*[X^2,(1,12)], [X^2,(1,5)] - [X^2,(1,12)], 1/2*[X^2,(1,7)] + 1/2*[X^2,(1,9)] - [X^2,(1,12)], [X^2,(1,9)] - [X^2,(1,12)], [X^2,(1,10)] - [X^2,(1,12)], [X^2,(1,11)] - [X^2,(1,12)])

        This function currently raises a NotImplementedError on
        modular symbols spaces with character of order bigger than $2$:

        EXAMPLES:
            sage: M = ModularSymbols(DirichletGroup(13).0^2, 2); M
            Modular Symbols space of dimension 4 and level 13, weight 2, character [zeta6], sign 0, over Cyclotomic Field of order 6 and degree 2
            sage: M.basis()
            ((1,0), (1,5), (1,10), (1,11))
            sage: M.integral_basis()
            Traceback (most recent call last):
            ...
            NotImplementedError
        """
        try:
            return self.__integral_basis
        except AttributeError:
            pass
        B = self.integral_structure().basis()
        self.__integral_basis = tuple([self(b) for b in B])
        return self.__integral_basis
        

    def integral_hecke_matrix(self, n):
        r"""
        Return the matrix of the $n$th Hecke operator acting on the integral
        structure on self (as returned by \code{self.integral_structure()}.
        """
        n = int(n)
        try:
            return self.__integral_hecke_matrix[n]
        except AttributeError:
            self.__integral_hecke_matrix = {}
        except KeyError:
            pass
        #raise NotImplementedError, "code past this point is broken / not done"  # todo
        A = self.ambient_hecke_module()
        T = A.hecke_matrix(n)
        S = T.restrict(self.integral_structure()).change_ring(ZZ)
        self.__integral_hecke_matrix[n] = S
        return S

    def sturm_bound(self):
        r"""
        Returns the Sturm bound for this space of modular symbols.

        Type \code{sturm\_bound?} for more details.

        EXAMPLES:
            sage: ModularSymbols(11,2).sturm_bound()
            2
            sage: ModularSymbols(389,2).sturm_bound()
            65
            sage: ModularSymbols(1,12).sturm_bound()
            1
            sage: ModularSymbols(1,36).sturm_bound()
            3
        """
        # For Gamma_0(N), n = \frac{k}{12}[\SL_2(\Z):\Gamma_0(N)]
        try:
            return self.__sturm_bound
        except:
            self.__sturm_bound = dims.sturm_bound(self.level(), self.weight())
        return self.__sturm_bound


    def plus_submodule(self, compute_dual=True):
        """
        Return the subspace of self on which the star involution acts as +1.

        INPUT:
            compute_dual -- bool (default: True) also compute dual subspace.
                            This are useful for many algorithms.
                            
        OUTPUT:
            subspace of modular symbols

        EXAMPLES:
            sage: ModularSymbols(17,2)
            Modular Symbols space of dimension 3 for Gamma_0(17) of weight 2 with sign 0 over Rational Field
            sage: ModularSymbols(17,2).plus_submodule()
            Modular Symbols subspace of dimension 2 of Modular Symbols space of dimension 3 for Gamma_0(17) of weight 2 with sign 0 over Rational Field
        """
        return self.sign_submodule(+1, compute_dual)
    
    def minus_submodule(self, compute_dual=True):
        """
        Return the subspace of self on which the star involution acts as -1.

        INPUT:
            compute_dual -- bool (default: True) also compute dual subspace.
                            This are useful for many algorithms.
        OUTPUT:
            subspace of modular symbols

        EXAMPLES:
            sage: ModularSymbols(14,4)
            Modular Symbols space of dimension 12 for Gamma_0(14) of weight 4 with sign 0 over Rational Field
            sage: ModularSymbols(14,4).minus_submodule()
            Modular Symbols subspace of dimension 4 of Modular Symbols space of dimension 12 for Gamma_0(14) of weight 4 with sign 0 over Rational Field
        """
        return self.sign_submodule(-1, compute_dual)

    def _compute_sign_submodule(self, sign, compute_dual=True):
        A = self.ambient()
        S = A.sign_submodule(sign, compute_dual=compute_dual)
        V = S.free_module().intersection(self.free_module())
        if compute_dual:
            W = S.dual_free_module()
            Y = self.dual_free_module()
            D = W.intersection(Y)
            M = A.submodule(V, D, check=False)
        else:
            M = A.submodule(V, check=False)
        M._set_sign(sign)
        return M

    def _set_sign(self, sign):
        sign = int(sign)
        if not (sign in [-1,0,1]):
            raise ValueError, "sign (=%s) must be -1, 0, or 1"%sign
        self.__sign = sign

    def sign_submodule(self, sign, compute_dual=True):
        """
        Return the subspace of self that is fixed under the star involution.

        INPUT:
            sign -- int (either -1, 0 or +1)
            compute_dual -- bool (default: True) also compute dual subspace.
                            This are useful for many algorithms.
        OUTPUT:
            subspace of modular symbols

        EXAMPLES:
            sage: M = ModularSymbols(29,2)
            sage: M.sign_submodule(1)
            Modular Symbols subspace of dimension 3 of Modular Symbols space of dimension 5 for Gamma_0(29) of weight 2 with sign 0 over Rational Field
            sage: M.sign_submodule(-1)
            Modular Symbols subspace of dimension 2 of Modular Symbols space of dimension 5 for Gamma_0(29) of weight 2 with sign 0 over Rational Field
            sage: M.sign_submodule(-1).sign()
            -1
        """
        sign = int(sign)
        if not sign in [-1, 0, 1]:
            raise ValueError, "sign must be -1, 0 or 1"
        if self.sign() == sign:  # an easy case
            return self
        if self.sign() == -sign:  # another easy case
            return self.zero_submodule()
        if sign == 0:
            # if sign is zero then self.sign() isn't 0 because
            # of the above checks.  
            raise ArithmeticError, "There is no sign 0 subspace of a space of modular symbols with nonzero sign."
        try:
            return self.__plus_submodule[(sign, compute_dual)]
        except AttributeError:
            self.__plus_submodule = {}
        except KeyError:
            pass
        P = self._compute_sign_submodule(sign, compute_dual)
        P.__star_eigenvalue = sign
        self.__plus_submodule[(sign,compute_dual)] = P
        return P
            
    def star_involution(self):
        """
        Return the star involution on self, which is induced by complex
        conjugation on modular symbols.
        """
        raise NotImplementedError

    def abelian_variety(self):
        """
        Return the corresponding abelian variety.

        INPUT:
            self -- modular symbols space of weight 2 for a congruence subgroup
                    such as Gamma0, Gamma1 or GammaH.
        
        EXAMPLES:
            sage: ModularSymbols(Gamma0(11)).cuspidal_submodule().abelian_variety()
<<<<<<< HEAD
            Abelian variety J0(11)
            sage: ModularSymbols(Gamma1(11)).cuspidal_submodule().abelian_variety()
            Abelian variety J1(11)
            sage: ModularSymbols(GammaH(11,[3])).cuspidal_submodule().abelian_variety()
            Abelian variety JH(11,[3])
=======
            Abelian variety J0(11) of dimension 1
            sage: ModularSymbols(Gamma1(11)).cuspidal_submodule().abelian_variety()
            Abelian variety J1(11) of dimension 1
            sage: ModularSymbols(GammaH(11,[3])).cuspidal_submodule().abelian_variety()
            Abelian variety JH(11,[3]) of dimension 1
>>>>>>> 542f6a83

        The abelian variety command only works on cuspidal modular symbols spaces:
            sage: M = ModularSymbols(37)
            sage: M[0].abelian_variety()
            Traceback (most recent call last):
            ...
            ValueError: self must be cuspidal
            sage: M[1].abelian_variety()
<<<<<<< HEAD
            Abelian variety factor of dimension 1 of J0(37)
            sage: M[2].abelian_variety()
            Abelian variety factor of dimension 1 of J0(37)
=======
            Abelian subvariety of dimension 1 of J0(37)
            sage: M[2].abelian_variety()
            Abelian subvariety of dimension 1 of J0(37)
>>>>>>> 542f6a83
        """
        try:
            return self.__modular_abelian_variety
        except AttributeError:
            if not self.is_cuspidal():
                raise ValueError, "self must be cuspidal"
            from sage.modular.abvar.abvar import ModularAbelianVariety_modsym
            A = ModularAbelianVariety_modsym(self, check=False)
            self.__modular_abelian_variety = A
            return A

    def rational_period_mapping(self):
        r"""
        Return the rational period mapping associated to self.

        This is a homomorphism to a vector space whose kernel is the
        same as the kernel of the period mapping associated to self.
        For this to exist, self must be Hecke equivariant.

        Use \code{integral_period_mapping} to obtain a homomorphism to
        a $\ZZ$-module, normalized so the image of integral modular
        symbols is exactly $\ZZ^n$.

        EXAMPLES:
            sage: M = ModularSymbols(37)
            sage: A = M[1]; A
            Modular Symbols subspace of dimension 2 of Modular Symbols space of dimension 5 for Gamma_0(37) of weight 2 with sign 0 over Rational Field
            sage: r = A.rational_period_mapping(); r
            Rational period mapping associated to Modular Symbols subspace of dimension 2 of Modular Symbols space of dimension 5 for Gamma_0(37) of weight 2 with sign 0 over Rational Field
            sage: r(M.0)
            (0, 0)
            sage: r(M.1)
            (1, 0)
            sage: r.matrix()
            [ 0  0]
            [ 1  0]
            [ 0  1]
            [-1 -1]
            [ 0  0]
            sage: r.domain()
            Modular Symbols space of dimension 5 for Gamma_0(37) of weight 2 with sign 0 over Rational Field
            sage: r.codomain()
            Vector space of degree 2 and dimension 2 over Rational Field
            Basis matrix:
            [1 0]
            [0 1]        
        """
        try:
            return self.__rational_period_mapping
        except AttributeError:
            pass
        V = self.dual_free_module()
        # the rational period mapping is just dotting with
        # each element of V.
        A = V.basis_matrix().transpose()
        A.set_immutable()
        R = RationalPeriodMapping(self, A)
        self.__rational_period_mapping = R
        return R


    def integral_period_mapping(self):
        r"""
        Return the integral period mapping associated to self.

        This is a homomorphism to a vector space whose kernel is the
        same as the kernel of the period mapping associated to self,
        normalized so the image of integral modular symbols is
        exactly $\ZZ^n$.

        EXAMPLES:
            sage: m = ModularSymbols(23).cuspidal_submodule()
            sage: i = m.integral_period_mapping()
            sage: i
            Integral period mapping associated to Modular Symbols subspace of dimension 4 of Modular Symbols space of dimension 5 for Gamma_0(23) of weight 2 with sign 0 over Rational Field
            sage: i.matrix()
            [-1/11  1/11     0  3/11]
            [    1     0     0     0]
            [    0     1     0     0]
            [    0     0     1     0]
            [    0     0     0     1]
            sage: [i(b) for b in m.integral_structure().basis()]
            [(1, 0, 0, 0), (0, 1, 0, 0), (0, 0, 1, 0), (0, 0, 0, 1)]
            sage: [i(b) for b in m.ambient_module().basis()]
            [(-1/11, 1/11, 0, 3/11),
             (1, 0, 0, 0),
             (0, 1, 0, 0),
             (0, 0, 1, 0),
             (0, 0, 0, 1)]

        We compute the image of the winding element:
            sage: m = ModularSymbols(37,sign=1)
            sage: a = m[1]
            sage: f = a.integral_period_mapping()
            sage: e = m([0,oo])
            sage: f(e)
            (-2/3)

        The input space must be cuspidal:
            sage: m = ModularSymbols(37,2,sign=1)
            sage: m.integral_period_mapping()
            Traceback (most recent call last):
            ...
            ValueError: integral mapping only defined for cuspidal spaces
        """
        try:
            return self.__integral_period_mapping
        except AttributeError:
            pass
        if self.base_ring() != QQ:
            raise ValueError, "integral mapping only defined for spaces over QQ"
        if not self.is_cuspidal():
            raise ValueError, "integral mapping only defined for cuspidal spaces"
        D = self.dual_free_module().basis_matrix().transpose()
        I = self.ambient_module().cuspidal_submodule().integral_structure().basis_matrix()
        # image of cuspidal integral submodule
        C = I * D
        if not C.is_one():
            if not C.is_square():
                C = (ZZ**C.ncols()).span(C.rows()).basis_matrix()
            D = D * C**(-1)
        D.set_immutable()
        R = IntegralPeriodMapping(self, D)
        self.__integral_period_mapping = R
        return R

    def modular_symbols_of_sign(self, sign, bound=None):
        """
        Returns a space of modular symbols with the same defining
        properties (weight, level, etc.) and Hecke eigenvalues as this
        space except with given sign.

        INPUT:
            self -- a cuspidal space of modular symbols
            sign -- an integer, one of -1, 0, or 1
            bound -- integer (default: None); if specified only use
                 Hecke operators up to the given bound.

        EXAMPLES:
            sage: S = ModularSymbols(Gamma0(11),2,sign=0).cuspidal_subspace()
            sage: S
            Modular Symbols subspace of dimension 2 of Modular Symbols space of dimension 3 for Gamma_0(11) of weight 2 with sign 0 over Rational Field
            sage: S.modular_symbols_of_sign(-1)
            Modular Symbols space of dimension 1 for Gamma_0(11) of weight 2 with sign -1 over Rational Field

            sage: S = ModularSymbols(43,2,sign=1)[2]; S
            Modular Symbols subspace of dimension 2 of Modular Symbols space of dimension 4 for Gamma_0(43) of weight 2 with sign 1 over Rational Field
            sage: S.modular_symbols_of_sign(-1)
            Modular Symbols subspace of dimension 2 of Modular Symbols space of dimension 3 for Gamma_0(43) of weight 2 with sign -1 over Rational Field

            sage: S.modular_symbols_of_sign(0)
            Modular Symbols subspace of dimension 4 of Modular Symbols space of dimension 7 for Gamma_0(43) of weight 2 with sign 0 over Rational Field

            
            sage: S = ModularSymbols(389,sign=1)[3]; S
            Modular Symbols subspace of dimension 3 of Modular Symbols space of dimension 33 for Gamma_0(389) of weight 2 with sign 1 over Rational Field
            sage: S.modular_symbols_of_sign(-1)
            Modular Symbols subspace of dimension 3 of Modular Symbols space of dimension 32 for Gamma_0(389) of weight 2 with sign -1 over Rational Field
            sage: S.modular_symbols_of_sign(0)
            Modular Symbols subspace of dimension 6 of Modular Symbols space of dimension 65 for Gamma_0(389) of weight 2 with sign 0 over Rational Field

            sage: S = ModularSymbols(23,sign=1,weight=4)[2]; S
            Modular Symbols subspace of dimension 4 of Modular Symbols space of dimension 7 for Gamma_0(23) of weight 4 with sign 1 over Rational Field
            sage: S.modular_symbols_of_sign(1) is S
            True
            sage: S.modular_symbols_of_sign(0)
            Modular Symbols subspace of dimension 8 of Modular Symbols space of dimension 12 for Gamma_0(23) of weight 4 with sign 0 over Rational Field
            sage: S.modular_symbols_of_sign(-1)
            Modular Symbols subspace of dimension 4 of Modular Symbols space of dimension 5 for Gamma_0(23) of weight 4 with sign -1 over Rational Field
        """
        if sign == self.sign():
            return self
        if not self.is_cuspidal():
            raise ValueError, "self must be cuspidal for modular symbols space with given sign to be defined."
        d = self.dimension()
        if d == 0:
            return self
        if sign != 0:
            if self.sign() == 0:
                d = d//2
        elif sign == 0:      # self has nonzero sign
            d = 2*d
        B = self.ambient_module().modular_symbols_of_sign(sign)
        p = 2
        if bound is None:
            bound = self.hecke_bound()
        while B.dimension() > d and p <= bound:
            while self.level() % p == 0:
                p = arith.next_prime(p)
            f = self.hecke_polynomial(p)
            g = misc.prod(g for g,_ in f.factor())   # square free part
            t = B.hecke_operator(p)
            s = g(t)
            B = s.kernel()
            p = arith.next_prime(p)
        return B


class PeriodMapping(SageObject):
    def __init__(self, modsym, A):
        self.__modsym = modsym
        self.__domain = modsym.ambient_module()
        self.__A = A
        A.set_immutable()

    def modular_symbols_space(self):
        return self.__modsym

    def __call__(self, x):
        if is_FreeModuleElement(x):
            v = x
        else:
            v = self.__domain(x).element()
        return v*self.__A

    def matrix(self):
        return self.__A

    def domain(self):
        return self.__domain

    def codomain(self):
        return self.__A.row_module()
    
class RationalPeriodMapping(PeriodMapping):
    def _repr_(self):
        """
        Return the string representation of self.

        EXAMPLES:
            sage: ModularSymbols(40,2).rational_period_mapping()._repr_()
            'Rational period mapping associated to Modular Symbols space of dimension 13 for Gamma_0(40) of weight 2 with sign 0 over Rational Field'
        """
        return "Rational period mapping associated to %s"%self.modular_symbols_space()

    
class IntegralPeriodMapping(PeriodMapping):
    def _repr_(self):
        """
        Return the string representation of self.

        EXAMPLES:
            sage: ModularSymbols(40,2).cuspidal_submodule().integral_period_mapping()._repr_()
            'Integral period mapping associated to Modular Symbols subspace of dimension 6 of Modular Symbols space of dimension 13 for Gamma_0(40) of weight 2 with sign 0 over Rational Field'
        """
        return "Integral period mapping associated to %s"%self.modular_symbols_space()<|MERGE_RESOLUTION|>--- conflicted
+++ resolved
@@ -1433,19 +1433,11 @@
         
         EXAMPLES:
             sage: ModularSymbols(Gamma0(11)).cuspidal_submodule().abelian_variety()
-<<<<<<< HEAD
-            Abelian variety J0(11)
-            sage: ModularSymbols(Gamma1(11)).cuspidal_submodule().abelian_variety()
-            Abelian variety J1(11)
-            sage: ModularSymbols(GammaH(11,[3])).cuspidal_submodule().abelian_variety()
-            Abelian variety JH(11,[3])
-=======
             Abelian variety J0(11) of dimension 1
             sage: ModularSymbols(Gamma1(11)).cuspidal_submodule().abelian_variety()
             Abelian variety J1(11) of dimension 1
             sage: ModularSymbols(GammaH(11,[3])).cuspidal_submodule().abelian_variety()
             Abelian variety JH(11,[3]) of dimension 1
->>>>>>> 542f6a83
 
         The abelian variety command only works on cuspidal modular symbols spaces:
             sage: M = ModularSymbols(37)
@@ -1454,15 +1446,9 @@
             ...
             ValueError: self must be cuspidal
             sage: M[1].abelian_variety()
-<<<<<<< HEAD
-            Abelian variety factor of dimension 1 of J0(37)
-            sage: M[2].abelian_variety()
-            Abelian variety factor of dimension 1 of J0(37)
-=======
             Abelian subvariety of dimension 1 of J0(37)
             sage: M[2].abelian_variety()
             Abelian subvariety of dimension 1 of J0(37)
->>>>>>> 542f6a83
         """
         try:
             return self.__modular_abelian_variety
