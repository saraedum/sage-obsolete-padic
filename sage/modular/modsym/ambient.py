"""
Ambient spaces of modular symbols.

EXAMPLES:

    We compute a space of modular symbols modulo 2.  The dimension is
    different than that of the corresponding space in characteristic 0:
        sage: M = ModularSymbols(11,4,base_ring=GF(2)); M
        Modular Symbols space of dimension 7 for Gamma_0(11) of weight 4
        with sign 0 over Finite Field of size 2
        sage: M.basis()
        ([X*Y,(1,0)], [X*Y,(1,8)], [X*Y,(1,9)], [X^2,(0,1)], [X^2,(1,8)], [X^2,(1,9)], [X^2,(1,10)])
        sage: M0 =  ModularSymbols(11,4,base_ring=QQ); M0
        Modular Symbols space of dimension 6 for Gamma_0(11) of weight 4
        with sign 0 over Rational Field
        sage: M0.basis()
        ([X^2,(0,1)], [X^2,(1,6)], [X^2,(1,7)], [X^2,(1,8)], [X^2,(1,9)], [X^2,(1,10)])

    The charpoly of the Hecke operator $T_2$ has an extra factor $x$.
        sage: M.T(2).matrix().fcp('x')
        (x + 1)^2 * x^5
        sage: M0.T(2).matrix().fcp('x')
        (x - 9)^2 * (x^2 - 2*x - 2)^2
        
"""

#*****************************************************************************
#       SAGE: System for Algebra and Geometry Experimentation
#
#       Copyright (C) 2005 William Stein <wstein@gmail.com>
#
#  Distributed under the terms of the GNU General Public License (GPL)
#
#    This code is distributed in the hope that it will be useful,
#    but WITHOUT ANY WARRANTY; without even the implied warranty of
#    MERCHANTABILITY or FITNESS FOR A PARTICULAR PURPOSE.  See the GNU
#    General Public License for more details.
#
#  The full text of the GPL is available at:
#
#                  http://www.gnu.org/licenses/
#*****************************************************************************

# SAGE packages
from   sage.misc.search import search
import sage.misc.latex as latex
import sage.misc.misc as misc

import sage.matrix.matrix_space as matrix_space
import sage.modules.free_module_element as free_module_element
import sage.modules.free_module as free_module
import sage.misc.misc as misc
import sage.modular.congroup as congroup
import sage.modular.dims as dims
import sage.modular.dirichlet as dirichlet
import sage.modular.hecke.all as hecke
import sage.rings.rational_field as rational_field
import sage.rings.integer_ring as integer_ring
import sage.rings.all as rings
import sage.rings.arith as arith
import sage.structure.formal_sum as formal_sum
import sage.categories.all as cat
from sage.modular.cusps import Cusp
import sage.structure.all

import boundary
import element
import heilbronn
import manin_symbols
import modular_symbols
import modsym
import p1list
import relation_matrix
import space
import subspace


class ModularSymbolsAmbient(space.ModularSymbolsSpace, hecke.AmbientHeckeModule):
    """
    An ambient space of modular symbols for a congruence subgroup of SL_2(Z).
    
    This class is an abstract base class, so only derived classes should 
    be instantiated. 
    INPUT:
        weight    -- an integer >= 2
        group     -- a congruence subgroup. 
        sign      -- an integer, either -1, 0, or 1
        base_ring -- a commutative ring
    """
    def __init__(self, group, weight, sign, base_ring,
                 character = None):
        """
        Initialize a space of modular symbols.
        """
        weight = int(weight)
        if weight <= 1:
            raise ValueError, "Weight (=%s) Modular symbols of weight <= 1 not defined."%weight
        if not isinstance(group, congroup.CongruenceSubgroup):
            raise TypeError, "group must be a congruence subgroup"

        sign = int(sign)
        if not isinstance(base_ring, rings.Ring) and base_ring.is_field():
            raise TypeError, "base_ring must be a commutative ring"

        if character == None and isinstance(group, congroup.Gamma0):
            character = dirichlet.TrivialCharacter(group.level(), base_ring)

        space.ModularSymbolsSpace.__init__(self, group, weight, 
                                           character, sign, base_ring)

        try:
            formula = self._dimension_formula()
        except NotImplementedError:
            formula = None
        rank = self.rank()
        if formula != None:
            assert rank == formula, \
                   "Computed dimension (=%s) of ambient space \"%s\" doesn't match dimension formula (=%s)!\n"%(d, self, formula) + \
                   "ModularSymbolsAmbient: group = %s, weight = %s, sign = %s, base_ring = %s, character = %s"%(
                         group, weight, sign, base_ring, character)

        hecke.AmbientHeckeModule.__init__(self, base_ring, rank, group.level(), weight)

    def __cmp__(self, other):
        if not isinstance(other, space.ModularSymbolsSpace):
            return cmp(type(self), type(other))
        if isinstance(other, ModularSymbolsAmbient):
            return misc.cmp_props(self, other, ['group', 'weight', 'sign', 'base_ring', 'character'])
        c = cmp(self, other.ambient_hecke_module())
        if c: return c
        if self.free_module() == other.free_module():
            return 0
        return -1

    def manin_symbols(self):
        raise NotImplementedError

    def manin_generators(self):
        """
        Return list of all Manin symbols for this space.  These are
        the generators in the presentation of this space by Manin
        symbols.

        EXAMPLES:
        sage: M = ModularSymbols(2,2)
        sage: M.manin_generators()
        [(0,1), (1,0), (1,1)]

        sage: M = ModularSymbols(1,6)
        sage: M.manin_generators()
        [[Y^4,(0,0)], [X*Y^3,(0,0)], [X^2*Y^2,(0,0)], [X^3*Y,(0,0)], [X^4,(0,0)]]
        """
        return self._manin_generators

    def manin_basis(self):
        r"""
        Return a list of indices into the list of Manin generators
        (see \code{self.manin_generators()}) such that those symbols
        form a basis for the quotient of the $\Q$-vector space spanned
        by Manin symbols modulo the relations.


        EXAMPLES:
        sage: M = ModularSymbols(2,2)
        sage: M.manin_basis()
        [1]
        sage: [M.manin_generators()[i] for i in M.manin_basis()]
        [(1,0)]
        sage: M = ModularSymbols(6,2)
        sage: M.manin_basis()
        [1, 10, 11]
        sage: [M.manin_generators()[i] for i in M.manin_basis()]
        [(1,0), (3,1), (3,2)]
        """
        try:
            return self._manin_basis
        except AttributeError:
            self.compute_presentation()
        return self._manin_basis

    def p1list(self):
        try:
            return self.__p1list
        except AttributeError:
            self.__p1list = p1list.P1List(self.level())
        return self.__p1list

    def relation_matrix(self):
        raise NotImplementedError

    def compute_presentation(self):
        B, basis, mod = relation_matrix.compute_presentation(
                self.manin_symbols(), self.sign(), 
                self.base_ring(), self.weight())
        self._manin_generators = self.manin_symbols().manin_symbol_list()
        self._manin_basis = basis
        self._manin_gens_to_basis = B
        self._mod2term = mod
        
    def manin_gens_to_basis(self):
        try:
            return self._manin_gens_to_basis
        except AttributeError:
            self.compute_presentation()
            return self._manin_gens_to_basis            


    #####################################################################
    # Coercion
    #####################################################################
    def __call__(self, x, computed_with_hecke=False):
        r"""
        Coerce x into this modular symbols space (self). The result is
        either an element of self or a subspace of self.

        The allowed inputs for x are as follows:
        \begin{itemize}
        \item
            \class{Vector} -- a vector of the same degree.  This
                      defines the corresponding linear combination of
                      the basis of self.

        \item
            \class{ManinSymbol} -- a Manin symbol of the same weight as the
                           space

        \item
            \class{ModularSymbolsElement} -- a modular symbol whose
                                    ambient parent is this space of
                                    modular symbols. (TODO: make more
                                    sophisticated)
                                    
        \item
            0 -- the integer 0; results in the 0 modular symbol.

        \item
            3-tuple -- Given a 3-tuple (i,u,v), returns the elementmodular
                       defined by the Manin symbol
                       $[X^{i}\cdot Y^{k-2-i}, (u,v)]$, where k is the
                       weight.  Note that we must have $0\leq i \leq 2-k$.
                       
        \item
            2-tuple -- Given a 2-tuple (u,v), returns the element
                       defined by the Manin symbol
                       $[X^0 \cdot Y^{2-k}, (u,v)]$.

        \item
            2-elements list -- Given a list \code{[alpha, beta]}, where
                       $\alpha$ and $\beta$ are (coercible to) cusps, return
                       the modular symbol $\{\alpha, \beta\}$.  When the
                       the weight $k > 2$ return $Y^{k-2-i} \{\alpha, \beta\}$.

        \item
            3-element list -- Given a list \code{[i, alpha, beta]},
                       where $i$ is an integer, and $\alpha$, $\beta$
                       are (coercible to) cusps, return the modular symbol
                       $X^i Y^{k-2-i} \{\alpha, \beta\}$.
        \end{itemize}
        """
        if isinstance(x, free_module_element.FreeModuleElement):
            if x.degree() != self.dimension():
                raise TypeError, "Incompatible degrees: x has degree %s but modular symbols space has dimension %s"%(
                    x.degree(), self.dimension())
            #if x.parent().base_ring() != self.base_ring():
            #    raise TypeError, "Vector x is over %s, but modular symbols space is over %s."%(
            #        x.parent().base_ring(), self.base_ring())
            return element.ModularSymbolsElement(self, x)
            
        elif isinstance(x, (manin_symbols.ManinSymbol, element.ModularSymbolsElement)):
            return self.element(x)

        elif isinstance(x, modular_symbols.ModularSymbol):
            return self(x.manin_symbol_rep())

        elif isinstance(x, (int, rings.Integer)) and x==0:
            return element.ModularSymbolsElement(self, self.free_module()(0))

        elif isinstance(x, tuple):
            return self.manin_symbol(x)

        elif isinstance(x, formal_sum.FormalSum):
            return sum([c*self(y) for c, y in x], self(0))

        elif isinstance(x, list):
            return self.modular_symbol(x)

        raise TypeError, "No coercion of %s into %s defined."%(x, self)

    def _action_on_modular_symbols(self, g):
        """
        Compute the matrix of the action of the 2x2 integer matrix g=[a,b,c,d]
        (which must be specified as an integer list) on self with respect
        to the standard basis.

        Use _matrix_of_operator_on_modular_symbols for more general operators.
        """
        if not isinstance(g, list):
            raise TypeError, "g must be a list"
        if not len(g) == 4:
            raise TypeError, "g must be a list of length 4"
        return self._matrix_of_operator_on_modular_symbols(self, [g])

    def manin_symbol(self, x, check=True):
        if check:
            if len(x) == 2:
                x = (0,x[0],x[1])
            if len(x) == 3:
                # Manin symbol of the form (i, u, v), which corresponds to [X^i*Y^(k-2-i), (u,v)].
                if x[0] < 0 or x[0] > self.weight()-2:
                    raise ValueError, "The first entry of the tuple (=%s) must be an integer between 0 and k-2 (=%s)."%(
                        x, self.weight()-2)
            else:
                raise ValueError, "x (=%s) must be of length 2 or 3"%x
        # end check
        y = manin_symbols.ManinSymbol(self.manin_symbols(), x)
        return self(y)

    def _modular_symbol_0_to_alpha(self, alpha, i=0):
        if alpha.is_infinity():
            return self.manin_symbol((i,0,1), check=False)
        QQ = rings.Rational
        v = arith.continued_fraction(QQ(alpha))
        c = [QQ(0), QQ(1)] + arith.convergents(v)
        a = self(0)
        if self.weight() > 2:
            # TODO!!!!!  must apply action to the polynomial part
            raise NotImplementedError
        for k in range(1,len(c)):
            u = c[k].denominator()
            v = c[k-1].denominator()
            if k % 2 == 0:
                v = -v
            a += self.manin_symbol((i, u, v), check=False)
        return a

    def modular_symbol(self, x, check=True):
        """
        Create a modular symbol in this space.

        INPUT:
            x -- a list of either 2 or 3 entries
            2 entries:   [alpha, beta] -- creates the modular
                         symbol {alpha, beta}, or, if the weight
                         is > 2 the symbol Y^(k-2-i){alpha,beta}.
            3 entries:   [i, alpha, beta] -- create the modular
                         symbol X^i*Y^(k-2-i){alpha,beta}.

        EXAMPLES:
            sage: set_modsym_print_mode('modular')
            sage: M = ModularSymbols(11)
            sage: M.modular_symbol([2/11, oo])
            -{-1/9,0}
            sage: M.1
            {-1/8,0}
            sage: M.modular_symbol([-1/8, 0])
            {-1/8,0}
            sage: M.modular_symbol([0, -1/8, 0])
            {-1/8,0}
            sage: M.modular_symbol([10, -1/8, 0])
            Traceback (most recent call last):
            ...
            ValueError: The first entry of the tuple (=[10, -1/8, 0]) must be an integer between 0 and k-2 (=0).

        Use check=False for efficiency if the input x is
        a list of length 3 whose first entry is an Integer,
        and whose second and third entries are cusps:

            sage: M.modular_symbol([0, Cusp(2/11), Cusp(oo)], check=False)
            -{-1/9,0}
            
            sage: set_modsym_print_mode()   # return to default.
        """
            
        if check:
            if len(x) == 2:
                x = [0,x[0],x[1]]
            if len(x) == 3:
                if x[0] < 0 or x[0] > self.weight()-2:
                    raise ValueError, "The first entry of the tuple (=%s) must be an integer between 0 and k-2 (=%s)."%(
                        x, self.weight()-2)
            else:
                raise ValueError, "x (=%s) must be of length 2 or 3"%x
            i = rings.Integer(x[0])
            alpha = Cusp(x[1])
            beta = Cusp(x[2])
        else:
            i = x[0]
            alpha = x[1]
            beta = x[2]
            
        # Compute {0,beta} - {0,alpha}
        a = self._modular_symbol_0_to_alpha(alpha, i)
        b = self._modular_symbol_0_to_alpha(beta, i)
        return b - a
    
    def _compute_dual_hecke_matrix(self, n):
        return self.hecke_matrix(n).transpose()
    
    def _compute_hecke_matrix_prime(self, p, rows=None):
        """
        Compute and return the matrix of the p-th Hecke operator.
        
        EXAMPLES:
        We first compute some examples for Gamma0(N):
            
            sage: m = ModularSymbols(2, weight=4)
            sage: m._compute_hecke_matrix_prime(2).charpoly('x')
            x^2 - 9*x + 8
            
            sage: m = ModularSymbols(1,weight=12)
            sage: m._compute_hecke_matrix_prime(2).charpoly('x')
            x^3 - 2001*x^2 - 97776*x - 1180224
            sage: m._compute_hecke_matrix_prime(13).charpoly('x')
            x^3 - 1792159238562*x^2 - 2070797989680255444*x - 598189440899986203208472
            
            sage: m = ModularSymbols(1,weight=12, sign=-1)
            sage: m._compute_hecke_matrix_prime(5)
            [4830]
            sage: m._compute_hecke_matrix_prime(23)
            [18643272]
            
            sage: m = ModularSymbols(3,4)
            sage: m._compute_hecke_matrix_prime(2).charpoly('x')
            x^2 - 18*x + 81
            
            sage: m = ModularSymbols(6,4)
            sage: m._compute_hecke_matrix_prime(2).charpoly('x')
            x^6 - 14*x^5 + 29*x^4 + 172*x^3 - 124*x^2 - 320*x + 256
            sage: m._compute_hecke_matrix_prime(3).charpoly('x')
            x^6 - 50*x^5 + 511*x^4 + 3012*x^3 - 801*x^2 - 9234*x + 6561
            
            sage: m = ModularSymbols(15,4, sign=-1)
            sage: m._compute_hecke_matrix_prime(3).charpoly('x')
            x^4 - 2*x^3 + 18*x^2 + 18*x - 243
            
            sage: m = ModularSymbols(6,4)
            sage: m._compute_hecke_matrix_prime(7).charpoly('x')
            x^6 - 1344*x^5 + 666240*x^4 - 140462080*x^3 + 8974602240*x^2 + 406424518656*x + 3584872677376
            
            sage: m = ModularSymbols(4,4)
            sage: m._compute_hecke_matrix_prime(3).charpoly('x')
            x^3 - 84*x^2 + 2352*x - 21952
            
        We now compute some examples for modular symbols on Gamma1(N):
        
            sage: m = ModularSymbols(Gamma1(13),2, sign=-1)
            sage: m._compute_hecke_matrix_prime(2).charpoly('x')
            x^2 + 3*x + 3
            
        The following is an example with odd weight:
        
            sage: m = ModularSymbols(Gamma1(5),3)
            sage: m._compute_hecke_matrix_prime(2).charpoly('x')
            x^4 - 10*x^3 + 50*x^2 - 170*x + 289
        
        This example has composite conductor and weight>2 dividing the
        conductor and nontrivial sign:
        
            sage: m = ModularSymbols(Gamma1(9),3, sign=1)
            sage: m._compute_hecke_matrix_prime(3).charpoly('x')
            x^6 + 3*x^4 - 19*x^3 + 24*x^2 - 9*x
        """
        # note -- p doesn't have to be prime despite the function name
        p = int(p)
<<<<<<< HEAD
=======
        # NOTE -- it is actually NOT necessary that p be prime.
>>>>>>> f7779986
        if isinstance(rows, list):
            rows = tuple(rows)        
        try:
            return self._hecke_matrices[(p,rows)]
        except AttributeError:
            self._hecke_matrices = {}
        except KeyError:
            pass
        tm = misc.verbose("Computing Hecke operator T_%s"%p)

        if arith.is_prime(p):
            H = heilbronn.HeilbronnCremona(p)
        else:
            H = heilbronn.HeilbronnMerel(p)

        B = self.manin_basis()
        if not rows is None:
            B = [B[i] for i in rows]
        cols = []
        N = self.level()
        mod2term = self._mod2term
        R = self.manin_gens_to_basis()
        K = self.base_ring()
        W = R.new_matrix(nrows=len(B), ncols = R.nrows())
        syms = self.manin_symbols()
        n = len(syms)
        j = 0
        for i in B:
            for h in H:
                entries = syms.apply(i,h)
                for k, x in entries:
                    f, s = mod2term[k]
                    if s != 0:
                        W[j,f] = W[j,f] + s*K(x)
            j += 1
        tm = misc.verbose("start matrix multiply",tm)
        if hasattr(W, '_matrix_times_matrix_dense'):
            Tp = W._matrix_times_matrix_dense(R)
            misc.verbose("done matrix multiply and computing Hecke operator",tm)
        else:
            Tp = W * R
            tm = misc.verbose("done matrix multiply",tm)
            Tp = Tp.dense_matrix()
            misc.verbose("done making Hecke operator matrix dense",tm)
        self._hecke_matrices[(p,rows)] = Tp
        return Tp


    def __heilbronn_operator(self, M, H, t=1):
        """
        Returns the matrix function from self to M defined by the pair (H, t),
        where H is a list of matrices and t is an integer.
        
        INPUT:
           self -- ModularSymbols , domain (an ambient space of modular symbols),
                                   
           M -- ModularSymbols, codomain (a space of modular symbols),

           H -- list, a list of matrices in M_2(Z),
           
           t  -- int, an integer.
           
        OUTPUT:
           free module morphism -- A function from self to M defined
                                   by t and the matrices in H.
        """
        
        MS = matrix_space.MatrixSpace(self.base_ring(), self.dimension(), M.dimension())
        hom = hecke.HeckeModuleHomspace(self, M)
        if self.dimension() == 0 or M.dimension() == 0:
            A = MS(0)
            phi = hom(A, "Heilbronn operator(%s,%s)"%(H,t))
            return phi
        
        rows = []
        B = self.manin_basis()
        syms = self.manin_symbols()
        k = self.weight()
        for n in B:
            z = M(0)
            i, u, v = syms[n]
            # We apply each Heilbronn matrix to the
            #    Manin symbol [X^i*Y^(k-2-i), (u,v)]
            for h in H:
                # Apply h to the polynomial part
                (a,b,c,d) = tuple(h)
                # P gives the ordered coefficients of (a*X+b*Y)^i*(c*X+d*Y)^(j-i)
                P = manin_symbols.apply_to_monomial(i, k-2, a,b,c,d)
                # Apply h to the (u,v) part of the Manin symbol
                (uu,vv) = (u*a+v*c, u*b+v*d)

                # For the generalized Heilbronn operator, we through away any
                # symbols for which the (u,v) part of the symbol doesn't have
                # both entries divisible by t.
                if t != 1:
                    if uu%t != 0 or vv%t != 0:
                        continue
                    uu = uu//t
                    vv = vv//t

                # Now coerce each Manin symbol
                #
                #         P[m]*[X^m*Y^(k-2-m), (uu,vv)],    for m=0,...,len(P)
                #
                # into the image space M and add that to z.
                # Note that we coerce in Manin symbols as tuples.
                for m in range(len(P)):
                    x = M((m,uu,vv))
                    z += x*P[m]
                
            rows.append(z.element())
            
        A = MS(rows)
        return hom(A, "Heilbronn operator(%s,%s)"%(H,t))

    def _repr_(self):
        return "Modular Symbols space of dimension %s and weight %s for %s with sign %s and character %s over %s"%(
                self.dimension(), self.weight(), self.group(), self.sign(), self.character(), self.base_ring())

    def _latex_(self):
        return "\\text{\\rm ModSym}_{%s}(%s,%s;%s)"%(self.weight(),
                                                     latex.latex(self.group()),
                                                     latex.latex(self.character()),
                                                     latex.latex(self.base_ring()))

    def _matrix_of_operator_on_modular_symbols(self, codomain, R):
        """
        INPUT:
            self -- this space of modular symbols
            codomain -- space of modular symbols
            R -- list of lists [a,b,c,d] of length 4, which we view as elements of GL_2(Q).
            
        OUTPUT:
            a matrix, which represents the operator
            $$
               x \mapsto \sum_{g in R} g.x
            $$
            where g.x is the formal linear fractional transformation on modular symbols.
        """
        rows = []
        for b in self.basis():
            v = formal_sum.FormalSum(0, check=False)
            for c, x in b.modular_symbol_rep():
                for g in R:
                    y = x.apply(g)
                    v += y*c
            w = codomain(v).element()
            rows.append(w)
        M = matrix_space.MatrixSpace(self.base_ring(), len(rows), codomain.degree(), sparse=False)
        return M(rows)

    def _compute_atkin_lehner_matrix(self, d):
        k = self.weight()
        R = self.base_ring()
        N = self.level()
        g, x, y = arith.xgcd(d, -N//d)
        g = [d*x, y, N, d]
        A = self._action_on_modular_symbols(g)
        scale = R(d)**(1 - k//2)
        Wmat = scale * A
        return Wmat

    def boundary_map(self):
        """
        The boundary map to the corresponding space of boundary
        modular symbols.
        """
        try:
            return self.__boundary_map
        except AttributeError:
            # compute boundary map 
            B = self.boundary_space()
            I = [B(b) for b in self.basis()]
            W = matrix_space.MatrixSpace(self.base_ring(), len(I), B.rank(), sparse=True)
            A = W([x.element() for x in I])
            H = cat.Hom(self, B)
            self.__boundary_map = H(A, "boundary map")
            return self.__boundary_map

    def boundary_space(self):
        raise NotImplementedError
        
    def cuspidal_submodule(self):
        """
        The cuspidal submodule.
        """
        try:
            return self.__cuspidal_submodule
        except AttributeError:
            S = self.boundary_map().kernel()
            S._is_full_hecke_module = True
            if self.base_ring().characteristic() == 0:
                d = self._cuspidal_submodule_dimension_formula()
                if not d is None:
                    assert d == S.dimension(), "According to dimension formulas the cuspidal subspace of \"%s\" has dimension %s; however, computing it using modular symbols we obtained %s, so there is a bug (please report!)."%(self, d, S.dimension())
            self.__cuspidal_submodule = S            
        return self.__cuspidal_submodule

    def _degeneracy_raising_matrix(self, level):
        raise NotImplementedError

    def _degeneracy_lowering_matrix(self, level, t):
        # Use Proposition 2.6.15 in Merel's 1585 paper (or Prop 15 in
        # electronic version of that paper).
        H = heilbronn.HeilbronnMerel(t)
        M = self.hecke_module_of_level(level)
        return self.__heilbronn_operator(M,H,t).matrix()

    def rank(self):
        """
        Returns the rank of self.
        
        INPUT:
           ModularSymbols self -- arbitrary space of modular symbols
           
        OUTPUT:
           int -- the rank
           
        EXAMPLES:
            sage: M = ModularSymbols(389)
            sage: M.rank()
            65

            sage: ModularSymbols(11,sign=0).rank()
            3
            sage: ModularSymbols(100,sign=0).rank()
            31
            sage: ModularSymbols(22,sign=1).rank()
            5
            sage: ModularSymbols(1,12).rank()
            3
            sage: ModularSymbols(3,4).rank()
            2
            sage: ModularSymbols(8,6,sign=-1).rank()
            3
        """
        try:
            return self.__rank
        except AttributeError:
            self.__rank = len(self.manin_basis())
        return self.__rank

    def eisenstein_submodule(self):
        """
        Return the Eisenstein submodule of this space of modular symbols.
        """
        try:
            return self.__eisenstein_submodule
        except AttributeError:
            self.__eisenstein_submodule = self.cuspidal_submodule().complement()
            return self.__eisenstein_submodule
        
    def element(self, x):
        """
        Creates and returns an element of self from a modular symbol,
        if possible.
        
        INPUT:
           x -- an object of one of the following types:
                ModularSymbol, ManinSymbol.

        OUTPUT:
        
           ModularSymbol -- a modular symbol with parent self.
           
        """
        if isinstance(x, manin_symbols.ManinSymbol):
            if not x.parent().weight() == self.weight():
                raise ArithmeticError, "incompatible weights: Manin symbol has weight %s, but modular symbols space has weight %s"%(
                    x.parent().weight(), self.weight())
            t = self.manin_symbols().index(x.tuple())
            if isinstance(t, tuple):
                i, scalar = t
                v = self.manin_gens_to_basis()[i] * scalar
            else:
                v = self.manin_gens_to_basis()[t]
            return element.ModularSymbolsElement(self, v)
        
        elif isinstance(x, element.ModularSymbolsElement):
            M = x.parent()
            if M.ambient_hecke_module() != self:
                # TODO -- sometimes do something more sophisticated here.
                raise TypeError, "Modular symbol (%s) does not lie in this space."%x
            return self(x.element())
            
        else:
            raise ValueError, "Cannot create element of %s from %s."%(x,self)

    def dual_star_involution_matrix(self):
        """
        Return the matrix of the dual star involution, which is
        induced by complex conjugation on the linear dual of modular
        symbols.
        """
        try:
            return self.__dual_star_involution_matrix
        except AttributeError:
            pass
        self.__dual_star_involution_matrix = self.star_involution().matrix().transpose()
        return self.__dual_star_involution_matrix

    def factorization(self):
        r"""
        Returns a list of pairs $(S,e)$ where $S$ is simple spaces of
        modular symbols and self is isomorphic to the direct sum of
        the $S^e$ as a module over the \emph{anemic} Hecke algebra
        adjoin the star involution.
        """

##         EXAMPLES:
##             sage: M = ModularSymbols(Gamma0(22), 2); M
##             Modular Symbols space of dimension 7 for Gamma_0(22) of weight 2 with sign 0 over Rational Field
##             sage: M.factorization():
##             ...    print b.dimension(), b.level(), e
##             1 11 2
##             1 11 2
##             1 11 2
##             1 22 1

##         An example with sign 1:
##             sage: M = ModularSymbols(Gamma0(22), 2, sign=1); M
##             Modular Symbols space of dimension 5 for Gamma_0(22) of weight 2 with sign 1 over Rational Field
##             sage: for b, e in M.factorization():
##             ...    print b.dimension(), b.level(), e
##             1 11 2
##             1 11 2
##             1 22 1

##         An example for Gamma1:
##             sage: M = ModularSymbols(Gamma1(26), 2, sign=1); M
##             Modular Symbols space of dimension 33 for Gamma_1(26) of weight 2 with sign 1 and over Rational Field
##             sage: for b, e in M.factorization():
##             ...    print b.dimension(), b.level(), e
##             1 13 2
##             1 13 2
##             1 13 2
##             2 13 2
##             2 13 2
##             2 13 2
##             2 13 2
##             2 13 2
##             1 26 1
##             1 26 1
##             1 26 1
##             2 26 1
##             2 26 1

##         An example with level divisible by a square:
##             sage: M = ModularSymbols(Gamma0(2*9),2); M
##             ???
##             sage: for b, e in M.factorization():
##             ...    print b.dimension(), b.level(), e
##             ???
        try:
            return self._factorization
        except AttributeError:
            pass

        try:
            if self._is_simple:
                return [self]
        except AttributeError:
            pass
        
        D = []
        
        # Treat the cuspidal and eisenstein parts separately.  The
        # cuspidal part is very straightforward because of
        # Atkin-Lehner-Li theory.  The eisenstein part is trickier,
        # because of E2 and that the new and old Eisenstein subspaces
        # can intersect (e.g., they do for M_2(Gamma_0(6))), even
        # in a way that involves forms other than E_2 (i.e., twists
        # of E2).

        # 1. Cuspidal part -- compute the factors and their multiplicities
        #                     using Atkin-Lehner-Li.

        # 2. Eisenstein part:
        #      (a) Compute the Eisenstein subspace.
        #      (b) Decompose it using anemic Hecke operators
        #      (c) 
        

        # In the special case of weight 2 we have to do a bunch of
        # annoying extra work below to deal with the Eisenstein series E_2.
        k = self.weight()
        if k == 2:
            have_e2 = False
            G = self.group()
            is_g0 = congroup.is_Gamma0(G)
            e2_factor = None
            P = [p for p in arith.prime_range(2, self.hecke_bound() + 1) if self.level() % p != 0]
        # The above was all for dealing with e2 in the weight 2 case.

        for d in reversed(arith.divisors(self.level())):
            n = arith.number_of_divisors(self.level() // d)
            M = self.modular_symbols_of_level(d)
            N = M.new_submodule().decomposition()
            for A in N:
                if A.is_cuspidal():
                    if self.sign() == 0:
                        V = A.plus_submodule()
                        V._is_simple = True
                        D.append((V,n))
                        V = A.minus_submodule()
                        V._is_simple = True
                        D.append((V,n))
                    else:
                        A._is_simple = True
                        D.append((A,n))
                else:
                    # Eisenstein case
                    if k == 2: 
                        # Determine whether or not this factor corresponds to E_2
                        # This is the case if:
                        #  (1) the factor has dimension 1
                        #  (2) T_p acts as p+1 for all p coprime to the level
                        #      up to the Hecke bound.
                        if A.dimension() > 1:
                            is_e2 = False

                        is_e2 = True
                        for p in P:
                            if A.hecke_operator(p)[0,0] != p + 1:
                                is_e2 = False
                                break

                        if is_e2:
                            if e2_factor is None:
                                e2_factor = A
                            elif e2_factor.level() > A.level():
                                e2_factor = A
                            A = None
                        else:
                            # If it is not e2, it might be a twist
                            # of e2, and we have to count those twists
                            # once, so we make sure this faster isn't
                            # isomorphic to any factor found before. 
                            pass
                            

                    if not A is None: 
                        A._is_simple = True
                        D.append((A,n))

        if k == 2 and not e2_factor is None:
            n = len(arith.divisors(self.level())) - 1
            D.append((e2_factor, n))

        r = self.dimension()
        s = sum([A.rank()*mult for A, mult in D])
        D = sage.structure.all.Factorization(D, cr=True)
        assert r == s, "bug in factorization --  self has dimension %s, but sum of dimensions of factors is %s\n%s"%(
            r, s, D)
        self._factorization = D
        return self._factorization

    def factor(self):
        """
        Synonym for self.factorization().
        """
        return self.factorization()

    def hecke_bound(self):
        # TODO
        misc.verbose("WARNING: ambient.py -- hecke_bound; returning unproven guess.")
        return 2*self.sturm_bound() + 10

    def is_cuspidal(self):
        try:
            return self.__is_cuspidal
        except AttributeError:
            S = self.ambient_hecke_module().cuspidal_submodule()
            self.__is_cuspidal = (S.dimension() == self.dimension())
        return self.__is_cuspidal

    def is_eisenstein(self):
        try:
            return self.__is_eisenstein
        except AttributeError:
            S = self.ambient_hecke_module().eisenstein_submodule()
            self.__is_eisenstein = self.is_subspace(S)
        return self.__is_eisenstein

    def manin_symbols_basis(self):
        """
        A list of Manin symbols that form a basis for the ambient
        space self.
        INPUT:
           ModularSymbols self -- an ambient space of modular symbols
        OUTPUT:
           list -- a list of 2-tuples (if the weight is 2) or 3-tuples, 
                   which represent the Manin symbols basis for self.
        EXAMPLES:
            sage: m = ModularSymbols(23)
            sage: m.manin_symbols_basis()
            [(1,0), (1,17), (1,19), (1,20), (1,21)]
            sage: m = ModularSymbols(6, weight=4, sign=-1)
            sage: m.manin_symbols_basis()
            [[X^2,(2,1)]]
        """
        s = self.manin_symbols()
        return [s.manin_symbol(i) for i in self.manin_basis()]


    def modular_symbols_of_sign(self, sign):
        """
        Returns a space of modular symbols with the same defining
        properties (weight, sign, etc.) as this space except with
        given sign.

        EXAMPLES:
            sage: M = ModularSymbols(Gamma0(11),2,sign=0)
            sage: M
            Modular Symbols space of dimension 3 for Gamma_0(11) of weight 2 with sign 0 over Rational Field
            sage: M.modular_symbols_of_sign(-1)
            Modular Symbols space of dimension 1 for Gamma_0(11) of weight 2 with sign -1 over Rational Field
            sage: M = ModularSymbols(Gamma1(11),2,sign=0)
            sage: M.modular_symbols_of_sign(-1)
            Modular Symbols space of dimension 1 for Gamma_1(11) of weight 2 with sign -1 and over Rational Field
        """
        return modsym.ModularSymbols(self.group(), self.weight(), sign=sign, base_ring=self.base_ring())
        

    def modular_symbols_of_weight(self, k):
        """
        Returns a space of modular symbols with the same defining
        properties (weight, sign, etc.) as this space except with
        weight k.

        EXAMPLES:
            sage: M = ModularSymbols(Gamma1(6),2,sign=0)
            sage: M.modular_symbols_of_weight(3)
            Modular Symbols space of dimension 4 for Gamma_1(6) of weight 3 with sign 0 and over Rational Field
        """
        return modsym.ModularSymbols(self.group(), weight=k, sign=self.sign(), base_ring=self.base_ring())        
    

    def _compute_sign_submodule(self, sign, compute_dual=True):
        """
        Return the subspace of self that is fixed under the star involution.

        INPUT:
            sign -- int (either -1 or +1)
            compute_dual -- bool (default: True) also compute dual subspace.
                            This are useful for many algorithms.
        OUTPUT:
            subspace of modular symbols
        """
        S = self.star_involution().matrix() - sign
        V = S.kernel()
        if compute_dual:
            Vdual = S.transpose().kernel()            
            M = self.submodule(V, Vdual)
        else:
            M = self.submodule(V)
        M._set_sign(sign)
        return M
    
    def star_involution(self):
        """
        Return the star involution on self, which is induced by complex
        conjugation on modular symbols.
        """
        try:
            return self.__star_involution
        except AttributeError:
            pass
        S = self.__heilbronn_operator(self, [[-1,0, 0,1]], 1)
        S.name("Star involution on %s"%self)
        self.__star_involution = S
        return self.__star_involution

    def submodule(self, M, dual_free_module=None, check=True):
        if check:
            if not free_module.is_FreeModule(M):
                raise TypeError, "M must be a free module."
            if not M.is_submodule(self.free_module()):
                raise ArithmeticError, "M must be a submodule of the free module of self."
        return subspace.ModularSymbolsSubspace(self, M, dual_free_module=dual_free_module, check=check)
        
    ######################################################################
    # Z-module of integral modular symbols.
    #######################################################################
    def integral_structure(self):
        r"""
        Return the $\Z$-structure of this modular symbols spaces
        generated by all integral modular symbols.
        
        ALGORITHM:
        It suffices to consider lattice generated by the free 
        generating symbols $X^iY^{k-2-i}.(u,v)$ after quotienting 
        out by the $S$ (and $I$) relations, since the
        quotient by these relations is the same over any ring.
        
        EXAMPLES:
        In weight 2 the rational basis is often integral.
            sage: M = ModularSymbols(11,2)
            sage: M.integral_structure()
            Free module of degree 3 and rank 3 over Integer Ring
            Echelon basis matrix:
            [1 0 0]
            [0 1 0]
            [0 0 1]
            
        This is rarely the case in higher weight:
            sage: M = ModularSymbols(6,4)
            sage: M.integral_structure()
            Free module of degree 6 and rank 6 over Integer Ring
            Echelon basis matrix:
            [  1   0   0   0   0   0]
            [  0   1   0   0   0   0]
            [  0   0 1/2 1/2 1/2 1/2]
            [  0   0   0   1   0   0]
            [  0   0   0   0   1   0]
            [  0   0   0   0   0   1]
            
       Here is an example involving $\Gamma_1(N)$.
            sage: M = ModularSymbols(Gamma1(5),6)
            sage: M.integral_structure()
            Free module of degree 10 and rank 10 over Integer Ring
            Echelon basis matrix:
            [     1      0      0      0      0      0      0      0      0      0]
            [     0      1      0      0      0      0      0      0      0      0]
            [     0      0  1/102      0  5/204  1/136  23/24   3/17 43/136 69/136]
            [     0      0      0   1/48      0   1/48  23/24    1/6    1/8  17/24]
            [     0      0      0      0   1/24      0  23/24    1/3    1/6    1/2]
            [     0      0      0      0      0   1/24  23/24    1/3  11/24   5/24]
            [     0      0      0      0      0      0      1      0      0      0]
            [     0      0      0      0      0      0      0    1/2      0    1/2]
            [     0      0      0      0      0      0      0      0    1/2    1/2]
            [     0      0      0      0      0      0      0      0      0      1]

        """
        if not self.base_ring() == rational_field.RationalField():
            raise NotImplementedError
        
        try:
            return self.__integral_structure
        except AttributeError:
            pass
        
        # The attribute _mod2term is set by self.compute_presentation().
        # It is a list of pairs (n, c), such that the ith element of the list
        # is equivalent to c times the n-th basis Manin symbol.
        G = set([i for i, _ in self._mod2term])
        
        # Now G is a set of integer i such that these integers gives
        # indices of Manin symbols that together generate the integral
        # structure.  We next obtain the corresponding list of elements
        # by passing to the quotient by the remaining relations
        # via the _manin_gens_to_basis attribute.
        X = [self._manin_gens_to_basis[i] for i in G]
        
        # Next we take each element of X, which gives a linear combination
        # of the basis of the underlying vector space of self, and compute
        # the Z-module they span.
        Z = integer_ring.IntegerRing()
        A = Z**self.dimension()  # free Z module of rank the dimension of self.
        self.__integral_structure = A.span(X)
        return self.__integral_structure
    

class ModularSymbolsAmbient_wtk_g0(ModularSymbolsAmbient):
    r"""
    Modular symbols for $\Gamma_0(N)$ of integer weight $k > 2$ over the field $F$.
    """
    def __init__(self, N, k, sign, F):
        r"""
        Initialize a space of modular symbols of weight $k$ for $\Gamma_0(N)$, over $\Q$.
        
        For weight $2$, it is faster to use \code{ModularSymbols_wt2_g0}.

        INPUT:
            N -- int, the level
            k -- integer weight >= 2.
            sign -- int, either -1, 0, or 1
            F -- field
        EXAMPLES:
            sage: ModularSymbols(1,12)
            Modular Symbols space of dimension 3 for Gamma_0(1) of weight 12 with sign 0 over Rational Field
            sage: ModularSymbols(1,12, sign=1).dimension()
            2
            sage: ModularSymbols(15,4, sign=-1).dimension()
            4
            sage: ModularSymbols(6,6).dimension()
            10
            sage: ModularSymbols(36,4).dimension()
            36
        """
        N = int(N)
        k = int(k)
        sign = int(sign)
        if not sign in [-1,0,1]:
            raise TypeError, "sign must be an int in [-1,0,1]"
            
        ModularSymbolsAmbient.__init__(self, weight=k, group=congroup.Gamma0(N),
                                       sign=sign, base_ring=F)


    def _dimension_formula(self):
        if self.base_ring().characteristic() == 0:
            N, k, sign = self.level(), self.weight(), self.sign()
            if sign != 0: return None
            if k%2 == 1:
                return 0
            elif k > 2:
                return 2*dims.dimension_cusp_forms_gamma0(N,k) + dims.c0(N)
            else:
                return 2*dims.dimension_cusp_forms_gamma0(N,k) + dims.c0(N)-1
        else:
            raise NotImplementedError

    def _repr_(self):
        return ("Modular Symbols space of dimension %s for Gamma_0(%s) of weight %s with sign %s " + \
                "over %s")%(self.dimension(), self.level(),self.weight(), self.sign(), 
                            self.base_ring())

    def _cuspidal_submodule_dimension_formula(self):
        if self.base_ring().characteristic() == 0:
            N, k, sign = self.level(), self.weight(), self.sign()        
            if sign == 0:
                m = 2
            else:
                m = 1
            return m * dims.dimension_cusp_forms_gamma0(N, k)
        else:
            raise NotImplementedError

    
    def _degeneracy_raising_matrix(self, level):
        level = int(level)
        N = self.level()
        M = self.hecke_module_of_level(level)

        # 1. Find coset representatives H for Gamma_0(M.level()) \ Gamma_0(self.level())
        H = congroup.degeneracy_coset_representatives_gamma0(level, N, 1)
        # 2. The map is
        #        [P,pi(g)] |--> sum_{h in H} [P, pi(h*g)]
        #
        MS = matrix_space.MatrixSpace(self.base_ring(), self.dimension(), M.dimension())
        if self.dimension() == 0 or M.dimension() == 0:
            return MS(0)
        rows = []
        B = self.manin_basis()
        syms = self.manin_symbols()
        k = self.weight()
        G = matrix_space.MatrixSpace(integer_ring.IntegerRing(),2)
        H = [G(h) for h in H]
        for n in B:
            z = M(0)
            s = syms.manin_symbol(n)
            g = G(list(s.lift_to_sl2z(N)))
            i = s.i
            # We apply each matrix in H according to the above formula
            for h in H:
                hg = h*g
                z += M((i, hg[1,0], hg[1,1]))
            rows.append(z.element())
            
        A = MS(rows)
        return A
         

    def _cuspidal_new_submodule_dimension_formula(self):
        if self.base_ring().characteristic() == 0:
            N, k, sign = self.level(), self.weight(), self.sign()        
            if sign == 0:
                m = 2
            else:
                m = 1
            return m * dims.dimension_new_cusp_forms_gamma0(N, k)
        else:
            raise NotImplementedError

    def boundary_space(self):
        try:
            return self.__boundary_space
        except AttributeError:
            pass
        self.__boundary_space = boundary.BoundarySpace_wtk_g0(
            self.level(), self.weight(), self.sign(), self.base_ring())
        return self.__boundary_space

    def manin_symbols(self):
        try:
            return self.__manin_symbols
        except AttributeError:
            self.__manin_symbols = manin_symbols.ManinSymbolList_gamma0(
                level=self.level(), weight=self.weight())
        return self.__manin_symbols

    def modular_symbols_of_level(self, N):
        """
        Returns a space of modular symbols with the same defining
        properties (weight, sign, etc.) as this space except with the
        level N.

        For example, if self is the space of modular symbols of weight
        2 for Gamma_0(22), and level is 11, then this function returns
        modular symbols of weight 2 for Gamma_0(11).

        EXAMPLES:
            sage: M = ModularSymbols(11)
            sage: M.modular_symbols_of_level(22)
            Modular Symbols space of dimension 7 for Gamma_0(22) of weight 2 with sign 0 over Rational Field
            sage: M = ModularSymbols(Gamma1(6))
            sage: M.modular_symbols_of_level(12)
            Modular Symbols space of dimension 9 for Gamma_1(12) of weight 2 with sign 0 and over Rational Field
        """
        return modsym.ModularSymbols(congroup.Gamma0(rings.Integer(N)),
                                     self.weight(), sign=self.sign(),
                                     base_ring=self.base_ring())


    
class ModularSymbolsAmbient_wt2_g0(ModularSymbolsAmbient_wtk_g0):
    """
    Modular symbols for Gamma_0(N) of integer weight 2 over the field F.
    """
    def __init__(self, N, sign, F):
        """
        Initialize a space of modular symbols.
        INPUT:
            N -- int, the level
            sign -- int, either -1, 0, or 1
        OUTPUT:
            The space of modular symbols of weight 2, trivial character,
            level N and given sign.

        EXAMPLES:
            sage: M = ModularSymbols(Gamma0(12),2)
        """
        ModularSymbolsAmbient_wtk_g0.__init__(self, 
                                                N=N, k=2, sign=sign, F=F)

    def _dimension_formula(self):
        if self.base_ring().characteristic() == 0:
            N, sign = self.level(), self.sign()                
            if sign != 0: return None
            return 2*dims.dimension_cusp_forms_gamma0(N,2) + dims.c0(N) - 1
        else:
            raise NotImplementedError

    def _cuspidal_submodule_dimension_formula(self):
        if self.base_ring().characteristic() == 0:
            if self.sign() == 0:
                m = 2
            else:
                m = 1
            return m * dims.dimension_cusp_forms_gamma0(self.level(), 2)
        else:
            raise NotImplementedError

    def _cuspidal_new_submodule_dimension_formula(self):
        if self.base_ring().characteristic() == 0:
            if self.sign() == 0:
                m = 2
            else:
                m = 1
            return m * dims.dimension_new_cusp_forms_gamma0(self.level(), 2)
        else:
            raise NotImplementedError

                    
    def _compute_hecke_matrix_prime(self, p, rows=None):
        """
        Compute and return the matrix of the p-th Hecke operator.
        EXAMPLES:
            sage: m = ModularSymbols(37,2)
            sage: m._compute_hecke_matrix_prime(2).charpoly('x')
            x^5 + x^4 - 8*x^3 - 12*x^2
        """
        # note -- p doesn't have to be prime.
        if isinstance(rows, list):
            rows = tuple(rows)
        try:
            return self._hecke_matrices[(p,rows)]
        except AttributeError:
            self._hecke_matrices = {}
        except KeyError:
            pass
        tm = misc.verbose("Computing Hecke operator T_%s"%p)
        
        H = heilbronn.HeilbronnCremona(p)
        ##H = heilbronn.HeilbronnMerel(p)
        B = self.manin_basis()
        if not rows is None:
            B = [B[i] for i in rows]
            
        cols = []
        N = self.level()
        P1 = self.p1list()
        mod2term = self._mod2term
        R = self.manin_gens_to_basis()
        W = R.new_matrix(nrows=len(B), ncols = R.nrows())  # the 0 with given number of rows and cols.
        j = 0
        tm = misc.verbose("Matrix non-reduced", tm)
        for i in B:
            # The following step is where most of the time is spent.
            c,d = P1[i]
            v = H.apply(c,d, N)
            
            # v is now a list of pairs ((c,d),m), where m is the
            # number of times that (c,d) appears in the image of x
            # under the matrices in H.  Also, the pairs (c,d) are
            # normalized.
            # Let ind(c,d) denote the index of the normalized pair
            # (c,d) in the fixed ordered list of elements of
            # P1(Z/NZ).  Then the list of pairs (ind(c,d), m)
            # obtained from the above list defines a sparse vector
            # s, and the image of x under T_p is the product
            # of s with the matrix R defined above.
            for z, m in v:
                k = P1.index_of_normalized_pair(z[0],z[1])
                if k != -1:
                    f, s = mod2term[k]
                    if s != 0:
                        W[j,f] = W[j,f] + s*m
            j += 1
        tm = misc.verbose("done making non-reduced matrix",tm)
        misc.verbose("start matrix-matrix (%s x %s) times (%s x %s) multiply to get Tp"%(W.nrows(), W.ncols(),
                                                                                         R.nrows(), R.ncols()))
        if hasattr(W, '_matrix_times_matrix_dense'):
            Tp = W._matrix_times_matrix_dense(R)
            misc.verbose("done matrix multiply and computing Hecke operator",tm)
        else:
            Tp = W * R
            tm = misc.verbose("done multiplying",tm)
            Tp = Tp.dense_matrix()
            misc.verbose("done making hecke operator dense",tm)
        if rows is None:
            self._hecke_matrices[(p,rows)] = Tp
        return Tp

    def boundary_space(self):
        try:
            return self.__boundary_space
        except AttributeError:
            pass
        self.__boundary_space = boundary.BoundarySpace_wtk_g0(
            self.level(), self.weight(), self.sign(), self.base_ring())
        return self.__boundary_space
    
        
class ModularSymbolsAmbient_wtk_g1(ModularSymbolsAmbient):
    def __init__(self, level, weight, sign, F):
        """
        Initialize a space of modular symbols for Gamma1(N).
        
        INPUT:
            level -- int, the level
            weight -- int, the weight >= 2
            sign -- int, either -1, 0, or 1
            F -- field
            
        EXAMPLES:
            sage: ModularSymbols(Gamma1(17),2)
            Modular Symbols space of dimension 25 for Gamma_1(17) of weight 2 with sign 0 and over Rational Field
            sage: [ModularSymbols(Gamma1(7),k).dimension() for k in [2,3,4,5]]
            [5, 8, 12, 16]

            sage: M = ModularSymbols(Gamma1(7),3)
        """            
        ModularSymbolsAmbient.__init__(self, 
                weight=weight, 
                group=congroup.Gamma1(level),
                sign=sign, 
                base_ring=F)


    def _dimension_formula(self):
        if self.base_ring().characteristic() != 0:
            raise NotImplementedError
        level, weight, sign = self.level(), self.weight(), self.sign()
        if sign != 0: return None
        d = 2*dims.dimension_cusp_forms_gamma1(level,weight) + dims.c1(level)
        if level == 1 and weight%2 == 1:
            return 0
        if weight == 2:
            return d - 1
        if weight % 2 == 0:
            return d

        # TODO: I don't know a formula for dim ModSym_k(Gamma_1(N)) for odd k!!!
        
        return None  
                
    def _repr_(self):
        return ("Modular Symbols space of dimension %s for Gamma_1(%s) of weight %s with sign %s " + \
                "and over %s")%(self.dimension(), self.level(),self.weight(),
                                self.sign(), self.base_ring())
 
    def _cuspidal_submodule_dimension_formula(self):
        if self.sign() == 0:
            m = 2
        else:
            m = 1
        return m * dims.dimension_cusp_forms_gamma1(self.level(), self.weight())

    def _cuspidal_new_submodule_dimension_formula(self):
        if self.sign() == 0:
            m = 2
        else:
            m = 1
        return m * dims.dimension_new_cusp_forms_gamma1(self.level(), self.weight())
        
                    
    def _compute_hecke_matrix_prime_power(self, n, p, r):
        return self._compute_hecke_matrix_prime(n)
 
##     def _xxx_degeneracy_raising_matrix(self, M):
##         R = congroup.degeneracy_coset_representatives_gamma1(M.level(), self.level(), 1)
##         return self._matrix_of_operator_on_modular_symbols(M, R)

    def _degeneracy_raising_matrix(self, level):
        level = int(level)
        N = self.level()
        M = self.hecke_module_of_level(level)

        # 1. Find coset representatives H for Gamma_0(M.level()) \ Gamma_0(self.level())
        H = congroup.degeneracy_coset_representatives_gamma1(M.level(), N, 1)
        # 2. The map is
        #        [P,pi(g)] |--> sum_{h in H} [P, pi(h*g)]
        #
        MS = matrix_space.MatrixSpace(self.base_ring(), self.dimension(), M.dimension())
        if self.dimension() == 0 or M.dimension() == 0:
            return MS(0)
        rows = []
        B = self.manin_basis()
        syms = self.manin_symbols()
        k = self.weight()
        G = matrix_space.MatrixSpace(integer_ring.IntegerRing(),2)
        H = [G(h) for h in H]
        for n in B:
            z = M(0)
            s = syms.manin_symbol(n)
            g = G(list(s.lift_to_sl2z(N)))
            i = s.i
            # We apply each matrix in H according to the above formula
            for h in H:
                hg = h*g
                z += M((i, hg[1,0], hg[1,1]))
            rows.append(z.element())
            
        A = MS(rows)
        return A

    def boundary_space(self):
        try:
            return self.__boundary_space
        except AttributeError:
            pass
        self.__boundary_space = boundary.BoundarySpace_wtk_g1(
            self.level(), self.weight(), self.sign(), self.base_ring())
        return self.__boundary_space

    def manin_symbols(self):
        try:
            return self.__manin_symbols
        except AttributeError:
            self.__manin_symbols = manin_symbols.ManinSymbolList_gamma1(
                level=self.level(), weight=self.weight())
        return self.__manin_symbols

        
    def modular_symbols_of_level(self, N):
        """
        Returns a space of modular symbols with the same defining
        properties (weight, sign, etc.) as this space except with the
        level N.
        """
        return modsym.ModularSymbols(congroup.Gamma1(N), self.weight(),self.sign(), self.base_ring())

class ModularSymbolsAmbient_wtk_gamma_h(ModularSymbolsAmbient):
    def __init__(self, group, weight, sign, F):
        r"""
        Initialize a space of modular symbols for $\Gamma_H(N)$.
        
        INPUT:
            group -- a congruence subgroup $\Gamma_H(N)$.
            weight -- int, the weight >= 2
            sign -- int, either -1, 0, or 1
            F -- field
            
        EXAMPLES:
            sage: ModularSymbols(GammaH(15,[4]),2)
            Modular Symbols space of dimension 9 for Congruence Subgroup Gamma_H(15) with H generated by [4] of weight 2 with sign 0 and over Rational Field
        """            
        ModularSymbolsAmbient.__init__(self, 
                weight=weight, group=group,
                sign=sign, base_ring=F)

    def _dimension_formula(self):
        return None
                
    def _repr_(self):
        return ("Modular Symbols space of dimension %s for %s of weight %s with sign %s " + \
                "and over %s")%(self.dimension(), self.group(),self.weight(),
                                self.sign(), self.base_ring())
 
    def _cuspidal_submodule_dimension_formula(self):
        return None

    def _cuspidal_new_submodule_dimension_formula(self):
        return None
                    
    def _compute_hecke_matrix_prime_power(self, n, p, r):
        raise NotImplementedError
 
    def _degeneracy_raising_matrix(self, level):
        raise NotImplementedError

    def boundary_space(self):
        try:
            return self.__boundary_space
        except AttributeError:
            pass
        self.__boundary_space = boundary.BoundarySpace_wtk_gamma_h(
            self.group(), self.weight(), self.sign(), self.base_ring())
        return self.__boundary_space

    def manin_symbols(self):
        try:
            return self.__manin_symbols
        except AttributeError:
            self.__manin_symbols = manin_symbols.ManinSymbolList_gamma_h(
                group=self.group(), weight=self.weight())
        return self.__manin_symbols
        
    def modular_symbols_of_level(self, N):
        """
        Returns a space of modular symbols with the same defining
        properties (weight, sign, etc.) as this space except with the
        level N.
        """
        raise NotImplementedError


class ModularSymbolsAmbient_wtk_eps(ModularSymbolsAmbient):
    def __init__(self, eps, weight, sign=0):
        """
        Space of modular symbols with given weight, character, and sign.

        INPUT:
            eps -- dirichlet.DirichletCharacter, the "Nebentypus" character.
            weight -- int, the weight >= 2
            sign -- int, either -1, 0, or 1
        EXAMPLES:
            sage: eps = DirichletGroup(4).gen(0)
            sage: eps.order()
            2
            sage: ModularSymbols(eps, 2)
            Modular Symbols space of dimension 0 and level 4, weight 2, character [-1], sign 0, over Rational Field
            sage: ModularSymbols(eps, 3)
            Modular Symbols space of dimension 2 and level 4, weight 3, character [-1], sign 0, over Rational Field

        We next create a space with character of order bigger than 2.
            sage: eps = DirichletGroup(5).gen(0)
            sage: eps     # has order 4
            [zeta4]
            sage: ModularSymbols(eps, 2).dimension()
            0
            sage: ModularSymbols(eps, 3).dimension()
            2

        Here is another example:
            sage: G, e = DirichletGroup(5).objgen()
            sage: M = ModularSymbols(e,3)
            sage: loads(M.dumps()) == M
            True
        """            
        level = eps.modulus()
        ModularSymbolsAmbient.__init__(self, 
                weight = weight, 
                group = congroup.Gamma1(level),
                sign = sign, 
                base_ring = eps.base_ring(),
                character = eps)
                
    def _repr_(self):
        return ("Modular Symbols space of dimension %s and level %s, weight %s, character %s, sign %s, " + \
                "over %s")%(self.dimension(), self.level(), self.weight(), 
                    self.character(), self.sign(), self.base_ring())


    def _cuspidal_submodule_dimension_formula(self):
        if self.base_ring().characteristic() != 0:
            raise NotImplementedError
        if self.sign() == 0:
            m = 2
        else:
            m = 1
        return m * dims.dimension_cusp_forms_eps(self.character(), self.weight())
                    
    def _cuspidal_new_submodule_dimension_formula(self):
        if self.base_ring().characteristic() != 0:
            raise NotImplementedError
        if self.sign() == 0:
            m = 2
        else:
            m = 1
        return m * dims.dimension_new_cusp_forms(self.character(), self.weight())

    def _matrix_of_operator_on_modular_symbols(self, codomain, R, character_twist=False):
        """
        INPUT:
            self -- this space of modular symbols
            codomain -- space of modular symbols
            R -- list of lists [a,b,c,d] of length 4, which we view as elements of GL_2(Q).
            
        OUTPUT:
            a matrix, which represents the operator
            $$
               x \mapsto \sum_{g in R} g.x
            $$
            where g.x is the formal linear fractional transformation on modular symbols.
        """
        eps = self.character()
        rows = []
        for b in self.basis():
            v = formal_sum.FormalSum(0, check=False)
            for c, x in b.modular_symbol_rep():
                for g in R:
                    y = x.apply(g)
                    if character_twist:
                        v += y*c*eps(g[0])
                    else:
                        v += y*c
            w = codomain(v).element()
            rows.append(w)
        M = matrix_space.MatrixSpace(self.base_ring(), len(rows), codomain.degree(), sparse=False)
        return M(rows)

##     def _xxx_degeneracy_raising_matrix(self, M):
##         R = congroup.degeneracy_coset_representatives_gamma0(M.level(), self.level(), 1)
##         return self._matrix_of_operator_on_modular_symbols(M, R, character_twist = True)

    def _degeneracy_raising_matrix(self, level):
        level = int(level)
        N = self.level()
        M = self.hecke_module_of_level(level)

        # 1. Find coset representatives H for Gamma_0(M.level()) \ Gamma_0(self.level())
        H = congroup.degeneracy_coset_representatives_gamma0(M.level(), N, 1)
        # 2. The map is
        #        [P,pi(g)] |--> sum_{h in H} [P, pi(h*g)]
        #
        MS = matrix_space.MatrixSpace(self.base_ring(), self.dimension(), M.dimension())
        if self.dimension() == 0 or M.dimension() == 0:
            return MS(0)
        rows = []
        B = self.manin_basis()
        syms = self.manin_symbols()
        k = self.weight()
        G = matrix_space.MatrixSpace(integer_ring.IntegerRing(),2)
        H = [G(h) for h in H]
        eps = self.character()  # note: in my thesis I twisted by eps^(-1), which is definitely a mistake
                                # since twisting by eps gives the right answer and by eps^(-1) does not.
        for n in B:
            z = M(0)
            s = syms.manin_symbol(n)
            g = G(list(s.lift_to_sl2z(N)))
            i = s.i
            # We apply each matrix in H according to the above formula
            for h in H:
                hg = h*g
                z += eps(h[0,0])*M((i, hg[1,0], hg[1,1]))
            rows.append(z.element())
        A = MS(rows)
        return A

    def _dimension_formula(self):
        return None
 
    def boundary_space(self):
        try:
            return self.__boundary_space
        except AttributeError:
            pass
        self.__boundary_space = boundary.BoundarySpace_wtk_eps(
            self.character(), self.weight(), self.sign())
        return self.__boundary_space

    def manin_symbols(self):
        try:
            return self.__manin_symbols
        except AttributeError:
            self.__manin_symbols = manin_symbols.ManinSymbolList_character(
                character=self.character(), weight=self.weight())
        return self.__manin_symbols

    def modular_symbols_of_level(self, N):
        """
        Returns a space of modular symbols with the same defining
        properties (weight, sign, etc.) as this space except with the
        level N.

        For example, if self is the space of modular symbols of weight
        2 for Gamma_0(22), and level is 11, then this function returns
        modular symbols of weight 2 for Gamma_0(11).
        """
        if self.level() % N == 0:
            eps = self.character().restrict(N)
        elif N % self.level() == 0:
            eps = self.character().extend(N)
        else:
            raise ValueError, "The level N (=%s) must be a divisor or multiple of the modulus of the character (=%s)"%(N, self.level())
        return modsym.ModularSymbols(eps, self.weight(), self.sign(), self.base_ring())

    def modular_symbols_of_sign(self, sign):
        """
        Returns a space of modular symbols with the same defining
        properties (weight, sign, etc.) as this space except with
        given sign.
        """
        return modsym.ModularSymbols(self.character(), self.weight(), sign, self.base_ring())

    def modular_symbols_of_weight(self, k):
        """
        Returns a space of modular symbols with the same defining
        properties (weight, sign, etc.) as this space except with
        weight k.
        """
        return modsym.ModularSymbols(self.character(), k, self.sign(), self.base_ring())
    <|MERGE_RESOLUTION|>--- conflicted
+++ resolved
@@ -462,10 +462,7 @@
         """
         # note -- p doesn't have to be prime despite the function name
         p = int(p)
-<<<<<<< HEAD
-=======
         # NOTE -- it is actually NOT necessary that p be prime.
->>>>>>> f7779986
         if isinstance(rows, list):
             rows = tuple(rows)        
         try:
