--- conflicted
+++ resolved
@@ -282,13 +282,8 @@
         d = {}
         for i from 0 <= i < self._nrows:
             for j from 0 <= j < self._matrix[i].num_nonzero:
-<<<<<<< HEAD
-                x = Integer()
-                mpz_set((<Integer>x).value, self._matrix[i].entries[j])
-=======
                 x = Rational()
                 mpq_set((<Rational>x).value, self._matrix[i].entries[j])
->>>>>>> c7642ea5
                 d[(int(i),int(self._matrix[i].positions[j]))] = x
         self.cache('dict', d)
         return d
@@ -365,7 +360,6 @@
 
         OUTPUT:
             -- SAGE Integer
-<<<<<<< HEAD
 
         EXAMPLES:
             sage: b = matrix(QQ,2,range(6)); b[0,0]=-5007/293; b
@@ -379,21 +373,6 @@
         self.mpz_denom(z.value)
         return z
 
-=======
-
-        EXAMPLES:
-            sage: b = matrix(QQ,2,range(6)); b[0,0]=-5007/293; b
-            [-5007/293         1         2]
-            [        3         4         5]
-            sage: b.denominator()
-            293
-        """
-        cdef Integer z
-        z = PY_NEW(Integer)
-        self.mpz_denom(z.value)
-        return z
-
->>>>>>> c7642ea5
     def _clear_denom(self):
         """
         INPUT:
@@ -524,10 +503,7 @@
         # Make sure that E's destructure doesn't delete self's data.
         E._matrix = NULL
         E._initialized = False
-<<<<<<< HEAD
-=======
         return E.pivots()
->>>>>>> c7642ea5
 
 
     def _echelon_form_multimodular(self, height_guess=None, proof=True):
