"""
Dense matrices over the integer ring.

AUTHORS:
    -- William Stein
    -- Robert Bradshaw

EXAMPLES:
    sage: a = matrix(ZZ, 3,3, range(9)); a
    [0 1 2]
    [3 4 5]
    [6 7 8]
    sage: a.det()
    0
    sage: a[0,0] = 10; a.det()
    -30
    sage: a.charpoly()
    x^3 - 22*x^2 + 102*x + 30
    sage: b = -3*a
    sage: a == b
    False
    sage: b < a
    True
"""

######################################################################
#       Copyright (C) 2006,2007 William Stein
#
#  Distributed under the terms of the GNU General Public License (GPL)
#
#  The full text of the GPL is available at:
#                  http://www.gnu.org/licenses/
######################################################################

<<<<<<< HEAD
=======
from sage.modules.vector_integer_dense cimport Vector_integer_dense

>>>>>>> 409168d8
from sage.misc.misc import verbose, get_verbose, cputime

include "../ext/interrupt.pxi"
include "../ext/stdsage.pxi"
include "../ext/gmp.pxi"

ctypedef unsigned int uint

from sage.ext.multi_modular import MultiModularBasis
from sage.ext.multi_modular cimport MultiModularBasis

from sage.rings.integer cimport Integer
from sage.rings.rational_field import QQ
from sage.rings.integer_ring import ZZ
from sage.rings.integer_mod_ring import IntegerModRing
from sage.rings.polynomial_ring import PolynomialRing
<<<<<<< HEAD
from sage.structure.element cimport ModuleElement, RingElement, Element
=======
from sage.structure.element cimport ModuleElement, RingElement, Element, Vector
>>>>>>> 409168d8

from matrix_modn_dense import Matrix_modn_dense
from matrix_modn_dense cimport Matrix_modn_dense

import sage.modules.free_module
import sage.modules.free_module_element


from matrix cimport Matrix

cimport sage.structure.element

import matrix_space

from sage.libs.linbox.linbox cimport Linbox_integer_dense
cdef Linbox_integer_dense linbox
linbox = Linbox_integer_dense()

<<<<<<< HEAD
#import sage.misc.misc
#USE_LINBOX_POLY = not sage.misc.misc.is_64bit()

# Off since it is still flakie on some platforms (e.g., 64-bit linux,
# 32-bit debian linux, etc.)
=======
#USE_LINBOX_POLY = True

# It still breaks, e.g., on 64-bit Linux on this matrix:
#   m = matrix(ZZ,4, [2, -8, -22, -10, 0, 12, 12, 36, -5, -16, -11, -17, 5, -8, -1, 5])
>>>>>>> 409168d8
USE_LINBOX_POLY = False

cdef class Matrix_integer_dense(matrix_dense.Matrix_dense):   # dense or sparse
    r"""
    Matrix over the integers.

    On a 32-bit machine, they can have at most $2^{32}-1$ rows or
    columns.  On a 64-bit machine, matrices can have at most
    $2^{64}-1$ rows or columns.

    EXAMPLES:
        sage: a = MatrixSpace(ZZ,3)(2); a
        [2 0 0]
        [0 2 0]
        [0 0 2]
        sage: a = matrix(ZZ,1,3, [1,2,-3]); a
        [ 1  2 -3]
        sage: a = MatrixSpace(ZZ,2,4)(2); a
        Traceback (most recent call last):
        ...
        TypeError: nonzero scalar matrix must be square
    """
    ########################################################################
    # LEVEL 1 functionality
    # x * __new__  
    # x * __dealloc__   
    # x * __init__      
    # x * set_unsafe
    # x * get_unsafe
    # x * def _pickle
    # x * def _unpickle
    ########################################################################

    def __new__(self, parent, entries, coerce, copy):
        """
        Create and allocate memory for the matrix.  Does not actually initialize
        any of the memory.
        
        INPUT:
            parent, entries, coerce, copy -- as for __init__.

        EXAMPLES:
            sage: from sage.matrix.matrix_integer_dense import Matrix_integer_dense
            sage: a = Matrix_integer_dense.__new__(Matrix_integer_dense, Mat(ZZ,3), 0,0,0)
            sage: type(a)
            <type 'sage.matrix.matrix_integer_dense.Matrix_integer_dense'>

        WARNING: This is for internal use only, or if you really know what you're doing.
        """
        matrix_dense.Matrix_dense.__init__(self, parent)
        self._nrows = parent.nrows()
        self._ncols = parent.ncols()
        self._pivots = None

        # Allocate an array where all the entries of the matrix are stored.
        _sig_on
        self._entries = <mpz_t *>sage_malloc(sizeof(mpz_t) * (self._nrows * self._ncols))
        _sig_off
        if self._entries == NULL:
            raise MemoryError, "out of memory allocating a matrix"

        # Allocate an array of pointers to the rows, which is useful for
        # certain algorithms.
        self._matrix = <mpz_t **> sage_malloc(sizeof(mpz_t*)*self._nrows)
        if self._matrix == NULL:
            sage_free(self._entries)
            self._entries = NULL
            raise MemoryError, "out of memory allocating a matrix"

        # Set each of the pointers in the array self._matrix to point
        # at the memory for the corresponding row.
        cdef Py_ssize_t i, k
        k = 0 
        for i from 0 <= i < self._nrows:
            self._matrix[i] = self._entries + k
            k = k + self._ncols

    cdef _init_linbox(self):
        _sig_on
        linbox.set(self._matrix, self._nrows, self._ncols)
        _sig_off

    def __copy__(self):
        cdef Matrix_integer_dense A
        A = Matrix_integer_dense.__new__(Matrix_integer_dense, self._parent,
                                         0, 0, 0)
        cdef Py_ssize_t i
        _sig_on
        for i from 0 <= i < self._nrows * self._ncols:
            mpz_init_set(A._entries[i], self._entries[i])
        _sig_off
<<<<<<< HEAD
=======
        A._initialized = True
>>>>>>> 409168d8
        return A
    
    def __dealloc__(self):
        """
        Frees all the memory allocated for this matrix. 
        EXAMPLE:
            sage: a = Matrix(ZZ,2,[1,2,3,4])
            sage: del a        
        """
        cdef Py_ssize_t i
        if self._initialized:
            for i from 0 <= i < (self._nrows * self._ncols):
                mpz_clear(self._entries[i])
            sage_free(self._entries)
            sage_free(self._matrix)

    def __init__(self, parent, entries, copy, coerce):
        r"""
        Initialize a dense matrix over the integers.
        
        INPUT:
            parent -- a matrix space
            entries -- list - create the matrix with those entries along the rows.
                       other -- a scalar; entries is coerced to an integer and the diagonal
                                entries of this matrix are set to that integer.
            coerce -- whether need to coerce entries to the integers (program may crash
                      if you get this wrong)
            copy -- ignored (since integers are immutable)

        EXAMPLES:

        The __init__ function is called implicitly in each of the
        examples below to actually fill in the values of the matrix.

        We create a $2 \times 2$ and a $1\times 4$ matrix:
            sage: matrix(ZZ,2,2,range(4))
            [0 1]
            [2 3]
            sage: Matrix(ZZ,1,4,range(4))
            [0 1 2 3]

        If the number of columns isn't given, it is determined from the number of
        elements in the list.
            sage: matrix(ZZ,2,range(4))
            [0 1]
            [2 3]
            sage: matrix(ZZ,2,range(6))
            [0 1 2]
            [3 4 5]

        Another way to make a matrix is to create the space of
        matrices and coerce lists into it.
            sage: A = Mat(ZZ,2); A
            Full MatrixSpace of 2 by 2 dense matrices over Integer Ring
            sage: A(range(4))
            [0 1]
            [2 3]

        Actually it is only necessary that the input can be coerced to a list, so
        the following also works:
            sage: v = reversed(range(4)); type(v)
            <type 'listreverseiterator'>
            sage: A(v)
            [3 2]
            [1 0]

        Matrices can have many rows or columns (in fact, on a 64-bit machine they could
        have up to $2^64-1$ rows or columns):
            sage: v = matrix(ZZ,1,10^5, range(10^5))
            sage: v.parent()
            Full MatrixSpace of 1 by 100000 dense matrices over Integer Ring
        """
        cdef Py_ssize_t i, j
        cdef int is_list
        cdef Integer x

        if not isinstance(entries, list): 
            try:
                entries = list(entries)
                is_list = 1
            except TypeError:
                try:
                    # Try to coerce entries to a scalar (an integer)
                    x = ZZ(entries)
                    is_list = 0
                except TypeError:
                    raise TypeError, "entries must be coercible to a list or integer"
        else:
            is_list = 1

        if is_list:

            # Create the matrix whose entries are in the given entry list.
            if len(entries) != self._nrows * self._ncols:
                sage_free(self._entries)
                sage_free(self._matrix)
                self._entries = NULL
                raise TypeError, "entries has the wrong length"
            if coerce:
                for i from 0 <= i < self._nrows * self._ncols:
                    # TODO: Should use an unsafe un-bounds-checked array access here.
                    x = ZZ(entries[i])
                    # todo -- see integer.pyx and the TODO there; perhaps this could be
                    # sped up by creating a mpz_init_set_sage function.
                    mpz_init_set(self._entries[i], x.value)
                self._initialized = True
            else:
                for i from 0 <= i < self._nrows * self._ncols:
                    # TODO: Should use an unsafe un-bounds-checked array access here.
                    mpz_init_set(self._entries[i], (<Integer> entries[i]).value)
                self._initialized = True                    
        else:

            # If x is zero, make the zero matrix and be done.
            if mpz_cmp_si(x.value, 0) == 0:
                self._zero_out_matrix()
                return

            # the matrix must be square:
            if self._nrows != self._ncols:
                sage_free(self._entries)
                sage_free(self._matrix)
                self._entries = NULL
                raise TypeError, "nonzero scalar matrix must be square"
            
            # Now we set all the diagonal entries to x and all other entries to 0.
            self._zero_out_matrix()
            j = 0
            for i from 0 <= i < self._nrows:
                mpz_init_set(self._entries[j], x.value)
                j = j + self._nrows + 1
            self._initialized = True                    

    cdef set_unsafe(self, Py_ssize_t i, Py_ssize_t j, value):
        """
        Set position i,j of this matrix to x.

        (VERY UNSAFE -- value *must* be of type Integer).

        INPUT:
            ij -- tuple (i,j), where i is the row and j the column
        Alternatively, ij can be an integer, and the ij-th row is set. 

        EXAMPLES:
            sage: a = matrix(ZZ,2,3, range(6)); a
            [0 1 2]
            [3 4 5]
            sage: a[0,0] = 10
            sage: a
            [10  1  2]
            [ 3  4  5]            
        """
        #cdef Integer Z
        #Z = value
        #mpz_set(self._matrix[i][j], Z.value)
        mpz_set(self._matrix[i][j], (<Integer>value).value)

    cdef get_unsafe(self, Py_ssize_t i, Py_ssize_t j):
        """
        EXAMPLES:
            sage: a = MatrixSpace(ZZ,3)(range(9)); a
            [0 1 2]
            [3 4 5]
            [6 7 8]
            sage: a[1,2]
            5
            sage: a[0]
            (0, 1, 2)
            sage: a[4,7]
            Traceback (most recent call last):
            ...
            IndexError: matrix index out of range
            sage: a[-1,0]
            Traceback (most recent call last):
            ...
            IndexError: matrix index out of range
        """
        cdef Integer z
        z = PY_NEW(Integer)
        mpz_set(z.value, self._matrix[i][j])
        return z

    def _pickle(self):
        return self._pickle_version0(), 0

    cdef _pickle_version0(self):
        # TODO: *maybe* redo this to use mpz_import and mpz_export
        # from sec 5.14 of the GMP manual. ??
        cdef int i, j, len_so_far, m, n
        cdef char *a
        cdef char *s, *t, *tmp

        if self._nrows == 0 or self._ncols == 0:
            data = ''
        else:
            n = self._nrows*self._ncols*10
            s = <char*> sage_malloc(n * sizeof(char))
            t = s
            len_so_far = 0

            _sig_on
            for i from 0 <= i < self._nrows * self._ncols:
                m = mpz_sizeinbase (self._entries[i], 32)
                if len_so_far + m + 1 >= n:
                    # copy to new string with double the size
                    n = 2*n + m + 1
                    tmp = <char*> sage_malloc(n * sizeof(char))
                    strcpy(tmp, s)
                    sage_free(s)
                    s = tmp
                    t = s + len_so_far 
                #endif
                mpz_get_str(t, 32, self._entries[i])
                m = strlen(t)
                len_so_far = len_so_far + m + 1
                t = t + m
                t[0] = <char>32
                t[1] = <char>0
                t = t + 1
            _sig_off
            data = str(s)[:-1]
            free(s)
        return data

    def _unpickle(self, data, int version):
        if version == 0:
            self._unpickle_version0(data)
        else:
            raise RuntimeError, "unknown matrix version (=%s)"%version

    cdef _unpickle_version0(self, data):
        cdef Py_ssize_t i, n
        data = data.split()
        n = self._nrows * self._ncols
        if len(data) != n:
            raise RuntimeError, "invalid pickle data."
        for i from 0 <= i < n:
            s = data[i]
            if mpz_init_set_str(self._entries[i], s, 32):
                raise RuntimeError, "invalid pickle data"
        self._initialized = True                                


    def __richcmp__(Matrix self, right, int op):  # always need for mysterious reasons.
        return self._richcmp(right, op)

    def __hash__(self):
        return self._hash()

    ########################################################################
    # LEVEL 1 helpers:
    #   These function support the implementation of the level 1 functionality.
    ########################################################################    
    cdef _zero_out_matrix(self):
        """
        Set this matrix to be the zero matrix.
        This is only for internal use. 
        """
        # TODO: This is about 6-10 slower than MAGMA doing what seems to be the same thing.
        # Moreover, NTL can also do this quickly.  Why?   I think both have specialized
        # small integer classes. 
        _sig_on
        cdef Py_ssize_t i
        for i from 0 <= i < self._nrows * self._ncols:
            mpz_init(self._entries[i])
        _sig_off
        self._initialized = True                            

    cdef _new_unitialized_matrix(self, Py_ssize_t nrows, Py_ssize_t ncols):
        """
        Return a new matrix over the integers with the given number of rows and columns.
        All memory is allocated for this matrix, but its entries have not yet been
        filled in.
        """
        P = self._parent.matrix_space(nrows, ncols)
        return Matrix_integer_dense.__new__(Matrix_integer_dense, P, None, None, None)


    ########################################################################
    # LEVEL 2 functionality
    # x * cdef _add_c_impl         
    # x * cdef _sub_c_impl         
    # x * cdef _mul_c_impl
    # x * cdef _cmp_c_impl
    #   * __neg__
    #   * __invert__
    #   * __copy__
    # x * _multiply_classical
    #   * _list -- list of underlying elements (need not be a copy)
    #   * _dict -- sparse dictionary of underlying elements (need not be a copy)
    ########################################################################

    # cdef _mul_c_impl(self, Matrix right):
    # def __neg__(self):
    # def __invert__(self):
    # def __copy__(self):
    # def _multiply_classical(left, matrix.Matrix _right):
    # def _list(self):
    # def _dict(self):

<<<<<<< HEAD
=======
    def is_zero(self):
        cdef mpz_t *a, *b
        cdef Py_ssize_t i, j
        cdef int k
        for i from 0 <= i < self._nrows * self._ncols:
            if mpz_cmp_si(self._entries[i], 0):
                return False
        return True

>>>>>>> 409168d8
    def _multiply_linbox(self, Matrix right):
        """
        Multiply matrices over ZZ using linbox.

        WARNING: This is very slow right now, i.e., linbox is very slow. 

        EXAMPLES:
            sage: A = matrix(ZZ,2,3,range(6))
            sage: A*A.transpose()
            [ 5 14]
            [14 50]
            sage: A._multiply_linbox(A.transpose())
            [ 5 14]
            [14 50]        
        """
        cdef int e
        cdef Matrix_integer_dense ans, B
        B = right
        ans = self.new_matrix(nrows = self.nrows(), ncols = right.ncols())
        self._init_linbox()
        _sig_on
        linbox.matrix_matrix_multiply(ans._matrix, B._matrix, B._nrows, B._ncols)
        _sig_off
        return ans
    
    def _multiply_classical(self, Matrix right):
        """
        EXAMPLE:
            sage: n = 3
            sage: a = MatrixSpace(ZZ,n,n)(range(n^2))
            sage: a*a
            [ 15  18  21]
            [ 42  54  66]
            [ 69  90 111]
        """
        if self._ncols != right._nrows:
            raise IndexError, "Number of columns of self must equal number of rows of right."

        cdef Py_ssize_t i, j, k, l, nr, nc, snc
        cdef mpz_t *v
        
        nr = self._nrows
        nc = right._ncols
        snc = self._ncols

        parent = self.matrix_space(nr, nc)

        cdef Matrix_integer_dense M, _right
        _right = right
        
        M = Matrix_integer_dense.__new__(Matrix_integer_dense, parent, None, None, None)
        Matrix.__init__(M, parent)
        
        # M has memory allocated but entries are not initialized
        cdef mpz_t *entries
        entries = M._entries

        cdef mpz_t s, z
        mpz_init(s)
        mpz_init(z)

        _sig_on
        l = 0
        for i from 0 <= i < nr:
            for j from 0 <= j < nc:
                mpz_set_si(s,0)   # set s = 0
                v = self._matrix[i]
                for k from 0 <= k < snc:
                    mpz_mul(z, v[k], _right._matrix[k][j])
                    mpz_add(s, s, z)
                mpz_init_set(entries[l], s)
                l += 1
        _sig_off
        mpz_clear(s)
        mpz_clear(z)
        M._initialized = True
        return M

    cdef sage.structure.element.Matrix _matrix_times_matrix_c_impl(self, sage.structure.element.Matrix right):
        
        #############
        # see the tune_multiplication function below.
        n = max(self._nrows, self._ncols, right._nrows, right._ncols)
        if n <= 20:
            return self._multiply_classical(right)
        a = self.height(); b = right.height()
        if float(max(a,b)) / float(n) >= 0.70:
            return self._multiply_classical(right)
        else:
            return self._multiply_multi_modular(right)

    cdef ModuleElement _lmul_c_impl(self, RingElement right):
        """
        EXAMPLES:
            sage: a = matrix(QQ,2,range(6))
            sage: (3/4) * a
            [   0  3/4  3/2]
            [ 9/4    3 15/4]
        """
        cdef Py_ssize_t i
        cdef Integer _x
        _x = Integer(right)
        cdef Matrix_integer_dense M
        M = Matrix_integer_dense.__new__(Matrix_integer_dense, self._parent, None, None, None)
        for i from 0 <= i < self._nrows * self._ncols:
            mpz_init(M._entries[i])
            mpz_mul(M._entries[i], self._entries[i], _x.value)
        M._initialized = True
        return M

    cdef sage.structure.element.Matrix _matrix_times_matrix_c_impl(self, sage.structure.element.Matrix right):
        
        return self._multiply_classical(right)
    
        # NOTE -- the multimodular matrix multiply implementation
        # breaks on 64-bit machines; e..g, the following doctests
        # *all* fail if multimodular matrix multiply is enabled
        # on sage.math.washington.edu:
        
        #sage -t  devel/sage-main/sage/modular/modsym/modsym.py
        #sage -t  devel/sage-main/sage/modular/modsym/space.py
        #sage -t  devel/sage-main/sage/modular/modsym/subspace.py
        #sage -t  devel/sage-main/sage/modular/hecke/hecke_operator.py
        #sage -t  devel/sage-main/sage/modular/hecke/module.py

        #############
        # see the tune_multiplication function below.
        n = max(self._nrows, self._ncols, right._nrows, right._ncols)
        if n <= 20:
            return self._multiply_classical(right)
        return self._multiply_multi_modular(right)
##         a = self.height(); b = right.height()
##         # waiting for multiply_multi_modular to get fixed, and not assume all matrix entries
##         # are between 0 and prod - 1.
##         if float(max(a,b)) / float(n) >= 0.70:
##             return self._multiply_classical(right)
##         else:
##             return self._multiply_multi_modular(right)

    cdef ModuleElement _lmul_c_impl(self, RingElement right):
        """
        EXAMPLES:
            sage: a = matrix(QQ,2,range(6))
            sage: (3/4) * a
            [   0  3/4  3/2]
            [ 9/4    3 15/4]
        """
        cdef Py_ssize_t i
        cdef Integer _x
        _x = Integer(right)
        cdef Matrix_integer_dense M
        M = Matrix_integer_dense.__new__(Matrix_integer_dense, self._parent, None, None, None)
        for i from 0 <= i < self._nrows * self._ncols:
            mpz_init(M._entries[i])
            mpz_mul(M._entries[i], self._entries[i], _x.value)
        M._initialized = 1
        return M

    cdef ModuleElement _add_c_impl(self, ModuleElement right):
        """
        Add two dense matrices over ZZ.

        EXAMPLES:
            sage: a = MatrixSpace(ZZ,3)(range(9))
            sage: a+a
            [ 0  2  4]
            [ 6  8 10]
            [12 14 16]
            sage: b = MatrixSpace(ZZ,3)(range(9))
            sage: b.swap_rows(1,2)
            sage: a+b
            [ 0  2  4]
            [ 9 11 13]
            [ 9 11 13]
        """
        cdef Py_ssize_t i, j
        
        cdef Matrix_integer_dense M
        M = Matrix_integer_dense.__new__(Matrix_integer_dense, self._parent, None, None, None)

        _sig_on
        cdef mpz_t *row_self, *row_right, *row_ans
        for i from 0 <= i < self._nrows:
            row_self = self._matrix[i]
            row_right = (<Matrix_integer_dense> right)._matrix[i]
            row_ans = M._matrix[i]
            for j from 0 <= j < self._ncols:
                mpz_init(row_ans[j])
                mpz_add(row_ans[j], row_self[j], row_right[j])
        _sig_off
        M._initialized = True        
        return M

    cdef ModuleElement _sub_c_impl(self, ModuleElement right):
        """
        Subtract two dense matrices over ZZ.

        EXAMPLES:
            sage: M = Mat(ZZ,3)
            sage: a = M(range(9)); b = M(reversed(range(9)))
            sage: a - b
            [-8 -6 -4]
            [-2  0  2]
            [ 4  6  8]
        """
        cdef Py_ssize_t i, j
        
        cdef Matrix_integer_dense M
        M = Matrix_integer_dense.__new__(Matrix_integer_dense, self._parent, None, None, None)

        _sig_on
        cdef mpz_t *row_self, *row_right, *row_ans
        for i from 0 <= i < self._nrows:
            row_self = self._matrix[i]
            row_right = (<Matrix_integer_dense> right)._matrix[i]
            row_ans = M._matrix[i]
            for j from 0 <= j < self._ncols:
                mpz_init(row_ans[j])
                mpz_sub(row_ans[j], row_self[j], row_right[j])
        _sig_off
        M._initialized = True        
        return M

        
    cdef int _cmp_c_impl(self, Element right) except -2:
        cdef mpz_t *a, *b
        cdef Py_ssize_t i, j
        cdef int k
        for i from 0 <= i < self._nrows:
            a = self._matrix[i]
            b = (<Matrix_integer_dense>right)._matrix[i]
            for j from 0 <= j < self._ncols:
                k = mpz_cmp(a[j], b[j])
                if k:
                    if k < 0:
                        return -1
                    else:
                        return 1
        return 0

    cdef int _cmp_c_impl(self, Element right) except -2:
        cdef mpz_t *a, *b
        cdef Py_ssize_t i, j
        cdef int k
        for i from 0 <= i < self._nrows:
            a = self._matrix[i]
            b = (<Matrix_integer_dense>right)._matrix[i]
            for j from 0 <= j < self._ncols:
                k = mpz_cmp(a[j], b[j])
                if k:
                    if k < 0:
                        return -1
                    else:
                        return 1
        return 0

    
    cdef Vector _vector_times_matrix_c_impl(self, Vector v):
        """
        Returns the vector times matrix product.

        INPUT:
             v -- a free module element.

        OUTPUT:
            The the vector times matrix product v*A.

        EXAMPLES:
            sage: B = matrix(ZZ,2, [1,2,3,4])
            sage: V = ZZ^2
            sage: w = V([-1,5])
            sage: w*B
            (14, 18)
        """
        cdef Vector_integer_dense w, ans
        cdef Py_ssize_t i, j
        cdef mpz_t x
        
        M = self._row_ambient_module()
        w = <Vector_integer_dense> v
        ans = M.zero_vector()
        
        mpz_init(x)
        for i from 0 <= i < self._ncols:
            mpz_set_si(x, 0)
            for j from 0 <= j < self._nrows:
                mpz_addmul(x, w._entries[j], self._matrix[j][i])
            mpz_set(ans._entries[i], x)
        mpz_clear(x)
        return ans


    ########################################################################
    # LEVEL 3 functionality (Optional)
    #    * cdef _sub_c_impl
    #    * __deepcopy__
    #    * __invert__
    #    * Matrix windows -- only if you need strassen for that base
    #    * Other functions (list them here):
    #    * Specialized echelon form
    ########################################################################

    def charpoly(self, var='x', algorithm='linbox'):
        """
        INPUT:
            var -- a variable name
            algorithm -- 'linbox' (default)
                         'generic'

        NOTE: Linbox charpoly disabled on 64-bit machines, since it
        hangs in many cases.
        
        EXAMPLES:
            sage: A = matrix(ZZ,6, range(36))
            sage: f = A.charpoly(); f
            x^6 - 105*x^5 - 630*x^4
            sage: f(A) == 0
            True
            sage: n=20; A = Mat(ZZ,n)(range(n^2))
            sage: A.charpoly()
            x^20 - 3990*x^19 - 266000*x^18
            sage: A.minpoly()                # optional -- os x only right now
            x^3 - 3990*x^2 - 266000*x
        """
        key = 'charpoly_%s_%s'%(algorithm, var)
        x = self.fetch(key)
        if x: return x

        if algorithm == 'linbox' and not USE_LINBOX_POLY:
            algorithm = 'generic'
        
        if algorithm == 'linbox':
            g = self._charpoly_linbox(var)
        elif algorithm == 'generic':
            g = matrix_dense.Matrix_dense.charpoly(self, var)
        else:
            raise ValueError, "no algorithm '%s'"%algorithm

        self.cache(key, g)
        return g

    def minpoly(self, var='x', algorithm='linbox'):
        """
        INPUT:
            var -- a variable name
            algorithm -- 'linbox' (default)
                         'generic'

        NOTE: Linbox charpoly disabled on 64-bit machines, since it
        hangs in many cases.

        EXAMPLES:
            sage: A = matrix(ZZ,6, range(36))
            sage: A.minpoly()           # optional -- os x only right now
            x^3 - 105*x^2 - 630*x
            sage: n=6; A = Mat(ZZ,n)([k^2 for k in range(n^2)])
            sage: A.minpoly()           # optional -- os x only right now
            x^4 - 2695*x^3 - 257964*x^2 + 1693440*x
        """
        key = 'minpoly_%s_%s'%(algorithm, var)
        x = self.fetch(key)
        if x: return x
        
        if algorithm == 'linbox' and not USE_LINBOX_POLY:
            algorithm = 'generic'
            
        if algorithm == 'linbox':
            g = self._minpoly_linbox(var)
        elif algorithm == 'generic':
            g = matrix_dense.Matrix_dense.minpoly(self, var)
        else:
            raise ValueError, "no algorithm '%s'"%algorithm
        
        self.cache(key, g)
        return g

    def _minpoly_linbox(self, var='x'):
        return self._poly_linbox(var=var, typ='minpoly')

    def _charpoly_linbox(self, var='x'):
<<<<<<< HEAD
=======
        if self.is_zero():  # program around a bug in linbox on 32-bit linux
            x = self.base_ring()[var].gen()
            return x ** self._nrows        
>>>>>>> 409168d8
        return self._poly_linbox(var=var, typ='charpoly')

    def _poly_linbox(self, var='x', typ='minpoly'):
        """
        INPUT:
            var -- 'x'
            typ -- 'minpoly' or 'charpoly'
        """
        time = verbose('computing %s of %s x %s matrix using linbox'%(typ, self._nrows, self._ncols))
        if self._nrows != self._ncols:
            raise ValueError, "matrix must be square"
        if self._nrows <= 1:
            return matrix_dense.Matrix_dense.charpoly(self, var)
        self._init_linbox()
<<<<<<< HEAD
        _sig_on
        if typ == 'minpoly':
            v = linbox.minpoly()
        else:
            v = linbox.charpoly()
        _sig_off
=======
        if typ == 'minpoly':
            _sig_on
            v = linbox.minpoly()
            _sig_off
        else:
            _sig_on
            v = linbox.charpoly()
            _sig_off
>>>>>>> 409168d8
        R = self._base_ring[var]
        verbose('finished computing %s'%typ, time)
        return R(v)
            

    def height(self):
        """
        Return the height of this matrix, i.e., the max absolute value
        of the entries of the matrix.

        OUTPUT:
            A nonnegative integer. 

        EXAMPLE:
            sage: a = Mat(ZZ,3)(range(9))
            sage: a.height()
            8
            sage: a = Mat(ZZ,2,3)([-17,3,-389,15,-1,0]); a
            [ -17    3 -389]
            [  15   -1    0]
            sage: a.height()
            389            
        """
        cdef mpz_t h
        cdef Integer x
        
        self.mpz_height(h)
        x = Integer()
        x.set_from_mpz(h)
        mpz_clear(h)
        
        return x

    cdef int mpz_height(self, mpz_t height) except -1:
        """
        Used to compute the height of this matrix.
        
        INPUT:
             height -- a GMP mpz_t (that has not been initialized!)
        OUTPUT:
             sets the value of height to the height of this matrix, i.e., the max absolute
             value of the entries of the matrix.
        """
        cdef mpz_t x, h
        cdef Py_ssize_t i

        mpz_init_set_si(h, 0)
        mpz_init(x)
        
        _sig_on
        
        for i from 0 <= i < self._nrows * self._ncols:
            mpz_abs(x, self._entries[i])
            if mpz_cmp(h, x) < 0:
                mpz_set(h, x)

        _sig_off
        
        mpz_init_set(height, h)
        mpz_clear(h)
        mpz_clear(x)
        
        return 0   # no error occured.
        
    def _multiply_multi_modular(left, Matrix_integer_dense right):
    
        cdef Integer h
        cdef mod_int *moduli
        cdef int i, n, k

<<<<<<< HEAD
        h = left.height() * right.height()
=======
        h = left.height() * right.height() * left.ncols()
        verbose('multiplying matrices of height %s and %s'%(left.height(),right.height()))
>>>>>>> 409168d8
        mm = MultiModularBasis(h)
        res = left._reduce(mm)
        res_right = right._reduce(mm)
        k = len(mm)
        for i in range(k):  # yes, I could do this with zip, but to conserve memory...
            t = cputime()
            res[i] *= res_right[i]
            verbose('multiplied matrices modulo a prime (%s/%s)'%(i+1,k), t)
        result = left.new_matrix(left.nrows(), right.ncols())
        _lift_crt(result, res, mm)  # changes result
        return result
            
    def _mod_int(self, modulus):
        return self._mod_int_c(modulus)

    cdef _mod_int_c(self, mod_int p):
        cdef Py_ssize_t i, j
        cdef Matrix_modn_dense res
        cdef mpz_t* self_row
        cdef mod_int* res_row
        res = Matrix_modn_dense.__new__(Matrix_modn_dense, matrix_space.MatrixSpace(IntegerModRing(p), self._nrows, self._ncols, sparse=False), None, None, None)
        for i from 0 <= i < self._nrows:
            self_row = self._matrix[i]
            res_row = res._matrix[i]
            for j from 0 <= j < self._ncols:
                res_row[j] = mpz_fdiv_ui(self_row[j], p)
        return res
        
    def _reduce(self, moduli):
        
        if isinstance(moduli, (int, long, Integer)):
            return self._mod_int(moduli)
        elif isinstance(moduli, list):
            moduli = MultiModularBasis(moduli)
<<<<<<< HEAD

        cdef MultiModularBasis mm
        mm = moduli                

=======

        cdef MultiModularBasis mm
        mm = moduli                

>>>>>>> 409168d8
        res = [Matrix_modn_dense.__new__(Matrix_modn_dense, 
                                         matrix_space.MatrixSpace(IntegerModRing(p), self._nrows, self._ncols, sparse=False), 
                                         None, None, None) for p in mm]

        cdef size_t i, k, n
        cdef Py_ssize_t nr, nc
        
        n = len(mm)
        nr = self._nrows
        nc = self._ncols

        cdef mod_int **row_list
        row_list = <mod_int**>sage_malloc(sizeof(mod_int*) * n)
        if row_list == NULL:
            raise MemoryError, "out of memory allocating multi-modular coefficent list"

        cdef PyObject** res_seq
        res_seq = FAST_SEQ_UNSAFE(res)

        _sig_on
        for i from 0 <= i < nr:
            for k from 0 <= k < n:
                row_list[k] = (<Matrix_modn_dense>res_seq[k])._matrix[i]
            mm.mpz_reduce_vec(self._matrix[i], row_list, nc)
        _sig_off
        
        sage_free(row_list)
        return res

    def _echelon_in_place_classical(self):
        cdef Matrix_integer_dense E
        E = self.echelon_form()

        cdef int i
        for i from 0 <= i < self._ncols * self._nrows:
            mpz_set(self._entries[i], E._entries[i])

        self.clear_cache()

    def _echelon_strassen(self):
        raise NotImplementedError

    def echelon_form(self, algorithm="default", cutoff=0, include_zero_rows=True):
        r"""
        Return the echelon form of this matrix over the integers.

        INPUT:
            algorithm, cutoff -- ignored currently
            include_zero_rows -- (default: True) if False, don't include zero rows.

        EXAMPLES:
            sage: A = MatrixSpace(ZZ,2)([1,2,3,4])
            sage: A.echelon_form()
            [1 0]
            [0 2]

            sage: A = MatrixSpace(ZZ,5)(range(25))
            sage: A.echelon_form()
            [  5   0  -5 -10 -15]
            [  0   1   2   3   4]
            [  0   0   0   0   0]
            [  0   0   0   0   0]
            [  0   0   0   0   0]
        """
        x = self.fetch('echelon_form')
        if not x is None:
            return x
        
        if self._nrows == 0 or self._ncols == 0:
            self.cache('echelon_form', self)
            self.cache('pivots', [])
            self.cache('rank', 0)
            return self
        
        cdef Py_ssize_t nr, nc, n, i
        nr = self._nrows
        nc = self._ncols

        # The following complicated sequence of column reversals
        # and transposes is needed since PARI's Hermite Normal Form
        # does column operations instead of row operations.
        n = nc
        r = []
        for i from 0 <= i < n:
            r.append(n-i)
        v = self._pari_()
        v = v.vecextract(r) # this reverses the order of columns
        v = v.mattranspose()
        w = v.mathnf(1)
                   
        cdef Matrix_integer_dense H_m
        H = convert_parimatrix(w[0])
        if nc == 1:
            H = [H]

        # We do a 'fast' change of the above into a list of ints,
        # since we know all entries are ints:
        num_missing_rows = (nr*nc - len(H)) / nc
        rank = nr - num_missing_rows
        
        if include_zero_rows:
            H = H + ['0']*(num_missing_rows*nc)
            H_m = self.new_matrix(nrows=nr, ncols=nc, entries=H, coerce=True)
        else:
            H_m = self.new_matrix(nrows=rank, ncols=nc, entries=H, coerce=True)
            
        H_m.set_immutable()
        H_m.cache('rank', rank)
        self.cache('rank',rank)
        H_m.cache('echelon_form',H_m)        
        self.cache('echelon_form',H_m)
        return H_m

    def pivots(self):
        """
        Return the pivot column positions of this matrix as a list of Python integers.

        This returns a list, of the position of the first nonzero entry in each row
        of the echelon form. 
        
        OUTPUT:
             list -- a list of Python ints

        EXAMPLES:
            sage: n = 3; A = matrix(ZZ,n,range(n^2)); A
            [0 1 2]
            [3 4 5]
            [6 7 8]
            sage: A.pivots()
            [0, 1]
            sage: A.echelon_form()
            [ 3  0 -3]
            [ 0  1  2]
            [ 0  0  0]        
        """
        p = self.fetch('pivots')
        if not p is None: return p

        cdef Matrix_integer_dense E
        E = self.echelon_form()

        # Now we determine the pivots from the matrix E as quickly as we can.
        # For each row, we find the first nonzero position in that row -- it is the pivot.
        cdef Py_ssize_t i, j, k
        cdef mpz_t *row
        p = []
        k = 0
        for i from 0 <= i < E._nrows:
            row = E._matrix[i]   # pointer to ith row
            for j from k <= j < E._ncols:
                if mpz_cmp_si(row[j], 0) != 0:  # nonzero position
                    p.append(j)
                    k = j+1  # so start at next position next time
                    break
        self.cache('pivots', p)
        return p

    #### Elementary divisors

    def elementary_divisors(self, algorithm='linbox'):
        """
        Return the elementary divisors of self, in order.

        IMPLEMENTATION: Uses linbox.

        WARNING: This is MUCH faster than the smith_form function.

        The elementary divisors are the invariants of the finite
        abelian group that is the cokernel of this matrix.  They are
        ordered in reverse by divisibility.

        INPUT:
            self -- matrix
            algorithm -- 'linbox' or 'pari'
            
        OUTPUT:
            list of int's
        
        EXAMPLES:
            sage: matrix(3, range(9)).elementary_divisors()
            [1, 3, 0]
            sage: matrix(3, range(9)).elementary_divisors(algorithm='pari')
            [1, 3, 0]
            sage: C = MatrixSpace(ZZ,4)([3,4,5,6,7,3,8,10,14,5,6,7,2,2,10,9])
            sage: C.elementary_divisors()
            [1, 1, 1, 687]

        SEE ALSO: smith_form
        """
        d = self.fetch('elementary_divisors')
        if not d is None:
            return d
        if self._nrows == 0 or self._ncols == 0:
            d = []
        else:
            if algorithm == 'linbox':
                d = self._elementary_divisors_linbox()
            elif algorithm == 'pari':
                d = self._pari_().matsnf(0).python()
                i = d.count(0)
                if i > 0:
                    d = list(reversed(d[i:])) + [d[0]]*i
            else:
                raise ValueError, "algorithm (='%s') unknown"%algorithm
        self.cache('elementary_divisors', d)
        return d

    def _elementary_divisors_linbox(self):
        self._init_linbox()
        _sig_on
        d = linbox.smithform()
        _sig_off
        return d

    def smith_form(self):
        """
        Returns matrices S, U, and V such that S = U*self*V, and S
        is in Smith normal form.  Thus S is diagonal with diagonal
        entries the ordered elementary divisors of S.

        WARNING: The elementary_divisors function, which returns
        the diagonal entries of S, is VASTLY faster than this
        function.  

        The elementary divisors are the invariants of the finite
        abelian group that is the cokernel of this matrix.  They are
        ordered in reverse by divisibility.

        EXAMPLES:
            sage: A = MatrixSpace(IntegerRing(), 3)(range(9))
            sage: D, U, V = A.smith_form()
            sage: D
            [0 0 0]
            [0 3 0]
            [0 0 1]
            sage: U
            [-1  2 -1]
            [ 0 -1  1]
            [ 0  1  0]
            sage: V
            [ 1  4 -1]
            [-2 -3  1]
            [ 1  0  0]
            sage: U*A*V
            [0 0 0]
            [0 3 0]
            [0 0 1]

        It also makes sense for nonsquare matrices:

            sage: A = Matrix(ZZ,3,2,range(6))
            sage: D, U, V = A.smith_form()
            sage: D
            [0 0]
            [2 0]
            [0 1]
            sage: U
            [-1  2 -1]
            [ 0 -1  1]
            [ 0  1  0]
            sage: V
            [ 3 -1]
            [-2  1]
            sage: U * A * V
            [0 0]
            [2 0]
            [0 1]
            
        SEE ALSO: elementary_divisors
        """
        v = self._pari_().matsnf(1).python()
        D = self.matrix_space()(v[2])
        U = self.matrix_space(ncols = self._nrows)(v[0])
        V = self.matrix_space(nrows = self._ncols)(v[1])
        return D, U, V

    def frobenius(self,flag=0, var='x'):
        """
        Return the Frobenius form (rational canonical form) of this matrix.

        INPUT:
            flag --an integer:
                0 -- (default) return the Frobenius form of this matrix.
                1 -- return only the elementary divisor polynomials, as 
                     polynomials in var.
                2 -- return a two-components vector [F,B] where F is the
                     Frobenius form and B is the basis change so that $M=B^{-1}FB$.
            var -- a string (default: 'x')
                     
        INPUT:
           flag -- 0 (default), 1 or 2 as described above

        ALGORITHM: uses pari's matfrobenius()

        EXAMPLE:
           sage: A = MatrixSpace(ZZ, 3)(range(9))
           sage: A.frobenius(0)
           [ 0  0  0]
           [ 1  0 18]
           [ 0  1 12]
           sage: A.frobenius(1)
           [x^3 - 12*x^2 - 18*x]
           sage: A.frobenius(1, var='y')
           [y^3 - 12*y^2 - 18*y]
           sage: A.frobenius(2)
           ([ 0  0  0]
           [ 1  0 18]
           [ 0  1 12],
           [    -1      2     -1]
           [     0  23/15 -14/15]
           [     0  -2/15   1/15])

        AUTHOR:
           -- 2006-04-02: Martin Albrecht

        TODO:
           -- move this to work for more general matrices than just over Z.
              This will require fixing how PARI polynomials are coerced
              to SAGE polynomials. 
        """
        if not self.is_square():
            raise ArithmeticError, "frobenius matrix of non-square matrix not defined."
        
        v = self._pari_().matfrobenius(flag)
        if flag==0:
            return self.matrix_space()(v.python())
        elif flag==1:
            r = PolynomialRing(self.base_ring(), names=var)
            retr = []
            for f in v:
                retr.append(eval(str(f).replace("^","**"), {'x':r.gen()}, r.gens_dict()))
            return retr
        elif flag==2:
            F = matrix_space.MatrixSpace(QQ, self.nrows())(v[0].python())
            B = matrix_space.MatrixSpace(QQ, self.nrows())(v[1].python())
            return F, B
            
    def kernel(self, LLL=False):
        r"""
        Return the kernel of this matrix, as a module over the integers.

        INPUT:
           LLL -- bool (default: False); if True the basis is an LLL
                  reduced basis; otherwise, it is an echelon basis.

        EXAMPLES:
            sage: M = MatrixSpace(ZZ,4,2)(range(8))
            sage: M.kernel()
            Free module of degree 4 and rank 2 over Integer Ring
            Echelon basis matrix:
            [ 1  0 -3  2]
            [ 0  1 -2  1]
        """
        if self._nrows == 0:    # from a 0 space
            M = sage.modules.free_module.FreeModule(ZZ, self._nrows)
            return M.zero_subspace()

        elif self._ncols == 0:  # to a 0 space
            return sage.modules.free_module.FreeModule(ZZ, self._nrows)
            
        A = self._pari_().mattranspose()
        B = A.matkerint()
        n = self._nrows
        M = sage.modules.free_module.FreeModule(ZZ, n)

        if B.ncols() == 0:
            return M.zero_submodule()

        # Now B is a basis for the LLL-reduced integer kernel as a
        # PARI object.  The basis vectors or B[0], ..., B[n-1],
        # where n is the dimension of the kernel.
        X = []
        for b in B:
            tmp = []
            for x in b:
                tmp.append(ZZ(x))
            X.append(M(tmp))

        if LLL:
            return M.span_of_basis(X)
        else:
            return M.span(X)

    def _adjoint(self):
        """
        Return the adjoint of this matrix.
        
        Assumes self is a square matrix (checked in adjoint).
        """
        return self.parent()(self._pari_().matadjoint().python())

    def _ntl_(self):
        r"""
        ntl.mat_ZZ representation of self.

        \note{NTL only knows dense matrices, so if you provide a
        sparse matrix NTL will allocate memory for every zero entry.}
        """
        return mat_ZZ(self._nrows,self._ncols, self.list())


    ####################################################################################
    # LLL
    ####################################################################################    
    def lllgram(self):
        """
        LLL reduction of the lattice whose gram matrix is self.

        INPUT:
            M -- gram matrix of a definite quadratic form

        OUTPUT:
            U -- unimodular transformation matrix such that

                U.transpose() * M * U

            is LLL-reduced

        ALGORITHM:
            Use PARI

        EXAMPLES:
            sage: M = Matrix(ZZ, 2, 2, [5,3,3,2]) ; M
            [5 3]
            [3 2]
            sage: U = M.lllgram(); U
            [-1  1]
            [ 1 -2]
            sage: U.transpose() * M * U
            [1 0]
            [0 1]
            
        Semidefinite and indefinite forms raise a ValueError:

            sage: Matrix(ZZ,2,2,[2,6,6,3]).lllgram()
            Traceback (most recent call last):
            ...
            ValueError: not a definite matrix
            sage: Matrix(ZZ,2,2,[1,0,0,-1]).lllgram()
            Traceback (most recent call last):
            ...
            ValueError: not a definite matrix

        BUGS:
            should work for semidefinite forms (PARI is ok)
        """
        if self._nrows != self._ncols:
            raise ArithmeticError, "matrix must be square"
    
        n = self.nrows()
        # maybe should be /unimodular/ matrices ?
        P = self._pari_()
        try:
            U = P.lllgramint()
        except (RuntimeError, ArithmeticError), msg:
            raise ValueError, "not a definite matrix"
        MS = matrix_space.MatrixSpace(ZZ,n)
        U = MS(U.python())
        # Fix last column so that det = +1
        if U.det() == -1:
            for i in range(n):
                U[i,n-1] = - U[i,n-1]
        return U

    def prod_of_row_sums(self, cols):
        cdef Py_ssize_t c, row
        cdef mpz_t s, pr
        mpz_init(s)
        mpz_init(pr)

        mpz_set_si(pr, 1)
        for row from 0 <= row < self._nrows:
            tmp = []
            mpz_set_si(s, 0)
            for c in cols:
                if c<0 or c >= self._ncols:
                    raise IndexError, "matrix column index out of range"
                mpz_add(s, s, self._matrix[row][c])
            mpz_mul(pr, pr, s)
        cdef Integer z
        z = PY_NEW(Integer)
        mpz_set(z.value, pr)
        mpz_clear(s)
        mpz_clear(pr)
        return z
        
    def _linbox_sparse(self):
        cdef Py_ssize_t i, j
<<<<<<< HEAD
        s = '%s %s +\n'%(self._nrows, self._ncols)
        for i from 0 <= i < self._nrows:
            for j from 0 <= j < self._ncols:
                if mpz_cmp_si(self._matrix[i][j], 0):
                    s += '%s %s %s\n'%(i+1,j+1,self.get_unsafe(i,j))
        s += '0 0 0\n'
        return s
                
    def _linbox_dense(self):
        cdef Py_ssize_t i, j
        s = '%s %s x'%(self._nrows, self._ncols)
        for i from 0 <= i < self._nrows:
            for j from 0 <= j < self._ncols:
                s += ' %s'%self.get_unsafe(i,j)
        return s
=======
        v = ['%s %s +'%(self._nrows, self._ncols)]
        for i from 0 <= i < self._nrows:
            for j from 0 <= j < self._ncols:
                if mpz_cmp_si(self._matrix[i][j], 0):
                    v.append('%s %s %s'%(i+1,j+1,self.get_unsafe(i,j)))
        v.append('0 0 0\n')
        return '\n'.join(v)
                
    def _linbox_dense(self):
        cdef Py_ssize_t i, j
        v = ['%s %s x'%(self._nrows, self._ncols)]
        for i from 0 <= i < self._nrows:
            for j from 0 <= j < self._ncols:
                v.append(str(self.get_unsafe(i,j)))
        return ' '.join(v)
>>>>>>> 409168d8

    def rational_reconstruction(self, N):
        """
        Use rational reconstruction to lift self to a matrix over the
        rational numbers (if possible), where we view self as a matrix
        modulo N.
        """
        import misc
        return misc.matrix_integer_dense_rational_reconstruction(self, N)

    def randomize(self, density=1, x=None, y=None):
        """
        Randomize density proportion of the entries of this matrix,
        leaving the rest unchanged.
<<<<<<< HEAD

        The randomized entries of this matrix to be between x and y
        and have density 1.
        """
        self.check_mutability()
        self.clear_cache()

        cdef int _min, _max
        if y is None:
            if x is None:
                min = -2
                max = 3
            else:
                min = 0
                max = x
        else:
            min = x
            max = y
        
        density = float(density)

        cdef int min_is_zero
        min_is_nonzero = (min != 0)

=======

        The randomized entries of this matrix to be between x and y
        and have density 1.
        """
        self.check_mutability()
        self.clear_cache()

        cdef int _min, _max
        if y is None:
            if x is None:
                min = -2
                max = 3
            else:
                min = 0
                max = x
        else:
            min = x
            max = y
        
        density = float(density)

        cdef int min_is_zero
        min_is_nonzero = (min != 0)

>>>>>>> 409168d8
        cdef Integer n_max, n_min, n_width
        n_max = Integer(max)
        n_min = Integer(min)
        n_width = n_max - n_min
        
        cdef Py_ssize_t i, j, k, nc, num_per_row
        global state

        _sig_on
        if density == 1:
            for i from 0 <= i < self._nrows*self._ncols:
                mpz_urandomm(self._entries[i], state, n_width.value)
                if min_is_nonzero:
                    mpz_add(self._entries[i], self._entries[i], n_min.value)
        else:
            nc = self._ncols
            num_per_row = int(density * nc) 
            for i from 0 <= i < self._nrows:
                for j from 0 <= j < num_per_row:
                    k = random()%nc
                    mpz_urandomm(self._matrix[i][k], state, n_width.value)
                    if min_is_nonzero:                    
                        mpz_add(self._matrix[i][k], self._matrix[i][j], n_min.value)
        _sig_off

    #### Rank

    def rank(self):
        # Can very quickly detect full rank by working modulo p.
        r = self._rank_modp()
        if r == self._nrows or r == self._ncols:
            self.cache('rank', r)
            return r
        # Detecting full rank didn't work -- use Linbox's general algorithm. 
        r = self._rank_linbox()
        self.cache('rank', r)
        return r
        
    def _rank_linbox(self):
        """
        Compute the rank of this matrix using Linbox.
        """
        self._init_linbox()
        cdef unsigned long r
        _sig_on
        r = linbox.rank()
        _sig_off
        return Integer(r)

    def _rank_modp(self, p=46337):
        A = self._mod_int_c(p)
        return A.rank()

    #### Determinante

    def determinant(self):
        """
        Return the determinant of this matrix.

        ALGORITHM: Uses linbox.

        EXAMPLES:
        
        """
        d = self.fetch('det')
        if not d is None:
            return d
        d = self._det_linbox()
        self.cache('det', d)
        return d
        
    def _det_linbox(self):
        """
        Compute the determinant of this matrix using Linbox.
        """
        self._init_linbox()
        _sig_on
        d = linbox.det()
        _sig_off
        return Integer(d)


###############################################################
                
###########################################
# Helper code for Echelon form algorithm.
###########################################
def _parimatrix_to_strlist(A):
    s = str(A)
    s = s.replace('Mat(','').replace(')','')
    s = s.replace(';',',').replace(' ','')
    s = s.replace(",", "','")
    s = s.replace("[", "['")
    s = s.replace("]", "']")
    return eval(s)

def _parimatrix_to_reversed_strlist(A):
    s = str(A)
    if s.find('Mat') != -1:
        return _parimatrix_to_strlist(A)
    s = s.replace('[','').replace(']','').replace(' ','')
    v = s.split(';')
    v.reverse()
    s = "['" + (','.join(v)) + "']"
    s = s.replace(",", "','")
    return eval(s)

def convert_parimatrix(z):
    n = z.ncols(); 
    r = []
    for i from 0 <= i < n:
        r.append(n-i)        
    z = z.vecextract(r)  
    z = z.mattranspose()
    n = z.ncols();
    r = []
    for i from 0 <= i < n:
        r.append(n-i)        
    z = z.vecextract(r)
    return _parimatrix_to_strlist(z)



def _lift_crt(Matrix_integer_dense M, residues, moduli=None):

    cdef size_t n, i, j, k
    cdef Py_ssize_t nr, nc
    
    n = len(residues)
    nr = residues[0].nrows()
    nc = residues[0].ncols()

    if moduli is None:
        moduli = MultiModularBasis([m.base_ring().order() for m in residues])
    else:
        if len(residues) != len(moduli):
            raise IndexError, "Number of residues (%s) does not match number of moduli (%s)"%(len(residues), len(moduli))
            
    cdef MultiModularBasis mm
    mm = moduli
    
    for b in residues:
        if not PY_TYPE_CHECK(b, Matrix_modn_dense):
            raise TypeError, "Can only perform CRT on list of type Matrix_modn_dense."
    cdef PyObject** res
    res = FAST_SEQ_UNSAFE(residues)

    cdef mod_int **row_list
    row_list = <mod_int**>sage_malloc(sizeof(mod_int*) * n)
    if row_list == NULL:
        raise MemoryError, "out of memory allocating multi-modular coefficent list"
    
    _sig_on
    for i from 0 <= i < nr:
        for k from 0 <= k < n:
            row_list[k] = (<Matrix_modn_dense>res[k])._matrix[i]
        mm.mpz_crt_vec(M._matrix[i], row_list, nc)
    _sig_off
    
    sage_free(row_list)
    return M

##########################################################
# Setup the c-library and GMP random number generators. 
# seed it when module is loaded.
from random import randrange
cdef extern from "stdlib.h":
    long random()
    void srandom(unsigned int seed)
<<<<<<< HEAD
k = randrange(0,2**32)
=======
k = randrange(0,Integer(2)**(32))
>>>>>>> 409168d8
srandom(k)

cdef gmp_randstate_t state
gmp_randinit_mt(state)
gmp_randseed_ui(state,k)

#######################################################

# Conclusions:
#  On OS X Intel, at least:
#    - if log_2(height) >= 0.70 * nrows, use classical

def tune_multiplication(k, nmin=10, nmax=200, bitmin=2,bitmax=64):
    from constructor import random_matrix
    from sage.rings.integer_ring import ZZ
    for n in range(nmin,nmax,10):
        for i in range(bitmin, bitmax, 4):
            A = random_matrix(ZZ, n, n, x = 2**i)
            B = random_matrix(ZZ, n, n, x = 2**i)
            t0 = cputime()
            for j in range(k//n + 1):
                C = A._multiply_classical(B)
            t0 = cputime(t0)
            t1 = cputime()
            for j in range(k//n+1):
                C = A._multiply_multi_modular(B)
            t1 = cputime(t1)
            print n, i, float(i)/float(n)
            if t0 < t1:
                print 'classical'
            else:
                print 'multimod'
                
            <|MERGE_RESOLUTION|>--- conflicted
+++ resolved
@@ -32,11 +32,8 @@
 #                  http://www.gnu.org/licenses/
 ######################################################################
 
-<<<<<<< HEAD
-=======
 from sage.modules.vector_integer_dense cimport Vector_integer_dense
 
->>>>>>> 409168d8
 from sage.misc.misc import verbose, get_verbose, cputime
 
 include "../ext/interrupt.pxi"
@@ -53,18 +50,13 @@
 from sage.rings.integer_ring import ZZ
 from sage.rings.integer_mod_ring import IntegerModRing
 from sage.rings.polynomial_ring import PolynomialRing
-<<<<<<< HEAD
-from sage.structure.element cimport ModuleElement, RingElement, Element
-=======
 from sage.structure.element cimport ModuleElement, RingElement, Element, Vector
->>>>>>> 409168d8
 
 from matrix_modn_dense import Matrix_modn_dense
 from matrix_modn_dense cimport Matrix_modn_dense
 
 import sage.modules.free_module
 import sage.modules.free_module_element
-
 
 from matrix cimport Matrix
 
@@ -76,18 +68,10 @@
 cdef Linbox_integer_dense linbox
 linbox = Linbox_integer_dense()
 
-<<<<<<< HEAD
-#import sage.misc.misc
-#USE_LINBOX_POLY = not sage.misc.misc.is_64bit()
-
-# Off since it is still flakie on some platforms (e.g., 64-bit linux,
-# 32-bit debian linux, etc.)
-=======
 #USE_LINBOX_POLY = True
 
 # It still breaks, e.g., on 64-bit Linux on this matrix:
 #   m = matrix(ZZ,4, [2, -8, -22, -10, 0, 12, 12, 36, -5, -16, -11, -17, 5, -8, -1, 5])
->>>>>>> 409168d8
 USE_LINBOX_POLY = False
 
 cdef class Matrix_integer_dense(matrix_dense.Matrix_dense):   # dense or sparse
@@ -179,10 +163,7 @@
         for i from 0 <= i < self._nrows * self._ncols:
             mpz_init_set(A._entries[i], self._entries[i])
         _sig_off
-<<<<<<< HEAD
-=======
         A._initialized = True
->>>>>>> 409168d8
         return A
     
     def __dealloc__(self):
@@ -483,8 +464,6 @@
     # def _list(self):
     # def _dict(self):
 
-<<<<<<< HEAD
-=======
     def is_zero(self):
         cdef mpz_t *a, *b
         cdef Py_ssize_t i, j
@@ -494,7 +473,6 @@
                 return False
         return True
 
->>>>>>> 409168d8
     def _multiply_linbox(self, Matrix right):
         """
         Multiply matrices over ZZ using linbox.
@@ -605,54 +583,6 @@
         M._initialized = True
         return M
 
-    cdef sage.structure.element.Matrix _matrix_times_matrix_c_impl(self, sage.structure.element.Matrix right):
-        
-        return self._multiply_classical(right)
-    
-        # NOTE -- the multimodular matrix multiply implementation
-        # breaks on 64-bit machines; e..g, the following doctests
-        # *all* fail if multimodular matrix multiply is enabled
-        # on sage.math.washington.edu:
-        
-        #sage -t  devel/sage-main/sage/modular/modsym/modsym.py
-        #sage -t  devel/sage-main/sage/modular/modsym/space.py
-        #sage -t  devel/sage-main/sage/modular/modsym/subspace.py
-        #sage -t  devel/sage-main/sage/modular/hecke/hecke_operator.py
-        #sage -t  devel/sage-main/sage/modular/hecke/module.py
-
-        #############
-        # see the tune_multiplication function below.
-        n = max(self._nrows, self._ncols, right._nrows, right._ncols)
-        if n <= 20:
-            return self._multiply_classical(right)
-        return self._multiply_multi_modular(right)
-##         a = self.height(); b = right.height()
-##         # waiting for multiply_multi_modular to get fixed, and not assume all matrix entries
-##         # are between 0 and prod - 1.
-##         if float(max(a,b)) / float(n) >= 0.70:
-##             return self._multiply_classical(right)
-##         else:
-##             return self._multiply_multi_modular(right)
-
-    cdef ModuleElement _lmul_c_impl(self, RingElement right):
-        """
-        EXAMPLES:
-            sage: a = matrix(QQ,2,range(6))
-            sage: (3/4) * a
-            [   0  3/4  3/2]
-            [ 9/4    3 15/4]
-        """
-        cdef Py_ssize_t i
-        cdef Integer _x
-        _x = Integer(right)
-        cdef Matrix_integer_dense M
-        M = Matrix_integer_dense.__new__(Matrix_integer_dense, self._parent, None, None, None)
-        for i from 0 <= i < self._nrows * self._ncols:
-            mpz_init(M._entries[i])
-            mpz_mul(M._entries[i], self._entries[i], _x.value)
-        M._initialized = 1
-        return M
-
     cdef ModuleElement _add_c_impl(self, ModuleElement right):
         """
         Add two dense matrices over ZZ.
@@ -735,22 +665,6 @@
                         return 1
         return 0
 
-    cdef int _cmp_c_impl(self, Element right) except -2:
-        cdef mpz_t *a, *b
-        cdef Py_ssize_t i, j
-        cdef int k
-        for i from 0 <= i < self._nrows:
-            a = self._matrix[i]
-            b = (<Matrix_integer_dense>right)._matrix[i]
-            for j from 0 <= j < self._ncols:
-                k = mpz_cmp(a[j], b[j])
-                if k:
-                    if k < 0:
-                        return -1
-                    else:
-                        return 1
-        return 0
-
     
     cdef Vector _vector_times_matrix_c_impl(self, Vector v):
         """
@@ -875,12 +789,9 @@
         return self._poly_linbox(var=var, typ='minpoly')
 
     def _charpoly_linbox(self, var='x'):
-<<<<<<< HEAD
-=======
         if self.is_zero():  # program around a bug in linbox on 32-bit linux
             x = self.base_ring()[var].gen()
             return x ** self._nrows        
->>>>>>> 409168d8
         return self._poly_linbox(var=var, typ='charpoly')
 
     def _poly_linbox(self, var='x', typ='minpoly'):
@@ -895,14 +806,6 @@
         if self._nrows <= 1:
             return matrix_dense.Matrix_dense.charpoly(self, var)
         self._init_linbox()
-<<<<<<< HEAD
-        _sig_on
-        if typ == 'minpoly':
-            v = linbox.minpoly()
-        else:
-            v = linbox.charpoly()
-        _sig_off
-=======
         if typ == 'minpoly':
             _sig_on
             v = linbox.minpoly()
@@ -911,7 +814,6 @@
             _sig_on
             v = linbox.charpoly()
             _sig_off
->>>>>>> 409168d8
         R = self._base_ring[var]
         verbose('finished computing %s'%typ, time)
         return R(v)
@@ -982,12 +884,8 @@
         cdef mod_int *moduli
         cdef int i, n, k
 
-<<<<<<< HEAD
-        h = left.height() * right.height()
-=======
         h = left.height() * right.height() * left.ncols()
         verbose('multiplying matrices of height %s and %s'%(left.height(),right.height()))
->>>>>>> 409168d8
         mm = MultiModularBasis(h)
         res = left._reduce(mm)
         res_right = right._reduce(mm)
@@ -1022,17 +920,10 @@
             return self._mod_int(moduli)
         elif isinstance(moduli, list):
             moduli = MultiModularBasis(moduli)
-<<<<<<< HEAD
 
         cdef MultiModularBasis mm
         mm = moduli                
 
-=======
-
-        cdef MultiModularBasis mm
-        mm = moduli                
-
->>>>>>> 409168d8
         res = [Matrix_modn_dense.__new__(Matrix_modn_dense, 
                                          matrix_space.MatrixSpace(IntegerModRing(p), self._nrows, self._ncols, sparse=False), 
                                          None, None, None) for p in mm]
@@ -1521,23 +1412,6 @@
         
     def _linbox_sparse(self):
         cdef Py_ssize_t i, j
-<<<<<<< HEAD
-        s = '%s %s +\n'%(self._nrows, self._ncols)
-        for i from 0 <= i < self._nrows:
-            for j from 0 <= j < self._ncols:
-                if mpz_cmp_si(self._matrix[i][j], 0):
-                    s += '%s %s %s\n'%(i+1,j+1,self.get_unsafe(i,j))
-        s += '0 0 0\n'
-        return s
-                
-    def _linbox_dense(self):
-        cdef Py_ssize_t i, j
-        s = '%s %s x'%(self._nrows, self._ncols)
-        for i from 0 <= i < self._nrows:
-            for j from 0 <= j < self._ncols:
-                s += ' %s'%self.get_unsafe(i,j)
-        return s
-=======
         v = ['%s %s +'%(self._nrows, self._ncols)]
         for i from 0 <= i < self._nrows:
             for j from 0 <= j < self._ncols:
@@ -1553,7 +1427,6 @@
             for j from 0 <= j < self._ncols:
                 v.append(str(self.get_unsafe(i,j)))
         return ' '.join(v)
->>>>>>> 409168d8
 
     def rational_reconstruction(self, N):
         """
@@ -1568,7 +1441,6 @@
         """
         Randomize density proportion of the entries of this matrix,
         leaving the rest unchanged.
-<<<<<<< HEAD
 
         The randomized entries of this matrix to be between x and y
         and have density 1.
@@ -1593,32 +1465,6 @@
         cdef int min_is_zero
         min_is_nonzero = (min != 0)
 
-=======
-
-        The randomized entries of this matrix to be between x and y
-        and have density 1.
-        """
-        self.check_mutability()
-        self.clear_cache()
-
-        cdef int _min, _max
-        if y is None:
-            if x is None:
-                min = -2
-                max = 3
-            else:
-                min = 0
-                max = x
-        else:
-            min = x
-            max = y
-        
-        density = float(density)
-
-        cdef int min_is_zero
-        min_is_nonzero = (min != 0)
-
->>>>>>> 409168d8
         cdef Integer n_max, n_min, n_width
         n_max = Integer(max)
         n_min = Integer(min)
@@ -1788,11 +1634,7 @@
 cdef extern from "stdlib.h":
     long random()
     void srandom(unsigned int seed)
-<<<<<<< HEAD
-k = randrange(0,2**32)
-=======
 k = randrange(0,Integer(2)**(32))
->>>>>>> 409168d8
 srandom(k)
 
 cdef gmp_randstate_t state
