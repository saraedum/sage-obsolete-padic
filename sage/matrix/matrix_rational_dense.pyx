--- conflicted
+++ resolved
@@ -54,11 +54,7 @@
 from matrix_integer_dense cimport Matrix_integer_dense
 from matrix_integer_dense import _lift_crt
 import sage.structure.coerce
-<<<<<<< HEAD
-from sage.structure.element cimport ModuleElement, RingElement, Element
-=======
 from sage.structure.element cimport ModuleElement, RingElement, Element, Vector
->>>>>>> c817928d
 from sage.rings.integer cimport Integer
 from sage.rings.integer_ring import ZZ
 from sage.rings.finite_field import GF
@@ -246,10 +242,7 @@
     # LEVEL 2 functionality
     # x * cdef _add_c_impl         
     # x * cdef _mul_c_impl
-<<<<<<< HEAD
-=======
     # x * cdef _vector_times_matrix_c_impl
->>>>>>> c817928d
     # x * cdef _cmp_c_impl
     # x * __neg__
     #   * __invert__
@@ -359,8 +352,6 @@
                         return 1
         return 0
 
-<<<<<<< HEAD
-=======
     cdef Vector _vector_times_matrix_c_impl(self, Vector v):
         """
         Returns the vector times matrix product.
@@ -399,7 +390,6 @@
         return ans
 
 
->>>>>>> c817928d
     def __neg__(self):
         """
         Negate a matrix over QQ.
@@ -838,7 +828,6 @@
         
         Returns echelon form of self, without modifying self.  Uses a
         multi-modular method.
-<<<<<<< HEAD
 
         REFERENCE: Chapter 7 of Stein's "Explicitly Computing Modular Forms".
 
@@ -875,44 +864,6 @@
            forms mod the next prime, and attempt again.  Let E be this
            matrix.
 
-=======
-
-        REFERENCE: Chapter 7 of Stein's "Explicitly Computing Modular Forms".
-
-        INPUT:
-            self -- matrix with n columns (this).
-            height_guess -- integer or None
-            proof -- boolean (default: True)
-        
-        ALGORITHM:
-        The following is a modular algorithm for computing the echelon
-        form.  Define the height of a matrix to be the max of the
-        absolute values of the entries.
-
-        0. Rescale input matrix A to have integer entries.  This does
-           not change echelon form and makes reduction modulo many
-           primes significantly easier if there were denominators.
-           Henceforth we assume A has integer entries. 
-           
-        1. Let c be a guess for the height of the echelon form.  E.g.,
-           c=1000, since matrix is sparse and application is modular
-           symbols.
-
-        2. Let M = n * c * H(A) + 1,
-           where n is the number of columns of A.
-
-        3. List primes p_1, p_2, ..., such that the product of
-           the p_i is at least M.
-
-        4. Try to compute the rational reconstruction CRT echelon form
-           of A mod the product of the p_i.  Throw away those A mod p_i
-           whose pivot sequence is not >= all other pivot sequences of
-           A mod p_j.
-           If rational reconstruction fails, compute 1 more echelon
-           forms mod the next prime, and attempt again.  Let E be this
-           matrix.
-
->>>>>>> c817928d
         5. Compute the denominator d of E.
            Try to prove that result is correct by checking that
            
