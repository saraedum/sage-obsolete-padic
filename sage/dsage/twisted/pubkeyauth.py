############################################################################
#
#   DSAGE: Distributed SAGE
#
#       Copyright (C) 2006, 2007 Yi Qiang <yqiang@gmail.com>
#
#  Distributed under the terms of the GNU General Public License (GPL)
#
#    This code is distributed in the hope that it will be useful,
#    but WITHOUT ANY WARRANTY; without even the implied warranty of
#    MERCHANTABILITY or FITNESS FOR A PARTICULAR PURPOSE.  See the GNU
#    General Public License for more details.
#
#  The full text of the GPL is available at:
#
#                  http://www.gnu.org/licenses/
############################################################################

import base64

from twisted.conch import error
from twisted.conch.ssh import keys
from twisted.cred import checkers, credentials
from twisted.cred.credentials import IAnonymous
from zope.interface import implements
from twisted.internet import defer
from twisted.python import log
from twisted.spread import pb
<<<<<<< HEAD
=======

from sage.dsage.database.clientdb import ClientDatabase
from sage.dsage.errors.exceptions import AuthenticationError
>>>>>>> 4b2fe7fd

class PublicKeyCredentialsChecker(object):
    r"""
    This class provides authentication checking using ssh public keys.
    
    """
    
    implements(checkers.ICredentialsChecker)
<<<<<<< HEAD
    credentialInterfaces = (credentials.ISSHPrivateKey,)
=======
    credentialInterfaces = (credentials.ISSHPrivateKey, credentials.IAnonymous)
>>>>>>> 4b2fe7fd
    
    def __init__(self, pubkeydb):
        self.authorizedKeys = self.getAuthorizedKeys(pubkeydb)
    
    def requestAvatarId(self, credentials):
        if IAnonymous.providedBy(credentials):
             return 'Anonymous'
             
        # read the authentication table to make sure we have a fresh copy
        self.authorizedKeys = self.getAuthorizedKeys(self.file_name)
        
        if self.authorizedKeys.has_key(credentials.username):
            userKey = self.authorizedKeys[credentials.username]
            if not credentials.blob == base64.decodestring(userKey):
                return defer.fail(error.ConchError("Invalid key."))
            if not credentials.signature:
                return defer.fail(error.ValidPublicKey())
            
            pubKey = keys.getPublicKeyObject(data=credentials.blob)
            if keys.verifySignature(pubKey, credentials.signature,
                                    credentials.sigData):
                return credentials.username
            else:
                return defer.fail(error.ConchError("Invalid signature."))
        else:
            return defer.fail(error.ConchError("Invalid username."))
    
    def getAuthorizedKeys(self, file_name):
        self.file_name = file_name
        authorized_keys = {}
        try:
            f = open(file_name)
            for l in f:
                line = l.split(':')
                username = line[0]
                key = line[1].strip()
                authorized_keys[username] = key
        except:
            raise
        
        return authorized_keys

class PublicKeyCredentialsCheckerDB(object):
    implements(checkers.ICredentialsChecker)
<<<<<<< HEAD
    credentialInterfaces = (credentials.ISSHPrivateKey,)
    
    def __init__(self, userdb):
        self.userdb = userdb
    
    def requestAvatarId(self, credentials):
        try:
            user, key = self.get_user(credentials.username)
        except TypeError:
            log.msg("Invalid username '%s'" % credentials.username)
=======
    credentialInterfaces = (credentials.ISSHPrivateKey, credentials.IAnonymous)
    
    def __init__(self, clientdb):
        if not isinstance(clientdb, ClientDatabase):
            raise TypeError
        self.clientdb = clientdb
    
    def requestAvatarId(self, credentials):
        if IAnonymous.providedBy(credentials):
            return 'Anonymous'
        try:
            user, key = self.get_user(credentials.username)
        except TypeError:
            log.msg("Invalid username: '%s'" % credentials.username)
>>>>>>> 4b2fe7fd
            return defer.fail(AuthenticationError('Login failed.'))
        if user:
            if not credentials.blob == base64.decodestring(key):
                log.msg('Invalid key.')
                return defer.fail(AuthenticationError('Login failed.'))
            if not credentials.signature:
                log.msg('No signature.')
                return defer.fail(AuthenticationError('Login failed.'))
            pub_key = keys.getPublicKeyObject(data=credentials.blob)
            if keys.verifySignature(pub_key, credentials.signature,
                                    credentials.sigData):
                # If we get to this stage, it means the user is already
                # logged in
<<<<<<< HEAD
                self.userdb.update_login_time(credentials.username)
=======
                self.clientdb.update_login_time(credentials.username)
>>>>>>> 4b2fe7fd
                return credentials.username
            else:
                log.msg('Invalid signature.')
                return defer.fail(AuthenticationError('Login failed.'))
        else:
            log.msg('Invalid username.')
            return defer.fail(AuthenticationError('Login failed.'))
    
    def get_user(self, username):
<<<<<<< HEAD
        return self.userdb.get_user_and_key(username)

class AuthenticationError(pb.Error):
    r"""
    Return this when credential checking has failed.
    
    """
    
    def __init__(self, value, data=None):
        Exception.__init__(self, value, data)
        self.value = value
        self.data = data
=======
        return self.clientdb.get_user_and_key(username)
>>>>>>> 4b2fe7fd
<|MERGE_RESOLUTION|>--- conflicted
+++ resolved
@@ -26,12 +26,9 @@
 from twisted.internet import defer
 from twisted.python import log
 from twisted.spread import pb
-<<<<<<< HEAD
-=======
 
 from sage.dsage.database.clientdb import ClientDatabase
 from sage.dsage.errors.exceptions import AuthenticationError
->>>>>>> 4b2fe7fd
 
 class PublicKeyCredentialsChecker(object):
     r"""
@@ -40,11 +37,7 @@
     """
     
     implements(checkers.ICredentialsChecker)
-<<<<<<< HEAD
-    credentialInterfaces = (credentials.ISSHPrivateKey,)
-=======
     credentialInterfaces = (credentials.ISSHPrivateKey, credentials.IAnonymous)
->>>>>>> 4b2fe7fd
     
     def __init__(self, pubkeydb):
         self.authorizedKeys = self.getAuthorizedKeys(pubkeydb)
@@ -89,18 +82,6 @@
 
 class PublicKeyCredentialsCheckerDB(object):
     implements(checkers.ICredentialsChecker)
-<<<<<<< HEAD
-    credentialInterfaces = (credentials.ISSHPrivateKey,)
-    
-    def __init__(self, userdb):
-        self.userdb = userdb
-    
-    def requestAvatarId(self, credentials):
-        try:
-            user, key = self.get_user(credentials.username)
-        except TypeError:
-            log.msg("Invalid username '%s'" % credentials.username)
-=======
     credentialInterfaces = (credentials.ISSHPrivateKey, credentials.IAnonymous)
     
     def __init__(self, clientdb):
@@ -115,7 +96,6 @@
             user, key = self.get_user(credentials.username)
         except TypeError:
             log.msg("Invalid username: '%s'" % credentials.username)
->>>>>>> 4b2fe7fd
             return defer.fail(AuthenticationError('Login failed.'))
         if user:
             if not credentials.blob == base64.decodestring(key):
@@ -129,11 +109,7 @@
                                     credentials.sigData):
                 # If we get to this stage, it means the user is already
                 # logged in
-<<<<<<< HEAD
-                self.userdb.update_login_time(credentials.username)
-=======
                 self.clientdb.update_login_time(credentials.username)
->>>>>>> 4b2fe7fd
                 return credentials.username
             else:
                 log.msg('Invalid signature.')
@@ -143,19 +119,4 @@
             return defer.fail(AuthenticationError('Login failed.'))
     
     def get_user(self, username):
-<<<<<<< HEAD
-        return self.userdb.get_user_and_key(username)
-
-class AuthenticationError(pb.Error):
-    r"""
-    Return this when credential checking has failed.
-    
-    """
-    
-    def __init__(self, value, data=None):
-        Exception.__init__(self, value, data)
-        self.value = value
-        self.data = data
-=======
-        return self.clientdb.get_user_and_key(username)
->>>>>>> 4b2fe7fd
+        return self.clientdb.get_user_and_key(username)