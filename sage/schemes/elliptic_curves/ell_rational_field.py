"""
Elliptic curves over the rational numbers

AUTHORS:
   -- William Stein (2005): first version
   -- William Stein (2006-02-26): fixed Lseries_extended which didn't work
            because of changes elsewhere in SAGE.
   -- David Harvey (2006-09): Added padic_E2, padic_sigma, padic_height,
            padic_regulator methods.
   -- David Harvey (2007-02): reworked padic-height related code
"""

#*****************************************************************************
#       Copyright (C) 2005 William Stein <wstein@gmail.com>
#
#  Distributed under the terms of the GNU General Public License (GPL)
#
#    This code is distributed in the hope that it will be useful,
#    but WITHOUT ANY WARRANTY; without even the implied warranty of
#    MERCHANTABILITY or FITNESS FOR A PARTICULAR PURPOSE.  See the GNU
#    General Public License for more details.
#
#  The full text of the GPL is available at:
#
#                  http://www.gnu.org/licenses/
#*****************************************************************************

import ell_point
import formal_group
import rational_torsion
from ell_field import EllipticCurve_field

import sage.groups.all
import sage.rings.arith as arith
import sage.rings.all as rings
import sage.rings.number_field.number_field as number_field
import sage.misc.misc as misc
import sage.functions.constants as constants
import sage.modular.modform.constructor
import sage.modular.modform.element
from sage.misc.functional import log
from sage.rings.padics.zp import Zp
from sage.rings.padics.qp import Qp

# Use some interval arithmetic to guarantee correctness.  We assume
# that alpha is computed to the precision of a float.
IR = rings.RIF
#from sage.rings.interval import IntervalRing; IR = IntervalRing()

import sage.matrix.all as matrix
import sage.databases.cremona
from   sage.libs.pari.all import pari
import sage.functions.transcendental as transcendental
import math
import sage.libs.mwrank.all as mwrank
import constructor
from sage.interfaces.all import gp

import ell_modular_symbols
import padic_lseries

import mod5family

from sage.rings.all import (
    PowerSeriesRing, LaurentSeriesRing, O, 
    infinity as oo,
    Integer,
    IntegerRing, RealField,
    ComplexField, RationalField)

import gp_cremona
import padic_height
import monsky_washnitzer
import sea

from gp_simon import simon_two_descent

factor = arith.factor
sqrt = math.sqrt
exp = math.exp
mul = misc.mul
next_prime = arith.next_prime

Q = RationalField()         
Z = IntegerRing()
C = ComplexField()
R = RealField()


_MAX_HEIGHT=21

class EllipticCurve_rational_field(EllipticCurve_field):
    """
    Elliptic curve over the Rational Field.
    """
    def __init__(self, ainvs, extra=None):
        if extra != None:   # possibility of two arguments (the first would be the field)
            ainvs = extra   
        if isinstance(ainvs, str):
            label = ainvs
            X = sage.databases.cremona.CremonaDatabase()[label]
            EllipticCurve_field.__init__(self, [Q(a) for a in X.a_invariants()])
            for attr in ['rank', 'torsion_order', 'cremona_label', 'conductor',
                         'modular_degree', 'gens', 'regulator']:
                s = "_EllipticCurve_rational_field__"+attr
                if hasattr(X,s):
                    setattr(self, s, getattr(X, s))
            return
        EllipticCurve_field.__init__(self, [Q(x) for x in ainvs])
        self.__np = {}
        if self.base_ring() != Q:
            raise TypeError, "Base field (=%s) must be the Rational Field."%self.base_ring()
        
    def _set_rank(self, r):
        self.__rank = r
    def _set_torsion_order(self, t):
        self.__torsion_order = t
    def _set_cremona_label(self, L):
        self.__cremona_label = L
    def _set_conductor(self, N):
        self.__conductor_pari = Z(N)
    def _set_modular_degree(self, deg):
        self.__modular_degree = deg
        
    def _set_gens(self, gens):
        self.__gens = [self.point(x, check=True) for x in gens]
        self.__gens_certain = True
        self.__gens.sort()

    def is_integral(self):
        try:
            return self.__is_integral
        except AttributeError:
            one = Z(1)
            self.__is_integral = bool(misc.mul([x.denominator() == 1 for x in self.ainvs()]))
            return self.__is_integral
            

    def mwrank(self, options=''):
        """
        Run Cremona's mwrank program on this elliptic curve and
        return the result as a string.

        INPUT:
            options -- string; passed when starting mwrank.  The format is
        q p<precision> v<verbosity> b<hlim_q> x<naux>  c<hlim_c> l t o s d>]

        OUTPUT:
            string -- output of mwrank on this curve
        """
        if options == "":
            from sage.interfaces.all import mwrank
        else:
            from sage.interfaces.all import Mwrank
            mwrank = Mwrank(options=options)
        return mwrank(self.a_invariants())

    def conductor(self, algorithm="pari"):
        """
        Returns the conductor of the elliptic curve.

        INPUT:
            algorithm -- str, (default: "pari")
                   "pari"   -- use the PARI C-library ellglobalred
                               implementation of Tate's algorithm
                   "mwrank" -- use Cremona's mwrank implementation of
                               Tate's algorithm; can be faster if the
                               curve has integer coefficients (TODO:
                               limited to small conductor until mwrank
                               gets integer factorization)
                   "gp" -- use the GP interpreter.
                   "all" -- use both implementations, verify that the
                            results are the same (or raise an error),
                            and output the common value.
                                     
        EXAMPLE:
            sage: E = EllipticCurve([1, -1, 1, -29372, -1932937])
            sage: E.conductor(algorithm="pari")
            3006
            sage: E.conductor(algorithm="mwrank")
            3006
            sage: E.conductor(algorithm="gp")
            3006
            sage: E.conductor(algorithm="all")
            3006

        NOTE: The conductor computed using each algorithm is cached separately.
        Thus calling E.conductor("pari"), then E.conductor("mwrank") and
        getting the same result checks that both systems compute the same answer.
        """

        if algorithm == "pari":
            try:
                return self.__conductor_pari
            except AttributeError:
                self.__conductor_pari = Z(self.pari_mincurve().ellglobalred()[0])
            return self.__conductor_pari

        elif algorithm == "gp":
            try:
                return self.__conductor_gp
            except AttributeError:
                self.__conductor_gp = Z(gp.eval('ellglobalred(ellinit(%s,0))[1]'%self.a_invariants()))
                return self.__conductor_gp

        elif algorithm == "mwrank":
            try:
                return self.__conductor_mwrank
            except AttributeError:
                if self.is_integral():
                    self.__conductor_mwrank = Z(self.mwrank_curve().conductor())
                else:
                    self.__conductor_mwrank = Z(self.minimal_model().mwrank_curve().conductor())
            return self.__conductor_mwrank

        elif algorithm == "all":
            N1 = self.conductor("pari")
            N2 = self.conductor("mwrank")
            N3 = self.conductor("gp")
            if N1 != N2 or N2 != N3:
                raise ArithmeticError, "Pari, mwrank and gp compute different conductors (%s,%s,%s) for %s"%(
                    N1, N2, N3, self)
            return N1
        else:
            raise RuntimeError, "algorithm '%s' is not known."%algorithm

    ####################################################################
    #  Access to PARI curves related to this curve.
    ####################################################################

    def __pari_double_prec(self):
        """
        Double the precision of computations with this curve.
        """
        self.pari_curve()
        prec = 2 * self.__pari_curve[1]
        self.__pari_curve = (pari(self.ainvs()).ellinit(precision=prec), prec)
        try:
            del self.__pari_mincurve
        except AttributeError:
            pass
        
    def pari_curve(self):
        """
        Return the PARI curve corresponding to this elliptic curve.

        EXAMPLES:
            sage: E = EllipticCurve([0, 0,1,-1,0])
            sage: e = E.pari_curve()
            sage: type(e)
            <type 'sage.libs.pari.gen.gen'>
            sage: e.type()
            't_VEC'
            sage: e.ellan(10)
            [1, -2, -3, 2, -2, 6, -1, 0, 6, 4]

            sage: E = EllipticCurve(RationalField(), ['1/3', '2/3'])
            sage: e = E.pari_curve()
            sage: e.type()
            't_VEC'
            sage: e[:5]
            [0, 0, 0, 1/3, 2/3]
        """
        try:
            return self.__pari_curve[0]
        except AttributeError:
            self.__pari_curve = (pari(self.a_invariants()).ellinit(precision=10), 10)
        return self.__pari_curve[0]

    def pari_mincurve(self):
        """
        Return the PARI curve corresponding to a minimal model
        for this elliptic curve.

        EXAMPLES:
            sage: E = EllipticCurve(RationalField(), ['1/3', '2/3'])
            sage: e = E.pari_mincurve()
            sage: e[:5]
            [0, 0, 0, 27, 486]
            sage: E.conductor()
            47232
            sage: e.ellglobalred()
            [47232, [1, 0, 0, 0], 2]
        """
        try:
            return self.__pari_mincurve
        except AttributeError:
            e = self.pari_curve()
            mc, change = e.ellminimalmodel()
            self.__pari_mincurve = mc
            # self.__min_transform = change
        return self.__pari_mincurve

    def database_curve(self):
        """
        Return the curve in the elliptic curve database isomorphic to
        this curve, if possible.  Otherwise raise a RuntimeError
        exception.  

        EXAMPLES:
            sage: E = EllipticCurve([0,1,2,3,4])
            sage: E.database_curve()
            Elliptic Curve defined by y^2  = x^3 + x^2 + 3*x + 5 over Rational Field

        NOTES: The model of the curve in the database can be different
               than the Weierstrass model for this curve, e.g.,
               database models are always minimal.
        """
        try:
            return self.__database_curve
        except AttributeError:
            misc.verbose("Looking up %s in the database."%self)
            D = sage.databases.cremona.CremonaDatabase()
            ainvs = self.minimal_model().ainvs()
            try:
                self.__database_curve = D.elliptic_curve_from_ainvs(self.conductor(), ainvs)
            except RuntimeError:
                raise RuntimeError, "Elliptic curve %s not in the database."%self
            return self.__database_curve
            

    def Np(self, p):
        """
        The number of points on E modulo p, where p is a prime, not
        necessarily of good reduction.  (When p is a bad prime, also
        counts the singular point.)

        EXAMPLES:
            sage: E = EllipticCurve([0, -1, 1, -10, -20])
            sage: E.Np(2)
            5
            sage: E.Np(3)
            5
            sage: E.conductor()
            11
            sage: E.Np(11)
            11
        """
        if self.conductor() % p == 0:
            return p + 1 - self.ap(p)
        #raise ArithmeticError, "p (=%s) must be a prime of good reduction"%p
        if p < 1125899906842624:   # TODO: choose more wisely?
            return p+1 - self.ap(p)
        else:
            return self.sea(p)

    def sea(self, p, early_abort=False):
        r"""
        Return the number of points on $E$ over $\F_p$ computed using
        the SEA algorithm, as implemented in PARI by Christophe Doche
        and Sylvain Duquesne.

        INPUT:
            p -- a prime number
            early_abort -- bool (default: Falst); if True an early abort technique
                       is used and the computation is interrupted as soon
                       as a small divisor of the order is detected.

        \note{As of 2006-02-02 this function does not work on
        Microsoft Windows under Cygwin (though it works under
        vmware of course).}

        EXAMPLES:
            sage: E = EllipticCurve('37a')
            sage: E.sea(next_prime(10^30))
            1000000000000001426441464441649
        """
        p = rings.Integer(p)
        return sea.ellsea(self.minimal_model().a_invariants(), p, early_abort=early_abort)

    def __pari_double_prec(self):
        EllipticCurve_field._EllipticCurve__pari_double_prec(self)
        try:
            del self.__pari_mincurve
        except AttributeError:
            pass
        
    ####################################################################
    #  Access to mwrank
    ####################################################################
    def mwrank_curve(self, verbose=False):
        try:
            return self.__mwrank_curve
        except AttributeError:
            pass
        self.__mwrank_curve = mwrank.mwrank_EllipticCurve(
            self.ainvs(), verbose=verbose)
        return self.__mwrank_curve

    def two_descent(self, verbose=True,
                    selmer_only = False,
                    first_limit = 20,
                    second_limit = 8,
                    n_aux = -1,
                    second_descent = 1):
        """
        Compute 2-descent data for this curve.

        INPUT:
            verbose     -- (default: True) print what mwrank is doing
            selmer_only -- (default: False) selmer_only switch
            first_limit -- (default: 20) firstlim is bound on |x|+|z|
            second_limit-- (default: 8)  secondlim is bound on log max {|x|,|z| },
                                         i.e. logarithmic
            n_aux       -- (default: -1) n_aux only relevant for general
                           2-descent when 2-torsion trivial; n_aux=-1 causes default
                           to be used (depends on method)
            second_descent -- (default: True) second_descent only relevant for
                           descent via 2-isogeny
        OUTPUT:
            Nothing -- nothing is returned (though much is printed)
        """
        self.mwrank_curve().two_descent(verbose, selmer_only,
                                        first_limit, second_limit,
                                        n_aux, second_descent)


    ####################################################################
    #  Etc.
    ####################################################################

    def aplist(self, pmax):
        """
        Return list of pairs (p, a_p(E)) for p up to pmax.
        """
        v = arith.prime_range(pmax)
        return [(p,self.ap(p)) for p in v]

    def anlist(self, n, pari_ints=False):
        """
        The Fourier coefficients up to and including $a_n$ of the
        modular form attached to this elliptic curve.  The ith element
        of the return list is a[i].

        INPUT:
            n -- integer
            pari_ints -- bool (default: False); if True return a list of
                      PARI ints instead of SAGE integers; this can
                      be much faster for large n.

        OUTPUT:
            -- list of integers

        If pari_ints is False, the result is cached.

        EXAMPLES:
            sage: E = EllipticCurve([0, -1, 1, -10, -20])
            sage: E.anlist(3)
            [0, 1, -2, -1]
            
            sage: E = EllipticCurve([0,1])
            sage: E.anlist(20)
            [0, 1, 0, 0, 0, 0, 0, -4, 0, 0, 0, 0, 0, 2, 0, 0, 0, 0, 0, 8, 0]
        """
        n = int(n)
        if not pari_ints:
            try:
                if len(self.__anlist) > n:
                    return self.__anlist[:n+1]
            except AttributeError:
                pass
        E = self.pari_mincurve()
        if n >= 2147483648:
            raise RuntimeError, "anlist: n (=%s) must be < 2147483648."%n

        if not pari_ints:
            ZZ = rings.Integer
            v = [ZZ(0)] + [ZZ(x) for x in E.ellan(n)]
        else:
            v = E.ellan(n)
        if not pari_ints:
            self.__anlist = v
        return v
        
        
        # There is some overheard associated with coercing the PARI
        # list back to Python, but it's not bad.  It's better to do it
        # this way instead of trying to eval the whole list, since the
        # int conversion is done very sensibly.  NOTE: This would fail
        # if a_n won't fit in a C int, i.e., is bigger than
        # 2147483648; however, we wouldn't realistically compute
        # anlist for n that large anyways.
        #
        # Some relevant timings:
        #
        # E <--> [0, 1, 1, -2, 0]   389A
        #  E = EllipticCurve([0, 1, 1, -2, 0]);   // SAGE or MAGMA
        #  e = E.pari_mincurve()
        #  f = ellinit([0,1,1,-2,0]);
        #
        #  Computation                                              Time (1.6Ghz Pentium-4m laptop)
        #  time v:=TracesOfFrobenius(E,10000);  // MAGMA            0.120
        #  gettime;v=ellan(f,10000);gettime/1000                    0.046
        #  time v=e.ellan (10000)                                   0.04
        #  time v=E.anlist(10000)                                   0.07
        
        #  time v:=TracesOfFrobenius(E,100000);  // MAGMA           1.620
        #  gettime;v=ellan(f,100000);gettime/1000                   0.676
        #  time v=e.ellan (100000)                                  0.7
        #  time v=E.anlist(100000)                                  0.83

        #  time v:=TracesOfFrobenius(E,1000000);  // MAGMA          20.850
        #  gettime;v=ellan(f,1000000);gettime/1000                  9.238
        #  time v=e.ellan (1000000)                                 9.61
        #  time v=E.anlist(1000000)                                 10.95  (13.171 in cygwin vmware)
        
        #  time v:=TracesOfFrobenius(E,10000000);  //MAGMA          257.850
        #  gettime;v=ellan(f,10000000);gettime/1000      FAILS no matter how many allocatemem()'s!!
        #  time v=e.ellan (10000000)                                139.37  
        #  time v=E.anlist(10000000)                                136.32
        #
        #  The last SAGE comp retries with stack size 40MB,
        #  80MB, 160MB, and succeeds last time.  It's very interesting that this
        #  last computation is *not* possible in GP, but works in py_pari!
        #

    def q_expansion(self, prec):
        """
        Return the q-expansion to precision prec of the newform attached to this
        elliptic curve.

        INPUT:
            prec -- an integer
        """
        return PowerSeriesRing(Q, 'q')(self.anlist(prec), prec, check=True)

    def modular_form(self):
        r"""
        Return the cuspidal modular form associated to this elliptic curve.

        EXAMPLES:
            sage: E = EllipticCurve('37a')
            sage: f = E.modular_form()
            sage: f
            q - 2*q^2 - 3*q^3 + 2*q^4 - 2*q^5 + O(q^6)
            
        NOTE: If you just want the $q$-expansion, use
        \code{self.q_expansion(prec)}.
        """
        try:
            return self.__modular_form
        except AttributeError:
            M = sage.modular.modform.constructor.ModularForms(self.conductor(),weight=2)
            f = sage.modular.modform.element.ModularFormElement_elliptic_curve(M, self, None)
            self.__modular_form = f
            return f

    def modular_symbol_space(self, sign=1, base_ring=Q):
        r"""
        Return the space of cuspidal modular symbols associated to
        this elliptic curve, with given sign and base ring.

        INPUT:
            sign -- 0, -1, or 1
            base_ring -- a ring

        EXAMPLES:

        NOTE: If you just want the $q$-expansion, use
        \code{self.q_expansion(prec)}.
        """
        typ = (sign, base_ring)
        try:
            return self.__modular_symbol_space[typ]
        except AttributeError:
            self.__modular_symbol_space = {}
        except KeyError:
            pass
        M = ell_modular_symbols.modular_symbol_space(self, sign, base_ring)
        self.__modular_symbol_space[typ] = M
        return M

    def modular_symbol(self, sign=1, base_ring=Q):
        r"""
        Return the modular symbol associated to this elliptic curve,
        with given sign and base ring.  This is the map that sends r/s
        to a fixed multiple of 2*pi*I*f(z)dz from oo to r/s,
        normalized so that all values of this map take values in QQ.

        NOTE: Currently there is no guarantee about how this map is
        normalized.  This will be added. 

        INPUT:
            sign -- -1, or 1
            base_ring -- a ring

        NOTE: If you just want the $q$-expansion, use
        \code{self.q_expansion(prec)}.
        """
        typ = (sign, base_ring)
        try:
            return self.__modular_symbol[typ]
        except AttributeError:
            self.__modular_symbol = {}
        except KeyError:
            pass
        M = ell_modular_symbols.ModularSymbol(self, sign, base_ring)
        self.__modular_symbol[typ] = M
        return M

    def padic_lseries(self, p, prec=20):
        """
        Return the p-adic Lseries of self at p with given p-adic precision.
        
        INPUT:
            p -- prime
            prec -- precision of p-adic computations

        EXAMPLES:
            sage: E = EllipticCurve('37a')
            sage: L = E.padic_lseries(5); L
            5-adic L-series of Elliptic Curve defined by y^2 + y = x^3 - x over Rational Field
            sage: type(L)
            <class 'sage.schemes.elliptic_curves.padic_lseries.pAdicLseriesOrdinary'>        
        """
        key = (p,prec)
        try:
            return self._padic_lseries[key]
        except AttributeError:
            self._padic_lseries = {}
        except KeyError:
            pass
        if self.ap(p) % p != 0:
            Lp = padic_lseries.pAdicLseriesOrdinary(self, p, prec)
        else:
            Lp = padic_lseries.pAdicLseriesSupersingular(self, p, prec)
        self._padic_lseries[key] = Lp
        return Lp

    def newform(self):
        """
        Same as \code{self.modular_form()}.
        """
        return self.modular_form()

    def q_eigenform(self, prec):
        """
        Synonym for self.q_expansion(prec).
        """
        return self.q_expansion(prec)
    
    def analytic_rank(self, algorithm="cremona"):
        r"""
        Return an integer that is \emph{probably} the analytic rank of
        this elliptic curve.  

        INPUT:
            algorithm:
                -- 'cremona' (default) --  Use the Buhler-Gross algorithm
                    as implemented in GP by Tom Womack and John Cremona,
                    who note that their implementation is practical for
                    any rank and conductor $\leq 10^{10}$ in 10 minutes.

                -- 'ec' -- use Watkins's program ec (this has bugs if more
                    than a million terms of the L-series are required, i.e.,
                    only use this for conductor up to about $10^11$).

                -- 'sympow' --use Watkins's program sympow

                -- 'rubinstein' -- use Rubinstein's L-function C++ program lcalc.

                -- 'magma' -- use MAGMA

                -- 'all' -- compute with all other free algorithms, check that the
                            answers agree, and return the common answer.

        \note{If the curve is loaded from the large Cremona database,
        then the modular degree is taken from the database.}

        Of the three above, probably Rubinstein's is the most
        efficient (in some limited testing I've done).

        \note{It is an open problem to \emph{prove} that \emph{any}
        particular elliptic curve has analytic rank $\geq 4$.}

        EXAMPLES:
            sage: E = EllipticCurve('389a')
            sage: E.analytic_rank(algorithm='ec')
            2
            sage: E.analytic_rank(algorithm='cremona')
            2
            sage: E.analytic_rank(algorithm='rubinstein')
            2
            sage: E.analytic_rank(algorithm='sympow')
            2
            sage: E.analytic_rank(algorithm='magma')    # optional
            2
            sage: E.analytic_rank(algorithm='all')
            2
        """
        if algorithm == 'ec' and misc.is_64_bit:
            algorithm = 'sympow'
            
        if algorithm == 'cremona':
            return rings.Integer(gp_cremona.ellanalyticrank(self.minimal_model().a_invariants()))
        elif algorithm == 'ec':
            return rings.Integer(self.watkins_data()['analytic rank'])
        elif algorithm == 'rubinstein':
            from sage.lfunctions.lcalc import lcalc
            return lcalc.analytic_rank(L=self)
        elif algorithm == 'sympow':
            from sage.lfunctions.sympow import sympow
            return sympow.analytic_rank(self)[0]
        elif algorithm == 'magma':
            return rings.Integer(self._magma_().AnalyticRank())
        elif algorithm == 'all':
            S = list(set([self.analytic_rank('cremona'), self.analytic_rank('ec'),
                     self.analytic_rank('rubinstein'), self.analytic_rank('sympow')]))
            if len(S) != 1:
                raise RuntimeError, "Bug in analytic rank; algorithms don't agree! (E=%s)"%E
            return S[0]
        else:
            raise ValueError, "algorithm %s not defined"%algorithm
            
    def p_isogenous_curves(self, p=None):
        r"""
        Return a list of pairs $(p, L)$ where $p$ is a prime and $L$
        is a list of the elliptic curves over $\Q$ that are
        $p$-isogenous to this elliptic curve.

        INPUT:
            p -- prime or None (default: None); if a prime, returns
                 a list of the p-isogenous curves.  Otherwise, returns
                 a list of all prime-degree isogenous curves sorted
                 by isogeny degree.

        This is implemented using Cremona's GP script \code{allisog.gp}.

        EXAMPLES:
            sage: E = EllipticCurve([0,-1,0,-24649,1355209])   
            sage: E.p_isogenous_curves()
            [(2, [Elliptic Curve defined by y^2  = x^3 - x^2 - 91809*x - 9215775 over Rational Field, Elliptic Curve defined by y^2  = x^3 - x^2 - 383809*x + 91648033 over Rational Field, Elliptic Curve defined by y^2  = x^3 - x^2 + 1996*x + 102894 over Rational Field])]

        The isogeny class of the curve 11a2 has three curves in it.
        But \code{p_isogenous_curves} only returns one curves, since
        there is only one curve $5$-isogenous to 11a2.
            sage: E = EllipticCurve('11a2')
            sage: E.p_isogenous_curves()
            [(5, [Elliptic Curve defined by y^2 + y = x^3 - x^2 - 10*x - 20 over Rational Field])]
            sage: E.p_isogenous_curves(5)
            [Elliptic Curve defined by y^2 + y = x^3 - x^2 - 10*x - 20 over Rational Field]
            sage: E.p_isogenous_curves(3)
            []

        In contrast, the curve 11a1 admits two $5$-isogenies:
            sage: E = EllipticCurve('11a1')
            sage: E.p_isogenous_curves(5)
            [Elliptic Curve defined by y^2 + y = x^3 - x^2 - 7820*x - 263580 over Rational Field,
             Elliptic Curve defined by y^2 + y = x^3 - x^2 over Rational Field]
        """
        if p is None:
            X = eval(gp_cremona.allisog(self.minimal_model().a_invariants()))
            Y = [(p, [constructor.EllipticCurve(ainvs) for ainvs in L]) for p, L in X]
            Y.sort()
            return Y
        else:
            X = eval(gp_cremona.p_isog(self.minimal_model().a_invariants(), p))
            Y = [constructor.EllipticCurve(ainvs) for ainvs in X]
            Y.sort()
            return Y

    def simon_two_descent(self, verbose=0, lim1=5, lim3=50, limtriv=10, maxprob=20, limbigprime=30):
        r"""
        Given a curve with no 2-torsion, computes (probably) the rank
        of the Mordell-Weil group, with certainty the rank of the
        2-Selmer group, and a list of independent points on the
        Weierstrass model of self.

        \note{The points are not translated back to self only because
        I haven't written code to do this yet.}
        
        INPUT:
            verbose -- integer, 0,1,2,3; (default: 0), the verbosity level
            lim1    -- (default: 5) limite des points triviaux sur les quartiques
            lim3    -- (default: 50) limite des points sur les quartiques ELS
            limtriv -- (default: 10) limite des points triviaux sur la
                                     courbe elliptique
            maxprob -- (default: 20)
            limbigprime -- (default: 30)  pour distinguer un petit 1nombre premier
                                     d'un grand utilise un test probabiliste pour
                                     les grands si LIMBIGPRIME = 0, n'utilise
                                     aucun test probabiliste
                            
        OUTPUT:
            integer -- "probably" the rank of self
            integer -- the 2-rank of the Selmer group
            list    -- list of independent points on the Weierstrass model

        IMPLEMENTATION: Uses {\bf Denis Simon's} GP/PARI scripts from
                         \url{http://www.math.unicaen.fr/~simon/}

        EXAMPLES:
        We compute the ranks of the curves of lowest known conductor up to rank $8$.
        Amazingly, each of these computations finishes almost instantly!
            
            sage: E = EllipticCurve('11a1')
            sage: E.simon_two_descent()
            (0, 0, [])
            sage: E = EllipticCurve('37a1')
            sage: E.simon_two_descent()
            (1, 1, [(0 : 108 : 1)])
            sage: E = EllipticCurve('389a1')
            sage: E.simon_two_descent()
            (2, 2, [(57/4 : 621/8 : 1), (57 : 243 : 1)])
            sage: E = EllipticCurve('5077a1')
            sage: E.simon_two_descent()
            (3, 3, [(9 : 459 : 1), (153/4 : 189/8 : 1), (100 : 620 : 1)])


        In this example Simon's program does not find any points, though
        it does correctly compute the rank of the 2-Selmer group.
            sage: E = EllipticCurve([1, -1, 0, -751055859, -7922219731979])
            sage: E.simon_two_descent () # long (0.6 seconds)
            (1, 1, [])            

        The rest of these entries were taken from Tom Womack's page
        \url{http://tom.womack.net/maths/conductors.htm}

            sage: E = EllipticCurve([1, -1, 0, -79, 289])
            sage: E.simon_two_descent()
            (4, 4, [(8415/49 : 10800/343 : 1), (-9 : 3672 : 1), (207 : 432 : 1), (-369 : 432 : 1)])
            sage: E = EllipticCurve([0, 0, 1, -79, 342])
            sage: E.simon_two_descent()        # random output
            (5, 5, [(0 : 3996 : 1), (-380 : 44 : 1), (52 : 3284 : 1), (110628/289 : 28166508/4913 : 1), (23364/25 : 3392388/125 : 1)]) 
            sage: E = EllipticCurve([1, 1, 0, -2582, 48720])
            sage: r, s, G = E.simon_two_descent(); r,s
            (6, 6)
            sage: E = EllipticCurve([0, 0, 0, -10012, 346900])
            sage: r, s, G = E.simon_two_descent(); r,s
            (7, 7)
            sage: E = EllipticCurve([0, 0, 1, -23737, 960366])    
            sage: r, s, G = E.simon_two_descent(); r,s            # long time (1 second)
            (8, 8)
        """
        if self.torsion_order() % 2 == 0:
            raise ArithmeticError, "curve must not have rational 2-torsion\nThe *only* reason for this is that I haven't finished implementing the wrapper\nin this case.  It wouldn't be too difficult.\nPerhaps you could do it?!  Email me (wstein@gmail.com)."
        F = self.integral_weierstrass_model()
        a1,a2,a3,a4,a6 = F.a_invariants()
        t = simon_two_descent(a2,a4,a6, verbose=verbose, lim1=lim1, lim3=lim3, limtriv=limtriv,
                              maxprob=maxprob, limbigprime=limbigprime)
        prob_rank = rings.Integer(t[0])
        two_selmer_rank = rings.Integer(t[1])
        prob_gens = [F(P) for P in t[2]]
        return prob_rank, two_selmer_rank, prob_gens

    two_descent_simon = simon_two_descent

    def three_selmer_rank(self, bound=0, method=2):
        r"""
        Return the 3-selmer rank of this elliptic curve, computed
        using Magma.

        This is not implemented for all curves; a NotImplementedError
        exception is raised when this function is called on curves
        for which 3-descent isn't implemented.
        
        \note{Use a slightly modified version of Michael Stoll's MAGMA
        file \code{3descent.m}.  You must have Magma to use this
        function.}

        EXAMPLES:
            sage: EllipticCurve('37a').three_selmer_rank()  # optional & long -- Magma
            1

            sage: EllipticCurve('14a1').three_selmer_rank()      # optional
            Traceback (most recent call last):
            ...
            NotImplementedError:  Currently, only the case with irreducible phi3 is implemented.
        """
        import magma_3descent
        try:
            return magma_3descent.three_selmer_rank(self, bound, method)
        except RuntimeError, msg:
            msg = str(msg)
            i = msg.rfind(':')
            raise NotImplementedError, msg[i+1:]


    def rank(self, use_database=False, verbose=False,
                   only_use_mwrank=True,
                   algorithm='mwrank_shell'):
        """
        Return the rank of this elliptic curve, assuming no conjectures.

        If we fail to provably compute the rank, raises a RuntimeError
        exception.

        INPUT:
            use_database (bool) -- (default: False), if True, try to
                  look up the regulator in the Cremona database.
            verbose -- (default: None), if specified changes the
                       verbosity of mwrank computations.
            algorithm -- 'mwrank_shell' -- call mwrank shell command
                      -- 'mwrank_lib' -- call mwrank c library
            only_use_mwrank -- (default: True) if False try using
                       analytic rank methods first.
            
        OUTPUT:
            rank (int) -- the rank of the elliptic curve.

        IMPLEMENTATION: Uses L-functions and mwrank.
        """
        try:
            return self.__rank
        except AttributeError:
            if use_database:
                try:
                    self.__rank = self.database_curve().rank()
                    return self.__rank
                except (AttributeError, RuntimeError):
                    pass
            if not only_use_mwrank:
                N = self.conductor()
                prec = int(4*float(sqrt(N))) + 10
                if self.root_number() == 1:
                    L, err = self.Lseries_at1(prec)            
                    if abs(L) > err + R(0.0001):  # definitely doesn't vanish
                        misc.verbose("rank 0 because L(E,1)=%s"%L)
                        self.__rank = 0
                        return self.__rank
                else:
                    Lprime, err = self.Lseries_deriv_at1(prec)
                    if abs(Lprime) > err + R(0.0001):  # definitely doesn't vanish
                        misc.verbose("rank 1 because L'(E,1)=%s"%Lprime)
                        self.__rank = 1
                        return self.__rank

            if algorithm == 'mwrank_lib':
                misc.verbose("using mwrank lib")
                C = self.mwrank_curve()
                C.set_verbose(verbose)
                r = C.rank()
                if not C.certain():
                    del self.__mwrank_curve
                    raise RuntimeError, "Unable to compute the rank with certainty (lower bound=%s).  This could be because Sha(E/Q)[2] is nontrivial."%C.rank() + "\nTrying calling something like two_descent(second_limit=13) on the curve then trying this command again.  You could also try rank with only_use_mwrank=False."
                self.__rank = r
            elif algorithm == 'mwrank_shell':
                misc.verbose("using mwrank shell")
                X = self.mwrank()
                if not 'The rank and full Mordell-Weil basis have been determined unconditionally' in X:
                    raise RuntimeError, '%s\nRank not provably correct (maybe try rank with only_use_mwrank=False).'%X
                i = X.find('Rank = ')
                assert i != -1
                j = i + X[i:].find('\n')
                self.__rank = Integer(X[i+7:j])
        return self.__rank

    def gens(self, verbose=False, rank1_search=10,
             algorithm='mwrank_shell',
             only_use_mwrank=True,
             proof = True):
        """
        Compute and return generators for the Mordell-Weil group E(Q)
        *modulo* torsion.

        HINT: If you would like to control the height bounds used
        in the 2-descent, first call the two_descent function with
        those height bounds. 

        TODO: Right now this function assumes that the input curve is
        in minimal Weierstrass form.  This restriction will be removed
        in the near future.  This function raises a
        NotImplementedError if a non-minimal curve is given as input.

        WARNING: If the program fails to give a provably correct
        result, it prints a warning message, but does not raise an
        exception.  Use the gens_certain command to find out if
        this warning message was printed.
        
        INPUT:
            verbose -- (default: None), if specified changes the
                       verbosity of mwrank computations.
            rank1_search -- (default: 16), if the curve has analytic
                       rank 1, try to find a generator by a direct
                       search up to this logarithmic height.  If this
                       fails the usual mwrank procedure is called.
            algorithm -- 'mwrank_shell' (default) -- call mwrank shell command
                      -- 'mwrank_lib' -- call mwrank c library
        OUTPUT:
            generators -- List of generators for the Mordell-Weil group.

        IMPLEMENTATION: Uses Cremona's mwrank C library.

        EXAMPLES:
            sage: E = EllipticCurve('389a')
            sage: E.gens()
            [(-1 : 1 : 1), (0 : 0 : 1)]
        """
        try:
            return list(self.__gens)  # return copy so not changed
        except AttributeError:
            pass
        if self.conductor() > 10**7:
            only_use_mwrank = True

        if not only_use_mwrank:
            try:
                misc.verbose("Trying to compute rank.")
                r = self.rank()
                misc.verbose("Got r = %s."%r)
                if r == 0:
                    misc.verbose("Rank = 0, so done.")
                    self.__gens = []
                    self.__regulator = R(1)
                    self.__gens_certain = True                        
                    return self.__gens
                if r == 1 and rank1_search:
                    misc.verbose("Rank = 1, so using direct search.")
                    h = 6
                    while h <= rank1_search:
                        misc.verbose("Trying direct search up to height %s"%h)
                        G = self.point_search(h, verbose)
                        G = [P for P in G if P.order() == oo]
                        if len(G) > 0:
                            misc.verbose("Direct search succeeded.")
                            G, _, reg = self.saturation(G, verbose=verbose)
                            misc.verbose("Computed saturation.")
                            self.__gens = G
                            self.__gens_certain = True
                            self.__regulator = reg
                            return self.__gens
                        h += 2
                    misc.verbose("Direct search FAILED.")
            except RuntimeError:
                pass
        # end if (not_use_mwrank)
        if not self.is_integral():
            raise NotImplementedError, "gens via mwrank only implemented for curves with integer coefficients."
        if algorithm == "mwrank_lib":
            misc.verbose("Calling mwrank C++ library.")
            C = self.mwrank_curve(verbose)
            if not (verbose is None):
                C.set_verbose(verbose)
            G = C.gens()
            self.__gens_certain = C.certain()            
            if not self.__gens_certain:
                del self.__mwrank_curve
                raise RuntimeError, "Unable to compute the rank, hence generators, with certainty (lower bound=%s).  This could be because Sha(E/Q)[2] is nontrivial."%C.rank() + \
                      "\nTrying calling something like two_descent(second_limit=13) on the curve then trying this command again."
        else:
            X = self.mwrank()
            misc.verbose("Calling mwrank shell.")
            if not 'The rank and full Mordell-Weil basis have been determined unconditionally' in X:
                msg = 'Generators not provably computed.'
                if proof:
                    raise RuntimeError, '%s\n%s'%(X,msg)
                else:
                    misc.verbose("Warning -- %s"%msg, level=0)
            G = []
            i = X.find('Generator ')
            while i != -1:
                j = i + X[i:].find(';')
                k = i + X[i:].find('[')
                G.append(eval(X[k:j].replace(':',',')))
                X = X[j:]
                i = X.find('Generator ')
            i = X.find('Regulator = ')
            j = i + X[i:].find('\n')
            self.__regulator = R(X[i+len('Regulator = '):j])
        ####
        self.__gens = [self.point(x, check=True) for x in G]
        self.__gens.sort()
        self.__rank = len(self.__gens)
        return self.__gens

    def gens_certain(self):
        """
        Return True if the generators have been proven correct.
        """
        try:
            return self.__gens_certain
        except AttributeError:
            self.gens()
            return self.__gens_certain            

    def ngens(self):
        return len(self.gens())

    def regulator(self, use_database=True, verbose=None):
        """
        Returns the regulator of this curve, which must be defined
        over Q.

        INPUT:
            use_database -- bool (default: False), if True, try to
                  look up the regulator in the Cremona database.
            verbose -- (default: None), if specified changes the
                  verbosity of mwrank computations.

        EXAMPLES:
            sage: E = EllipticCurve([0, 0, 1, -1, 0])
            sage: E.regulator()                           # long time (1 second)
            0.051111408239968799
        """
        try:
            return self.__regulator
        except AttributeError:
            if use_database:
                try:
                    self.__regulator = R(self.database_curve().db_extra[3])
                    return self.__regulator
                except (AttributeError, RuntimeError):
                    pass
            G = self.gens()
            try:  # in some cases self.gens() efficiently computes regulator.
                return self.__regulator
            except AttributeError:
                pass
            C = self.mwrank_curve()
            reg = R(C.regulator())
            if not C.certain():
                raise RuntimeError, "Unable to compute the rank, hence regulator, with certainty (lower bound=%s)."%C.rank()
            self.__regulator = reg
        return self.__regulator

    def saturation(self, points, verbose=False, max_prime=0, odd_primes_only=False):
        """
        Given a list of rational points on E, compute the saturation
        in E(Q) of the subgroup they generate.

        INPUT:
            points (list) -- list of points on E
            verbose  (bool) -- (default: False), if True, give verbose output
            max_prime (int) -- (default: 0), saturation is performed
                               for all primes up to max_prime.  If max_prime==0,
                               perform saturation at *all* primes, i.e., compute
                               the true saturation.
            odd_primes_only (bool) -- only do saturation at odd primes

        OUTPUT:
            saturation (list) -- points that form a basis for the saturation
            index (int) -- the index of the group generated by points in their saturation
            regulator (float) -- regulator of saturated points.

        IMPLEMENTATION: Uses Cremona's mwrank package.  With max_prime=0, we call
            mwrank with successively larger prime bounds until the full saturation is
            provably found.  The results of saturation at the previous primes is stored
            in each case, so this should be reasonably fast.
        """
        if not isinstance(points, list):
            raise TypeError, "points (=%s) must be a list."%points

        v = []
        for P in points:
            if not isinstance(P, ell_point.EllipticCurvePoint_field):
                P = self(P)
            elif P.curve() != self:
                raise ArithmeticError, "point (=%s) must be %s."%(P,self)
            x, y = P.xy()
            d = x.denominator().lcm(y.denominator())
            v.append((x*d, y*d, d))
        c = self.mwrank_curve()
        mw = mwrank.mwrank_MordellWeil(c, verbose)
        mw.process(v)
        if max_prime == 0:
            repeat_until_saturated = True
            max_prime = 97
        while True:
            ok, index, unsat = mw.saturate(max_prime=max_prime, odd_primes_only = odd_primes_only)
            reg = mw.regulator()
            if not ok and repeat_until_saturated:
                max_prime = arith.next_prime(max_prime + 100)
                ok, index, unsat = mw.saturate(max_prime=max_prime, odd_primes_only = odd_primes_only)
                reg = mw.regulator()
            else:
                break
        sat = mw.points()
        sat = [self(P) for P in sat]
        return sat, index, R(reg)

    def CPS_height_bound(self):
        """
        Return the Cremona-Prickett-Siksek height bound.  This is a
        floating point number B such that if P is a point on the curve,
        then the naive logarithmetic height of P is off from the
        canonical height by at most B.

        EXAMPLES:
            sage: E = EllipticCurve("11a")
            sage: E.CPS_height_bound()
            2.8774743273580445
            sage: E = EllipticCurve("5077a")
            sage: E.CPS_height_bound()
            0.0
            sage: E = EllipticCurve([1,2,3,4,1])
            sage: E.CPS_height_bound()
            Traceback (most recent call last):
            ...
            RuntimeError: curve must be minimal.
            sage: F = E.quadratic_twist(-19)
            sage: F
            Elliptic Curve defined by y^2 + x*y + y = x^3 - x^2 + 1376*x - 130 over Rational Field
            sage: F.CPS_height_bound()
            0.65551583769728516

        IMPLEMENTATION:
            Call the corresponding mwrank C++ library function.
        """
        if not self.is_minimal():
            raise RuntimeError, "curve must be minimal."
        return self.mwrank_curve().CPS_height_bound()


    def silverman_height_bound(self):
        """
        Return the Silverman height bound.  This is a floating point
        number B such that if P is a point on the curve, then the
        naive logarithmetic height of P is off from the canonical
        height by at most B.

        Note that the CPS_height_bound is typically much better than
        the Silverman bound.
        """
        return self.mwrank_curve().silverman_bound()
        

    def point_search(self, height_limit, verbose=True):
        """
        Search for points on a curve up to an input bound on the naive logarithmic height.

        INPUT:
            height_limit (float) -- bound on naive height (at most 21, or mwrank overflows)
            verbose  (bool) -- (default: True)

        OUTPUT:
            points (list) -- list of points found

        IMPLEMENTATION: Uses Cremona's mwrank package. 
        """
        height_limit = float(height_limit)
        if height_limit > _MAX_HEIGHT:
            raise OverflowError, "height_limit (=%s) must be at most %s."%(height_limit,_MAX_HEIGHT)
        c = self.mwrank_curve()
        mw = mwrank.mwrank_MordellWeil(c, verbose)
        mw.search(height_limit, verbose=verbose)
        v = mw.points()
        return [self(P) for P in v]
    
    def two_torsion_rank(self):
        r"""
        Return the dimension of the 2-torsion subgroup of $E(\Q)$.
        
        EXAMPLES:
        """
        A = self.torsion_subgroup().invariants()
        if len(A) == 2:
            return rings.Integer(2)
        elif len(A) == 1 and A[0] % 2 == 0:
            return rings.Integer(1)
        else:
            return rings.Integer(0)

    def selmer_rank_bound(self):
        """
        Bound on the rank of the curve, computed using the
        2-selmer group.  This is the rank of the curve
        minus the rank of the 2-torsion, minus a number
        determined by whatever mwrank was able to determine
        related to Sha[2].  Thus in many cases, this is
        the actual rank of the curve.

        EXAMPLE:
        The following is the curve 960D1, which has rank 0,
        but Sha of order 4.
            sage: E = EllipticCurve([0, -1, 0, -900, -10098])
            sage: E.selmer_rank_bound()
            0
            
        It gives 0 instead of 2, because it knows Sha is nontrivial.
        In contrast, for the curve 571A, also with rank 0 and Sha
        of order 4, we get a worse bound:
            sage: E = EllipticCurve([0, -1, 1, -929, -10595])
            sage: E.selmer_rank_bound()
            2
            sage: E.rank(only_use_mwrank=False)   # uses L-function
            0
        """
        try:
            return self.__selmer_rank_bound
        except AttributeError:
            C = self.mwrank_curve()
            self.__selmer_rank_bound = C.selmer_rank_bound()
            return self.__selmer_rank_bound
    
            
    def an(self, n):
        """
        The n-th Fourier coefficient of the modular form corresponding
        to this elliptic curve, where n is a positive integer.
        """
        return Integer(self.pari_mincurve().ellak(n))

    def ap(self, p):
        """
        The p-th Fourier coefficient of the modular form corresponding
        to this elliptic curve, where p is prime.
        """
        if not arith.is_prime(p):
            raise ArithmeticError, "p must be prime"
        return Integer(self.pari_mincurve().ellap(p))

    def quadratic_twist(self, D):
        return EllipticCurve_field.quadratic_twist(self, D).minimal_model()
    
    def minimal_model(self):
        r"""
        Return the unique minimal Weierstrass equation for this
        elliptic curve.  This is the model with minimal discriminant
        and $a_1,a_2,a_3 \in \{0,\pm 1\}$.
        """
        try:
            return self.__minimal_model
        except AttributeError:
            F = self.pari_mincurve()
            self.__minimal_model = EllipticCurve_rational_field([Q(F[i]) for i in range(5)])
            return self.__minimal_model

    def is_minimal(self):
        return self.ainvs() == self.minimal_model().ainvs()

    def is_integral(self):
        for n in self.ainvs():
            if n.denominator() != 1:
                return False
        return True

    def is_isomorphic(self, E):
        if not isinstance(E, EllipticCurve_rational_field):
            raise TypeError, "E (=%s) must be an elliptic curve over the rational numbers"%E
        return E.minimal_model() == self.minimal_model()

    def kodaira_type(self, p):
        """
        Local Kodaira type of the elliptic curve at $p$.

        1 means good reduction (type $I_0$), 2, 3 and 4 mean types II,
        III and IV, respectively, $4 + \\nu$ with $\\nu > 0$ means
        type $I_{\\nu}$; finally the opposite values -1, -2,
        etc. refer to the starred types $I_0^*$, $II^*$, etc.

        EXAMPLES:
            sage: E = EllipticCurve('124a')
            sage: E.kodaira_type(2)
            '4'
        """
        if not arith.is_prime(p):
            raise ArithmeticError, "p must be prime"
        try:
            self.__kodaira_type
        except AttributeError:
            self.__kodaira_type = {}
            self.__tamagawa_number = {}
        if not self.__kodaira_type.has_key(p):
            v = self.pari_mincurve().elllocalred(p)
            self.__kodaira_type[p] = str(v[1])
            self.__tamagawa_number[p] = int(v[3])
        return self.__kodaira_type[p]

    def tamagawa_number(self, p):
        """
        The Tamagawa number of the elliptic curve at $p$.

        EXAMPLES:
            sage: E = EllipticCurve('11a')
            sage: E.tamagawa_number(11)
            5
            sage: E = EllipticCurve('37b')
            sage: E.tamagawa_number(37)
            3
        """
        if not arith.is_prime(p):
            raise ArithmeticError, "p must be prime"
        try:
            return self.__tamagawa_number[p]
        except (AttributeError, KeyError):
            self.kodaira_type(p)
            return self.__tamagawa_number[p]

    def tamagawa_numbers(self):
        return [self.tamagawa_number(p) for p in arith.prime_divisors(self.conductor())]

    def tamagawa_product(self):
        """
        Returns the product of the Tamagawa numbers.

        EXAMPLES:
            sage: E = EllipticCurve('54a')
            sage: E.tamagawa_product ()
            3
        """
        try:
            return self.__tamagawa_product
        except AttributeError:
            self.__tamagawa_product = self.pari_mincurve().ellglobalred()[2].python()
            return self.__tamagawa_product

    def real_components(self):
        """
        Returns 1 if there is 1 real component and 2 if there are 2.

        EXAMPLES:
            sage: E = EllipticCurve('37a')
            sage: E.real_components ()
            2
            sage: E = EllipticCurve('37b')
            sage: E.real_components ()
            2
            sage: E = EllipticCurve('11a')
            sage: E.real_components ()
            1
        """
        invs = self.weierstrass_model().ainvs()
        x = rings.polygen(self.base_ring())
        f = x**3 + invs[3]*x + invs[4]
        if f.discriminant() > 0:
            return 2
        else:
            return 1

    def period_lattice(self):
        r"""
        Return a basis for the period lattice of the elliptic curve
        over $\Q$ as a 2-tuple.

        The basis has the form $[\omega_1, \omega_2]$, where
        $\Im(\omega_1/\omega_2) > 0$ and $\omega_1$ is real.

        TODO: The precision is determined by the state of the PARI C
        library, which is not good.
        
        INPUT:
            -- an elliptic curve
        OUTPUT:
            omega_1 -- complex number
            omega_2 -- complex number

        EXAMPLES:
            sage: E = EllipticCurve('37a')
            sage: E.period_lattice ()
            (2.993458646231959629832009979452508177797583791370132985340523378563250356987, 2.451389381986790060854224831866525225349617289144796614656471406129152899999*I)    # 32-bit
            (2.99345864623195962983200997945250817779758379137013298534052337856325035698668290412039406739705147343584052710494728819414438723737202525437537667109326, 2.45138938198679006085422483186652522534961728914479661465647140612915289999925689289113212802918108871268421886966184797547519986661675580167893816478303*I)   # 64-bit
        """
        return tuple(self.pari_curve().omega().python())

    def omega(self):
        """
        Returns the real period.

        If self is given by a \emph{minimal Weierstrass equation} then
        this is the correct period in the BSD conjecture, i.e., it is
        the least real period * 2 when the period lattice is
        rectangular.  

        EXAMPLES:
            sage: E = EllipticCurve('37a')
            sage: E.omega()
            5.986917292463919259664019958905016355595167582740265970681046757126500713973     # 32-bit
            5.98691729246391925966401995890501635559516758274026597068104675712650071397336580824078813479410294687168105420989457638828877447474405050875075334218652        # 64-bit

        
        This is not a minimal model.
            sage: E = EllipticCurve([0,-432*6^2])
            sage: E.omega()
            0.4861093857100564298972304561738255425526098601923921971195408561181781048715    # 32-bit
            0.486109385710056429897230456173825542552609860192392197119540856118178104871498709353307487730842084963451161261340032305532890657753313985258848453458110       # 64-bit

        If you were to plug the above omega into the BSD conjecture, you
        would get nonsense.   The following works though:
            sage: F = E.minimal_model()
            sage: F.omega()
            0.9722187714201128597944609123476510851052197203847843942390817122363562097430    # 32-bit
             0.972218771420112859794460912347651085105219720384784394239081712236356209742997418706614975461684169926902322522680064611065781315506627970517696906916220      # 64-bit
        """
        return self.period_lattice()[0] * self.real_components()

    def complex_area(self):
        """
        Return the area of a fundamental domain for the period lattice
        of the elliptic curve.

        EXAMPLES:
            sage: E = EllipticCurve('37a')
            sage: E.complex_area()
            7.338132740789576739070721003332305588006176586123733717543180156079096606979     # 32-bit
            7.33813274078957673907072100333230558800617658612373371754318015607909660697945809438214607592923817142863798604406024044503049908233884534256274529672707        # 64-bit
        """
        w1,w2 = self.period_lattice()
        return (w1*w2.imag()).real()

    def Lseries_dokchitser(self, prec=53,
                           max_imaginary_part=0,
                           max_asymp_coeffs=40,
                           algorithm='gp'):
        r"""
        Return interface to Tim Dokchitser's program for computing
        with the L-series of this elliptic curve; this provides a way
        to compute Taylor expansions and higher derivatives of
        $L$-series.

        INPUT:
            prec -- integer (bits precision)
            max_imaginary_part -- real number
            max_asymp_coeffs -- integer
            algorithm -- string: 'gp' or 'magma'

        \note{If algorithm='magma', then the precision is in digits rather
        than bits and the object returned is a Magma L-series, which has
        different functionality from the SAGE L-series.}

        EXAMPLES:
            sage: E = EllipticCurve('37a')
            sage: L = E.Lseries_dokchitser()
            sage: L(2)
            0.381575408260711
            sage.: L = E.Lseries_dokchitser(algorithm='magma')         # optional  (not auto tested)
            sage.: L.Evaluate(2)                                       # optional  (not auto tested)
            0.38157540826071121129371040958008663667709753398892116
        """
        if algorithm == 'magma':
            from sage.interfaces.all import magma
            return magma(self).LSeries(Precision = prec)
        
        from sage.lfunctions.all import Dokchitser
        L = Dokchitser(conductor = self.conductor(),
                       gammaV = [0,1],
                       weight = 2,
                       eps = self.root_number(),
                       poles = [],
                       prec = prec)
        gp = L.gp()
        s = 'e = ellinit(%s);'%self.minimal_model().a_invariants()
        s += 'a(k) = ellak(e, k);'
        L.init_coeffs('a(k)', 1, pari_precode = s,
                      max_imaginary_part=max_imaginary_part,
                      max_asymp_coeffs=max_asymp_coeffs)
        L.rename('Dokchitser L-function associated to %s'%self)
        return L

    def Lseries_sympow(self, n, prec):
        r"""
        Return $L(\Sym^{(n)}(E, \text{edge}))$ to prec digits
        of precision.

        INPUT:
            n -- integer
            prec -- integer
            
        OUTPUT:
            string -- real number to prec digits of precision as a string.

        \note{Before using this function for the first time for
        a given $n$, you may have to type \code{sympow('-new_data <n>')},
        where \code{<n>} is replaced by your value of $n$.  This
        command takes a long time to run.}

        EXAMPLES:
            sage.: E = EllipticCurve('37a')
            sage.: a = E.Lseries_sympow(2,16); a
            '2.492262044273650E+00'
            sage.: RR(a)
            2.4922620442736498
        """
        from sage.lfunctions.sympow import sympow
        return sympow.L(self, n, prec)

    def Lseries_sympow_derivs(self, n, prec, d):
        r"""
        Return $0$th to $d$th derivatives of $L(\Sym^{(n)}(E,
        \text{edge}))$ to prec digits of precision.

        INPUT:
            n -- integer
            prec -- integer
            d -- integer
            
        OUTPUT:
            a string, exactly as output by sympow

        \note{To use this function you may have to run a few commands
        like \code{sympow('-new_data 1d2')}, each which takes a few
        minutes.  If this function fails it will indicate what
        commands have to be run.}

        EXAMPLES:
            sage.: E = EllipticCurve('37a')
            sage.: E.Lseries_sympow_derivs(1,16,2)
            ...
            1n0: 3.837774351482055E-01
            1w0: 3.777214305638848E-01
            1n1: 3.059997738340522E-01
            1w1: 3.059997738340524E-01
            1n2: 1.519054910249753E-01
            1w2: 1.545605024269432E-01
        """
        from sage.lfunctions.sympow import sympow
        return sympow.Lderivs(self, n, prec, d)

    def Lseries_zeros(self, n):
        """
        Return the imaginary parts of the first $n$ nontrivial zeros
        on the critical line of the L-function in the upper half
        plane, as 32-bit reals.
        
        EXAMPLES:
            sage: E = EllipticCurve('37a')
            sage: E.Lseries_zeros(2)                  
            [0.000000000, 5.00317001]

            sage: a = E.Lseries_zeros(20)      # long time
            sage: point([(1,x) for x in a])    # graph  (long time)

        AUTHOR:
            -- Uses Rubinstein's L-functions calculator.
        """
        from sage.lfunctions.lcalc import lcalc
        return lcalc.zeros(n, L=self)

    def Lseries_zeros_in_interval(self, x, y, stepsize):
        r"""
        Return the imaginary parts of (most of) the nontrivial zeros
        on the critical line $\Re(s)=1$ with positive imaginary part
        between $x$ and $y$, along with a technical quantity for each.

        INPUT:
            x, y, stepsize -- positive floating point numbers

        OUTPUT:
            list of pairs (zero, S(T)).

        Rubinstein writes: The first column outputs the imaginary part
        of the zero, the second column a quantity related to S(T) (it
        increases roughly by 2 whenever a sign change, i.e. pair of
        zeros, is missed). Higher up the critical strip you should use
        a smaller stepsize so as not to miss zeros.

        EXAMPLES:
            sage: E = EllipticCurve('37a')
            sage: E.Lseries_zeros_in_interval(6, 10, 0.1)      # long
            [(6.87039122, 0.248922780), (8.01433081, -0.140168533), (9.93309835, -0.129943029)]
        """
        from sage.lfunctions.lcalc import lcalc
        return lcalc.zeros_in_interval(x, y, stepsize, L=self)

    def Lseries_values_along_line(self, s0, s1, number_samples):
        """
        Return values of $L(E, s)$ at \code{number_samples}
        equally-spaced sample points along the line from $s_0$ to
        $s_1$ in the complex plane.

        \note{The L-series is normalized so that the center of the
        critical strip is 1.}

        INPUT:
            s0, s1 -- complex numbers
            number_samples -- integer
            
        OUTPUT:
            list -- list of pairs (s, zeta(s)), where the s are
                    equally spaced sampled points on the line from
                    s0 to s1.

        EXAMPLES:
            sage: I = CC.0
            sage: E = EllipticCurve('37a')
            sage: E.Lseries_values_along_line(1, 0.5+20*I, 5)     # long time
            [(0.50000000000, 0), (0.40000000002 + 4.0000000000*I, 3.3192024464 - 2.6002805391*I), (0.30000000005 + 8.0000000000*I, -0.88634118531 - 0.42264033738*I), (0.20000000001 + 12.000000000*I, -3.5055893594 - 0.10853169035*I), (0.10000000001 + 16.000000000*I, -3.8704328826 - 1.8804941061*I)]
        """
        from sage.lfunctions.lcalc import lcalc
        return lcalc.values_along_line(s0-RationalField()('1/2'),
                                       s1-RationalField()('1/2'),
                                       number_samples, L=self)

    def Lseries_twist_values(self, s, dmin, dmax):
        r"""
        Return values of $L(E, s, \chi_d)$ for each quadratic
        character $\chi_d$ for $d_{\min} \leq d \leq d_{\max}$.

        \note{The L-series is normalized so that the center of the
        critical strip is 1.}

        INPUT:
            s -- complex numbers
            dmin -- integer
            dmax -- integer

        OUTPUT:
            list -- list of pairs (d, L(E, s,chi_d))

        EXAMPLES:
            sage: E = EllipticCurve('37a')
            sage: E.Lseries_twist_values(1, -12, -4)    # slightly random output depending on architecture
            [(-11, 1.4782434171), (-8, 0), (-7, 1.8530761916), (-4, 2.4513893817)]
            sage: F = E.quadratic_twist(-8)
            sage: F.rank()
            1
            sage: F = E.quadratic_twist(-7)
            sage: F.rank()
            0
        """
        from sage.lfunctions.lcalc import lcalc
        return lcalc.twist_values(s - RationalField()('1/2'), dmin, dmax, L=self)

    def Lseries_twist_zeros(self, n, dmin, dmax):
        r"""
        Return first $n$ real parts of nontrivial zeros of
        $L(E,s,\chi_d)$ for each quadratic character $\chi_d$ with
        $d_{\min} \leq d \leq d_{\max}$.

        \note{The L-series is normalized so that the center of the
        critical strip is 1.}

        INPUT:
            n -- integer
            dmin -- integer
            dmax -- integer

        OUTPUT:
            dict -- keys are the discriminants $d$, and
                    values are list of corresponding zeros.

        EXAMPLES:
            sage: E = EllipticCurve('37a')
            sage: E.Lseries_twist_zeros(3, -4, -3)         # long
            {-4: [1.60813783, 2.96144840, 3.89751747], -3: [2.06170900, 3.48216881, 4.45853219]}
        """
        from sage.lfunctions.lcalc import lcalc
        return lcalc.twist_zeros(n, dmin, dmax, L=self)

    def Lseries_at1(self, k=0):
        r"""
        Compute $L(E,1)$ using $k$ terms of the series for $L(E,1)$ as
        explained on page 406 of Henri Cohen's book"A Course in Computational
        Algebraic Number Theory".  If the argument $k$ is not specified,
        then it defaults to $\sqrt(N)$, where $N$ is the conductor.

        The real precision used in each step of the computation is the
        precision of machine floats.

        INPUT:
            k -- (optional) an integer, defaults to sqrt(N).
            
        OUTPUT:
            float -- L(E,1)
            float -- a bound on the error in the approximation; this
                     is a proveably correct upper bound on the sum
                     of the tail end of the series used to compute L(E,1).

        This function is disjoint from the PARI \code{elllseries}
        command, which is for a similar purpose.  To use that command
        (via the PARI C library), simply type
                \code{E.pari_mincurve().elllseries(1)}

        ALGORITHM:
        \begin{enumerate}
            \item Compute the root number eps.  If it is -1, return 0.
            
            \item Compute the Fourier coefficients a_n, for n up to and
               including k.
               
            \item Compute the sum
            $$
                 2 * sum_{n=1}^{k} (a_n / n) * exp(-2*pi*n/Sqrt(N)),
            $$
               where N is the conductor of E.
               
            \item Compute a bound on the tail end of the series, which is
            $$            
                 2 * e^(-2 * pi * (k+1) / sqrt(N)) / (1 - e^(-2*pi/sqrt(N))).
            $$     
               For a proof see [Grigov-Jorza-Patrascu-Patrikis-Stein].
        \end{enumerate}

        EXAMPLES:
            sage: E = EllipticCurve('37b')
            sage: E.Lseries_at1(100)
            (0.725681061936153, 1.52437502288743e-45)
        """
        if self.root_number() == -1:
            return 0
        sqrtN = float(self.conductor().sqrt())
        k = int(k)
        if k == 0: k = int(math.ceil(sqrtN))
        an = self.anlist(k)           # list of SAGE ints
        # Compute z = e^(-2pi/sqrt(N))
        pi = 3.14159265358979323846
        z = exp(-2*pi/sqrtN)
        zpow = z
        s = 0.0
        for n in xrange(1,k+1):
            s += (zpow * float(an[n]))/n
            zpow *= z

        error = 2*zpow / (1 - z)
        
        return R(2*s), R(error)

    def Lseries_deriv_at1(self, k=0):
        r"""
        Compute $L'(E,1)$ using$ k$ terms of the series for $L'(E,1)$.

        The algorithm used is from page 406 of Henri Cohen's book ``A
        Course in Computational Algebraic Number Theory.''

        The real precision of the computation is the precision of
        Python floats.

        INPUT:
            k -- int; number of terms of the series

        OUTPUT:
            real number -- an approximation for L'(E,1)
            real number -- a bound on the error in the approximation

        ALGORITHM:
        \begin{enumerate}
            \item Compute the root number eps.  If it is 1, return 0.

            \item Compute the Fourier coefficients $a_n$, for $n$ up to and
                  including $k$.
               
            \item Compute the sum
               $$
                 2 * \sum_{n=1}^{k} (a_n / n) * E_1(2 \pi n/\sqrt{N}),
               $$  
               where $N$ is the conductor of $E$, and $E_1$ is the
               exponential integral function.

            \item Compute a bound on the tail end of the series, which is
               $$
                 2 * e^{-2 \pi (k+1) / \sqrt{N}} / (1 - e^{-2 \ pi/\sqrt{N}}).
               $$  
               For a proof see [Grigorov-Jorza-Patrascu-Patrikis-Stein].  This
               is exactly the same as the bound for the approximation to
               $L(E,1)$ produced by \code{Lseries_at1}.
        \end{enumerate}

        EXAMPLES:
            sage: E = EllipticCurve('37a')
            sage: E.Lseries_deriv_at1(100)
            (0.305999773834879, 1.52437502288740e-45)
        """
        if self.root_number() == 1: return 0
        k = int(k)
        sqrtN = float(self.conductor().sqrt())
        if k == 0: k = int(math.ceil(sqrtN))
        an = self.anlist(k)           # list of C ints
        # Compute z = e^(-2pi/sqrt(N))
        pi = 3.14159265358979323846
        v = transcendental.exponential_integral_1(2*pi/sqrtN, k)
        L = 2*float(sum([ (v[n-1] * an[n])/n for n in xrange(1,k+1)]))
        error = 2*exp(-2*pi*(k+1)/sqrtN)/(1-exp(-2*pi/sqrtN))
        return R(L), R(error)

    def Lseries(self, s):
        r"""
        Returns the value of the L-series of the elliptic curve E at s, where s
        must be a real number.

        Use self.Lseries_extended for s complex.

        \note{If the conductor of the curve is large, say $>10^{12}$,
        then this function will take a very long time, since it uses
        an $O(\sqrt{N})$ algorithm.}

        EXAMPLES:
            sage: E = EllipticCurve([1,2,3,4,5])
            sage: E.Lseries(1)
            0.000000000000000
            sage: E.Lseries('1.1')       # long time (!)
            0.28549100767814833

        TODO: Planned massive improvement -- use Micheal Rubinstein's
        L-functions package and/or Tim Dokchitser's.  Both are already
        available via other function calls.  Note that Dokchitser's
        program is vastly faster than PARI, e.g., at computing
        E.Lseries(1.1) above, even with all the startup overhead, etc,
        e.g., 10 seconds versus 0.25 seconds.
        """
        try:
            s = R(s)
        except TypeError:
            raise TypeError, "for non-real input, use self.Lseries_extended instead."
        if s <= 0 and s.frac() == 0:
            # The L-series vanishes at negative integers, but PARI
            # is broken for this.
            return R(0)
        return R(self.pari_mincurve().elllseries(s))

    def Lambda(self, s, prec):
        r"""
        Returns the value of the Lambda-series of the elliptic curve E
        at s, where s can be any complex number.

        IMPLEMENTATION: Fairly *slow* computation using the definitions
        and implemented in Python. 

        Uses prec terms of the power series.

        EXAMPLES:
            sage: E = EllipticCurve('389a')
            sage: E.Lambda(1.4+0.5*I, 50)
            -0.354172680517671 + 0.874518681720170*I
        """
        s = C(s)
        N = self.conductor()
        pi = R(constants.pi)
        Gamma = transcendental.gamma
        Gamma_inc = transcendental.gamma_inc
        a = self.anlist(prec)
        eps = self.root_number()
        sqrtN = float(N.sqrt())
        def F(n, t):
            return Gamma_inc(t+1, 2*pi*n/sqrtN) * C(sqrtN/(2*pi*n))**(t+1)
        return sum([a[n]*(F(n,s-1) + eps*F(n,1-s)) for n in xrange(1,prec+1)])

    def Lseries_extended(self, s, prec):
        r"""
        Returns the value of the L-series of the elliptic curve E at s
        can be any complex number using prec terms of the power series
        expansion.


        WARNING: This may be slow.  Consider using \code{Lseries_dokchitser()}
        instead.
        
        INPUT:
            s -- complex number
            prec -- integer

        EXAMPLES:
            sage: E = EllipticCurve('389a')
            sage: E.Lseries_extended(1 + I, 50)
            -0.638409959099589 + 0.715495262192901*I
            sage: E.Lseries_extended(1 + 0.1*I, 50)
            -0.00761216538818315 + 0.000434885704670107*I

        NOTE: You might also want to use Tim Dokchitser's
        L-function calculator, which is available by typing
        L = E.Lseries_dokchitser(), then evaluating L.  It
        gives the same information but is sometimes much faster.
        
        """
        try:
            s = C(s)
        except TypeError:
            raise TypeError, "Input argument %s must be coercible to a complex number"%s
        prec = int(prec)
        if abs(s.imag()) < R(0.0000000000001):
            return self.Lseries(s.real())
        N = self.conductor()
        pi = R(constants.pi)
        Gamma = transcendental.gamma
        Gamma_inc = transcendental.gamma_inc
        a = self.anlist(prec)
        eps = self.root_number()
        sqrtN = float(N.sqrt())
        def F(n, t):
            return Gamma_inc(t+1, 2*pi*n/sqrtN) * C(sqrtN/(2*pi*n))**(t+1)
        return C(N)**(-s/2) * C(2*pi)**s * Gamma(s)**(-1)\
               * sum([a[n]*(F(n,s-1) + eps*F(n,1-s)) for n in xrange(1,prec+1)])
               
    def sigma(self, z, flag=0):
        """
        Returns the value of the Weierstrass sigma function of the lattice
        associated to this elliptic curve E.
        
        INPUT:
            z -- a complex number
            flag -- 0 - default ???
                    1 - computes an arbitrary determination of log(sigma(z))
                    2, 3 - same using the product expansion instead of theta series.
                           ???
        OUTPUT:
            a complex number

        NOTE: The reason for the ???'s above, is that the PARI documentation for
              ellsigma is very vague.
        """
        return self.pari_curve().ellsigma(z, flag)

    def weierstrass_model(self):
        r"""
        Return a model of the form $y^2 = x^3 + a*x + b$ for this curve.

        More precisely, we have $a = c_4 / (2^4 \cdot 3)$ and
        $b = -c_6 / (2^5\cdot 3^3)$, where $c_4, c_6$ are the $c$-invariants
        for a minimal Weierstrass equation for $E$.

        Use \code{self.integral_weierstrass_model()} for a model with
        $a,b\in\ZZ$.
        """
        F = self.minimal_model()
        return EllipticCurve_field.weierstrass_model(F)

    def integral_weierstrass_model(self):
        """
        Return a model of the form $y^2 = x^3 + a*x + b$ for this curve with $a,b\in\Z$.
        """
        F = self.minimal_model()
        a0, a1, a2, a3, a4 = F.ainvs()
        return constructor.EllipticCurve([-27*a0**4 - 216*a0**2*a1 + 648*a0*a2 - 432*a1**2 + 1296*a3, \
                                          54*a0**6 + 648*a0**4*a1 - 1944*a0**3*a2 + 2592*a0**2*a1**2 -\
                                          3888*a0**2*a3 - 7776*a0*a1*a2 + 3456*a1**3 - \
                                          15552*a1*a3 + 11664*a2**2 + 46656*a4])

    def watkins_data(self):
        """
        Return a dict of the data computed by Mark Watkins's ec
        program applied to this elliptic curve.
        """
        try:
            return self.__watins_data
        except AttributeError:
            try:
                import sage.libs.ec.all
            except ImportErrror:
                raise NotImplementedError
            self.__watkins_data = sage.libs.ec.all.ec(self.ainvs())
            return self.__watkins_data

    def modular_degree(self, algorithm='sympow'):
        r"""
        Return the modular degree of this elliptic curve.

        The result is cached.  Subsequence calls, even with a
        different algorithm, just returned the cached result.

        INPUT:
           algorithm -- string:
              'sympow' -- (default) use Mark Watkin's (newer) C program sympow
              'ec' -- use Mark Watkins's C program ec
              'magma' -- requires that MAGMA be installed (also implemented
                         by Mark Watkins)

        \note{On 64-bit computers ec does not work, so \sage uses
        sympow even if ec is selected on a 64-bit computer.}

        The correctness of this function when called with algorithm "ec"
        is subject to the following three hypothesis:

        \begin{itemize}

            \item Manin's conjecture: the Manin constant is 1
            
            \item Steven's conjecture: the $X_1(N)$-optimal quotient
            is the curve with minimal Faltings height.  (This is proved
            in most cases.)

            \item The modular degree fits in a machine double, so it
            better be less than about 50-some bits.  (If you use sympow
            this contraint does not apply.)

        \end{itemize}

        Moreover for all algorithms, computing a certain value of an
        $L$-function ``uses a heuristic method that discerns when the
        real-number approximation to the modular degree is within epsilon
        [=0.01 for algorithm="sympow"] of the same integer for 3
        consecutive trials (which occur maybe every 25000 coefficients
        or so). Probably it could just round at some point. For
        rigour, you would need to bound the tail by assuming
        (essentially) that all the $a_n$ are as large as possible, but
        in practise they exhibit significant (square root)
        cancellation. One difficulty is that it doesn't do the sum in
        1-2-3-4 order; it uses 1-2-4-8---3-6-12-24--9-18-- (Euler
        product style) instead, and so you have to guess ahead of time
        at what point to curtail this expansion.''  (Quote from an
        email of Mark Watkins.)

        \note{If the curve is loaded from the large Cremona database,
        then the modular degree is taken from the database.}

        EXAMPLES:
            sage: E = EllipticCurve([0, -1, 1, -10, -20])
            sage: E
            Elliptic Curve defined by y^2 + y = x^3 - x^2 - 10*x - 20 over Rational Field
            sage: E.modular_degree()
            1                                      
            sage: E = EllipticCurve('5077a')
            sage: E.modular_degree()
            1984                                   
            sage: factor(1984)
            2^6 * 31

            sage: EllipticCurve([0, 0, 1, -7, 6]).modular_degree()
            1984
            sage: EllipticCurve([0, 0, 1, -7, 6]).modular_degree(algorithm='sympow')
            1984
            sage: EllipticCurve([0, 0, 1, -7, 6]).modular_degree(algorithm='magma')  # optional
            1984

        We compute the modular degree of the curve with rank four having smallest
        (known) conductor:
        
            sage: E = EllipticCurve([1, -1, 0, -79, 289])
            sage: factor(E.conductor())
            2 * 117223
            sage: factor(E.modular_degree())
            2^7 * 2617
        """
        try:
            return self.__modular_degree
        
        except AttributeError:

            if misc.is_64_bit and algorithm == 'ec':
                misc.verbose('64-bit computer -- switching to algorithm sympow')
                algorithm = 'sympow'
            
            if algorithm == 'ec':
                v = self.watkins_data()
                m = rings.Integer(v["Modular degree"])
            elif algorithm == 'sympow':
                from sage.lfunctions.all import sympow
                m = sympow.modular_degree(self)
            elif algorithm == 'magma':
                m = rings.Integer(self._magma_().ModularDegree())
            else:
                raise ValueError, "unknown algorithm %s"%algorithm
            self.__modular_degree = m
            return m

    def modular_parametrization(self):
        """
        Computes and returns ...
        """
        return self.pari_mincurve().elltaniyama()

    def cremona_label(self, space=False):
        """
        Return the Cremona label associated to (the minimal model) of this curve,
        if it is known.  If not, raise a RuntimeError exception.
        """
        try:
            if not space:
                return self.__cremona_label.replace(' ','')
            return self.__cremona_label
        except AttributeError:
            try:
                X = self.database_curve()
            except RuntimeError:
                raise RuntimeError, "Cremona label not known for %s."%self
            self.__cremona_label = X.__cremona_label
            return self.cremona_label(space)

    def label(self):
        return self.cremona_label()

    def torsion_order(self):
        """
        Return the order of the torsion subgroup.
        """
        try:
            return self.__torsion_order
        except AttributeError:
            self.__torsion_order = self.torsion_subgroup().order()
            return self.__torsion_order

    def torsion_subgroup(self, flag=0):
        """
        Returns the torsion subgroup of this elliptic curve.

        INPUT:
            flag -- (default: 0)  chooses PARI algorithm:
              flag = 0: uses Doud algorithm
              flag = 1: uses Lutz-Nagell algorithm

        OUTPUT:
            The EllipticCurveTorsionSubgroup instance associated to this elliptic curve.

        EXAMPLES:
            sage: EllipticCurve('11a').torsion_subgroup()
            Torsion Subgroup isomorphic to Multiplicative Abelian Group isomorphic to C5 associated to the Elliptic Curve defined by y^2 + y = x^3 - x^2 - 10*x - 20 over Rational Field
            sage: EllipticCurve('37b').torsion_subgroup()
            Torsion Subgroup isomorphic to Multiplicative Abelian Group isomorphic to C3 associated to the Elliptic Curve defined by y^2 + y = x^3 + x^2 - 23*x - 50 over Rational Field
        """
        try:
            return self.__torsion_subgroup
        except AttributeError:
            self.__torsion_subgroup = rational_torsion.EllipticCurveTorsionSubgroup(self, flag)
            return self.__torsion_subgroup

    ## def newform_eval(self, z, prec):
##         """
##         The value of the newform attached to this elliptic curve at
##         the point z in the complex upper half plane, computed using
##         prec terms of the power series expansion.  Note that the power
##         series need not converge well near the real axis.
##         """
##         raise NotImplementedError

    def root_number(self):
        """
        Returns the root number of this elliptic curve.

        This is 1 if the order of vanishing of the L-function L(E,s)
        at 1 is even, and -1 if it is odd.
        """

        try:
            return self.__root_number
        except AttributeError:
            self.__root_number = int(self.pari_mincurve().ellrootno())
        return self.__root_number


    def has_cm(self):
        return self.j_invariant() in [0, 54000, -12288000, 1728, \
                                      287496, -3375, 16581375, 8000, \
                                      -32768,  -884736, -884736000,\
                                      -147197952000, -262537412640768000]

    def quadratic_twist(self, D):
        """
        Return the global minimal model of the quadratic twist of this curve by D.
        """
        return EllipticCurve_field.quadratic_twist(self, D).minimal_model()
        

    ##########################################################
    # Isogeny class (currently just uses Cremona database.)
    ##########################################################
    def isogeny_class(self, algorithm="mwrank", verbose=False):
        r"""
        Return all curves over $\Q$ in the isogeny class of this
        elliptic curve.

        INPUT:
            algorithm -- string:
                 "mwrank"   -- (default) use the mwrank C++ library
                 "database" -- use the Cremona database (only works if
                               curve is isomorphic to a curve in the database)

        OUTPUT:
            Returns the sorted list of the curves isogenous to self.
            If algorithm is "mwrank", also returns the isogeny matrix (otherwise
            returns None as second return value).  

        \note{The result is \emph{not} provably correct, in the sense
            that when the numbers are huge isogenies could be missed
            because of precision issues.}

        \note{The ordering depends on which algorithm is used.}

        EXAMPLES:
            sage: I, A = EllipticCurve('37b').isogeny_class('mwrank')  
            sage: I   # randomly ordered 
            [Elliptic Curve defined by y^2 + y = x^3 + x^2 - 23*x - 50 over Rational Field,
             Elliptic Curve defined by y^2 + y = x^3 + x^2 - 1873*x - 31833 over Rational Field,
             Elliptic Curve defined by y^2 + y = x^3 + x^2 - 3*x +1 over Rational Field]
            sage: A
            [0 3 3]
            [3 0 0]
            [3 0 0]

            sage: I, _ = EllipticCurve('37b').isogeny_class('database'); I
            [Elliptic Curve defined by y^2 + y = x^3 + x^2 - 1873*x - 31833 over Rational Field,
             Elliptic Curve defined by y^2 + y = x^3 + x^2 - 23*x - 50 over Rational Field,
             Elliptic Curve defined by y^2 + y = x^3 + x^2 - 3*x +1 over Rational Field]

        This is an example of a curve with a $37$-isogeny:
            sage: E = EllipticCurve([1,1,1,-8,6])
            sage: E.isogeny_class ()
            ([Elliptic Curve defined by y^2 + x*y + y = x^3 + x^2 - 8*x + 6 over Rational Field,
              Elliptic Curve defined by y^2 + x*y + y = x^3 + x^2 - 208083*x - 36621194 over Rational Field],
             [ 0 37]
             [37  0])

        This curve had numerous $2$-isogenies:
        sage: e=EllipticCurve([1,0,0,-39,90])
            sage: e.isogeny_class ()
            ([Elliptic Curve defined by y^2 + x*y  = x^3 - 39*x + 90 over Rational Field,
              Elliptic Curve defined by y^2 + x*y  = x^3 - 4*x -1 over Rational Field,
              Elliptic Curve defined by y^2 + x*y  = x^3 + x over Rational Field,
              Elliptic Curve defined by y^2 + x*y  = x^3 - 49*x - 136 over Rational Field,
              Elliptic Curve defined by y^2 + x*y  = x^3 - 34*x - 217 over Rational Field,
              Elliptic Curve defined by y^2 + x*y  = x^3 - 784*x - 8515 over Rational Field],
             [0 2 0 0 0 0]
             [2 0 2 2 0 0]
             [0 2 0 0 0 0]
             [0 2 0 0 2 2]
             [0 0 0 2 0 0]
             [0 0 0 2 0 0])

        See \url{http://modular.ucsd.edu/Tables/nature/} for more interesting
        examples of isogeny structures.
        """
        #if algorithm == "gp":
            
       #     return sum([L for _, L in self.isogenous_curves(algorithm="gp")], [self])
        
        if algorithm == "mwrank":
            try:
                E = self.mwrank_curve()
            except ValueError:
                E = self.minimal_model().mwrank_curve()
            I, A = E.isogeny_class(verbose=verbose)
            mat = matrix.MatrixSpace(rings.IntegerRing(), len(A))(A)
            I = [constructor.EllipticCurve(ainvs) for ainvs in I]
            return I, mat
        
        elif algorithm == "database":
            
            try:
                label = self.cremona_label(space=False)
            except RuntimeError:
                raise RuntimeError, "unable to to find %s in the database"%self
            db = sage.databases.cremona.CremonaDatabase()
            I = db.isogeny_class(label)
            I.sort()
            return I, None
        
        else:

            raise ValueError, "unknown algorithm '%s'%"%algorithm
    

    ##########################################################
    # Galois Representations
    ##########################################################

    def is_reducible(self, p):
        """
        Return True if the mod-p representation attached
        to E is reducible.

        EXAMPLES:
            sage: E = EllipticCurve('121a'); E
            Elliptic Curve defined by y^2 + x*y + y = x^3 + x^2 - 30*x - 76 over Rational Field
            sage: E.is_reducible(7)
            False
            sage: E.is_reducible(11)
            True
            sage: EllipticCurve('11a').is_reducible(5)
            True
            sage: e = EllipticCurve('11a2')
            sage: e.is_reducible(5)
            True
            sage: e.torsion_order()
            1        
        """
        # we do is_surjective first, since this is
        # much easier than computing isogeny_class
        t, why = self.is_surjective(p)  
        if t == True:
            return False  # definitely not reducible
        isogeny_matrix = self.isogeny_class()[ 1 ]
        v = isogeny_matrix[0]  # first row
        for a in v:
            if a != 0 and a % p == 0:
                return True
        return False

    def is_irreducible(self, p):
        """
        Return True if the mod p represenation is irreducible.
        """
        return not self.is_reducible()
        
    def is_surjective(self, p, A=1000):
        """
        Return True if the mod-p representation attached to E
        is surjective, False if it is not, or None if we were
        unable to determine whether it is or not.  

        INPUT:
            p -- int (a prime number)
            A -- int (a bound on the number of a_p to use)

        OUTPUT:
            a 2-tuple:
            -- surjective or (probably) not
            -- information about what it is if not surjective

        EXAMPLES:

        REMARKS:
        
            1.  If p >= 5 then the mod-p representation is surjective
                if and only if the p-adic representation is
                surjective.  When p = 2, 3 there are counterexamples.
                See a very recent paper of Elkies for more details
                when p=3.

            2.  When p <= 3 this function always gives the correct
                result irregardless of A, since it explicitly
                determines the p-division polynomial.
            
        """
        if not arith.is_prime(p):
            raise TypeError, "p (=%s) must be prime."%p

        T = self.torsion_subgroup().order()
        if T % p == 0:
            return False, "%s-torsion"%p

        if p == 2:
            invs = self.weierstrass_model().ainvs()
            R = rings.PolynomialRing(self.base_ring(), 'x')
            x = R.gen()
            f = x**3 + invs[3]*x + invs[4]
            if not f.is_irreducible():
                return False, '2-torsion'
            if arith.is_square(f.discriminant()):
                return False, "A3"
            return True, None
        
        if p == 3:
            # Algorithm: Let f be the 3-division polynomial, which is
            # a polynomial of degree 4.  Then I claim that this
            # polynomial has Galois group S_4 if and only if the
            # representation rhobar_{E,3} is surjective.  If the group
            # is S_4, then S_4 is a quotient of the image of
            # rhobar_{E,3}.  Since S_4 has order 24 and GL_2(F_3)
            # has order 48, the only possibility we have to consider
            # is that the image of rhobar is isomorphic to S_4.
            # But this is not the case because S_4 is not a subgroup
            # of GL_2(F_3).    If it were, it would be normal, since
            # it would have index 2.  But there is a *unique* normal
            # subgroup of GL_2(F_3) of index 2, namely SL_2(F_3),
            # and SL_2(F_3) is not isomorphic to S_4 (S_4 has a normal
            # subgroup of index 2 and SL_2(F_3) does not.)
            # (What's a simple way to see that SL_2(F_3) is the
            # unique index-2 normal subgroup?  I didn't see an obvious
            # reason, so just used the NormalSubgroups command in MAGMA
            # and it output exactly one of index 2.)

            # Here's Noam Elkies proof for the other direction:
            
            #> Let E be an elliptic curve over Q.  Is the mod-3
            #> representation E[3]  surjective if and only if the
            #> (degree 4) division polynomial has Galois group S_4?  I
            #> can see why the group being S_4 implies the 
            #> representation is surjective, but the converse is not
            #> clear to me.
            # I would have thought that this is the easier part: to
            # say that E[3] is surjective is to say the 3-torsion
            # field Q(E[3]) has Galois group GL_2(Z/3) over Q.  Let
            # E[3]+ be the subfield fixed by the element -1 of
            # GL_2(Z/3).  Then E[3] has Galois group PGL_2(Z/3), which
            # is identified with S_4 by its action on the four
            # 3-element subgroups of E[3].  Each such subgroup is in
            # turn determined by the x-coordinate shared by its two
            # nonzero points.  So, if E[3] is surjective then any
            # permutation of those x-coordinates is realized by some
            # element of Gal(E[3]+/Q).  Thus the Galois group of the
            # division polynomial (whose roots are those
            # x-coordinates) maps surjectively to S_4, which means it
            # equals S_4.
            
            
            f = self.division_polynomial(3)
            if not f.is_irreducible():
                return False, "reducible_3-divpoly"
            n = pari(f).polgalois()[0]
            if n == 24:
                return True, None
            else:
                return False, "3-divpoly_galgroup_order_%s"%n
        
        if self.has_cm():
            return False, "CM"
        an = self.anlist(A)
        ell = 0
        Np = self.conductor() * p
        signs = []
        while True:
            ell = arith.next_prime(ell)
            if ell >= A: break
            if Np % ell != 0:
                a_ell = an[int(ell)]
                if a_ell % p != 0:
                    s = arith.kronecker(a_ell**2 - 4*ell, p)
                    #print ell, s
                    if s == 0: continue
                    if not (s in signs):
                        signs.append(s)
                        if len(signs) == 2:
                            return True, None
            
        # could do something further here...
        return False, signs

    def is_semistable(self):
        if self.base_ring() != Q:
            raise NotImplementedError, "is_semistable only implemented for curves over the rational numbers."
        return self.conductor().is_squarefree()

    def reducible_primes(self):
        r"""
        Returns a list of the primes $p$ such that the mod $p$
        representation $\rho_{E,p}$ is reducible.  For all other
        primes the representation is irreducible.

        NOTE -- this is \emph{not} provably correct in general.
        See the documentation for \code{self.isogeny_class}.

        EXAMPLES:
            sage: E = EllipticCurve('225a')
            sage: E.reducible_primes()
            [3]
        """
        try:
            return self.__reducible_primes
        except AttributeError:
            pass
        C, I = self.isogeny_class(algorithm='mwrank')
        X = set(I.list())
        R = [p for p in X if arith.is_prime(p)]
        self.__reducible_primes = R
        return R

    def non_surjective(self, A=1000):
        r"""
        Returns a list of primes p such that the mod-p representation
        $\rho_{E,p}$ *might* not be surjective (this list usually
        contains 2, because of shortcomings of the algorithm).  If p
        is not in the returned list, then rho_{E,p} is provably
        surjective (see A. Cojocaru's paper).  If the curve has CM
        then infinitely many representations are not surjective, so we
        simply return the sequence [(0,"cm")] and do no further computation.

        INPUT:
            A -- an integer
        OUTPUT:
            list -- if curve has CM, returns [(0,"cm")].  Otherwise, returns a
                    list of primes where mod-p representation very likely
                    not surjective.   At any prime not in this list,
                    the representation is definitely surjective.
        EXAMPLES:
            sage: E = EllipticCurve([0, 0, 1, -38, 90])  # 361A
            sage: E.non_surjective()   # CM curve
            [(0, 'cm')]

            sage: E = EllipticCurve([0, -1, 1, 0, 0]) # X_1(11)
            sage: E.non_surjective()
            [(5, '5-torsion')]

            sage: E = EllipticCurve([0, 0, 1, -1, 0]) # 37A
            sage: E.non_surjective()
            []

            sage: E = EllipticCurve([0,-1,1,-2,-1])   # 141C
            sage: E.non_surjective()
            [(13, [1])]

        ALGORITHM:
            When p<=3 use division polynomials.  For 5 <= p <= B,
            where B is Cojocaru's bound, use the results in Section 2
            of Serre's inventiones paper"Sur Les Representations Modulaires Deg
            Degre 2 de Galqbar Over Q."
        """
        if self.has_cm():
            misc.verbose("cm curve")
            return [(0,"cm")]
        N = self.conductor()
        if self.is_semistable():
            C = 11
            misc.verbose("semistable -- so bound is 11")
        else:
            C = 1 + 4*sqrt(6)*int(N)/3 * sqrt(mul([1+1.0/int(p) for p,_ in factor(N)]))
            misc.verbose("conductor = %s, and bound is %s"%(N,C))
        C = 1 + 4*sqrt(6)*int(N)/3 * sqrt(mul([1+1.0/int(p) for p,_ in factor(N)]))
        misc.verbose("conductor = %s, and bound is %s"%(N,C))
        B = []
        p = 2
        while p <= C:
            t, v = self.is_surjective(p, A=A)
            misc.verbose("(%s,%s,%s)"%(p,t,v))
            if not t:
                B.append((p,v))
            p = next_prime(p)
        return B

    def is_ordinary(self, p, ell=None):
        """
        Return True precisely when the mod-p representation attached
        to this elliptic curve is ordinary at ell.

        INPUT:
            p -- a prime
            ell - a prime (default: p)

        OUTPUT:
            bool
        """
        if ell is None:
            ell = p
        return self.ap(ell) % p != 0

    def is_good(self, p, check=True):
        """
        Return True if $p$ is a prime of good reduction for $E$.

        INPUT:
            p -- a prime

        OUTPUT:
            bool

        EXAMPLES:
            sage: e = EllipticCurve('11a')
            sage: e.is_good(-8)
            Traceback (most recent call last):
            ...
            ValueError: p must be prime
            sage: e.is_good(-8, check=False)
            True
        """
        if check:
            if not arith.is_prime(p):
                raise ValueError, "p must be prime"
        return self.conductor() % p != 0
        

    def is_supersingular(self, p, ell=None):
        """
        Return True precisely when the mod-p representation attached
        to this elliptic curve is supersingular at ell.

        INPUT:
            p -- a prime
            ell - a prime (default: p)

        OUTPUT:
            bool
        """
        if ell is None:
            ell = p
        return not self.is_ordinary(p, ell)

    def eval_modular_form(self, points, prec):
        if not isinstance(points, (list,xrange)):
            try:
                points = list(points)
            except TypeError:
                return self.eval_modular_form([points],prec)
        an = self.pari_mincurve().ellan(prec)
        s = 0
        I = pari("I")
        pi = pari("Pi")
        c = pari(2)*pi*I
        ans = []
        for z in points:
            s = pari(0)
            r0 = (c*z).exp()
            r = r0
            for n in xrange(1,prec):
                s += an[n-1]*r      
                r *= r0
            ans.append(s.python())
        return ans

    ########################################################################
    # Functions related to the BSD conjecture.
    ########################################################################
    def sha_an(self, use_database=False):
        """
        Returns the Birch and Swinnerton-Dyer conjectural order of
        Sha, unless the analytic rank is > 1, in which case this
        function returns 0.

        This result is proved correct if the order of vanishing is 0
        and the Manin constant is <= 2.

        If the optional parameter use_database is True (default:
        False), this function returns the analytic order of Sha as
        listed in Cremona's tables, if this curve appears in Cremona's
        tables.

        EXAMPLES:
            sage: E = EllipticCurve([0, -1, 1, -10, -20])   # 11A  = X_0(11)
            sage: E.sha_an()
            1
            sage: E = EllipticCurve([0, -1, 1, 0, 0])       # X_1(11)
            sage: E.sha_an()
            1

        The smallest conductor curve with nontrivial Sha:
            sage: E = EllipticCurve([1,1,1,-352,-2689])     # 66B3
            sage: E.sha_an()
            4

        The four optimal quotients with nontrivial Sha and conductor <= 1000:
            sage: E = EllipticCurve([0, -1, 1, -929, -10595])       # 571A
            sage: E.sha_an()
            4
            sage: E = EllipticCurve([1, 1, 0, -1154, -15345])       # 681B
            sage: E.sha_an()
            9
            sage: E = EllipticCurve([0, -1, 0, -900, -10098])       # 960D
            sage: E.sha_an()
            4
            sage: E = EllipticCurve([0, 1, 0, -20, -42])            # 960N
            sage: E.sha_an()
            4

        The smallest conductor curve of rank > 1:
            sage: E = EllipticCurve([0, 1, 1, -2, 0])       # 389A (rank 2)
            sage: E.sha_an()
            0

        The following are examples that require computation of the Mordell-Weil
        group and regulator:

            sage: E = EllipticCurve([0, 0, 1, -1, 0])                     # 37A  (rank 1)
            sage: E.sha_an()
            1

            sage: E = EllipticCurve("1610f3")
            sage: E.sha_an()
            4

        In this case the input curve is not minimal, and if this function didn't
        transform it to be minimal, it would give nonsense:
            sage: E = EllipticCurve([0,-432*6^2])
            sage: E.sha_an()
            1
        """
#            sage: e = EllipticCurve([1, 0, 0, -19491080, -33122512122])   # 15834T2
#            sage: e.sha_an()                          # takes a long time (way too long!!)
#            25
        if hasattr(self, '__sha_an'):
            return self.__sha_an
        if use_database:
            try:
                self.__sha_an = int(round(float(self.database_curve().db_extra[4])))
                return self.__sha_an
            except RuntimeError, AttributeError:
                pass

        # it's critical to switch to the minimal model.
        E = self.minimal_model()  
        eps = E.root_number()
        if eps == 1:
            L1_over_omega = E.L_ratio()
            if L1_over_omega == 0:
                return 0
            T = E.torsion_subgroup().order()
            Sha = (L1_over_omega * T * T) / Q(E.tamagawa_product())
            try:
                Sha = Z(Sha)
            except ValueError:
                raise RuntimeError, \
                      "There is a bug in sha_an, since the computed conjectural order of Sha is %s, which is not an integer."%Sha
            if not arith.is_square(Sha):
                raise RuntimeError, \
                      "There is a bug in sha_an, since the computed conjectural order of Sha is %s, which is not a square."%Sha
            E.__sha_an = Sha
            self.__sha_an = Sha
            return Sha
        
        else:  # rank > 0  (Not provably correct)
            L1, error_bound = E.Lseries_deriv_at1(10*sqrt(E.conductor()) + 10)
            if abs(L1) < error_bound:
                E.__sha_an = 0
                self.__sha_an = 0
                return 0   # vanishes to order > 1, to computed precision
            regulator = E.regulator()   # this could take a *long* time; and could fail...?
            T = E.torsion_subgroup().order()
            omega = E.omega()
            Sha = int(round ( (L1 * T * T) / (E.tamagawa_product() * regulator * omega) ))
            try:
                Sha = Z(Sha)
            except ValueError:
                raise RuntimeError, \
                      "There is a bug in sha_an, since the computed conjectural order of Sha is %s, which is not an integer."%Sha
            if not arith.is_square(Sha):
                raise RuntimeError, \
                      "There is a bug in sha_an, since the computed conjectural order of Sha is %s, which is not a square."%Sha
            E.__sha_an = Sha
            self.__sha_an = Sha
            return Sha

    def sha_an_padic(self, p):
        """
        Return the power of p that divides Sha(E)(p), according to the
        p-adic analogue of the BSD conjecture.

        INPUT:
            p -- a prime 

        OUTPUT:
            integer -- power of p that conjecturally equals #Sha(E)(p)

        Note that in many cases this conjecture has been proved.
        """
        try:
            return self.__sha_an_padic[p]
        except AttributeError:
            self.__sha_an_padic = {}
        except KeyError:
            pass
        
        if self.is_ordinary(p) and self.is_good(p):
            S = self._sha_an_padic_good_ordinary(p)
        else:
            raise NotImplementedError, "only the good ordinary case is implemented."
        self.__sha_an_padic[p] = S
        return S

    def _sha_an_padic_good_ordinary(self, p):
        """
        Return the power of p that divides Sha(E)(p), according to the
        p-adic analogue of the BSD conjecture.

        INPUT:
            p -- a prime of good ordinary reduction for E

        OUTPUT:
            integer -- power of p that conjecturally equals #Sha(E)(p)
        """
        
        
        
    def L_ratio(self):
        r"""
        Returns the ratio $L(E,1)/\Omega$ as an exact rational
        number. The result is \emph{provably} correct if the Manin
        constant of the associated optimal quotient is $\leq 2$.  This
        hypothesis on the Manin constant is true for all semistable
        curves (i.e., squarefree conductor), by a theorem of Mazur
        from his \emph{Rational Isogenies of Prime Degree} paper.

        EXAMPLES:
            sage: E = EllipticCurve([0, -1, 1, -10, -20])   # 11A  = X_0(11)
            sage: E.L_ratio()
            1/5
            sage: E = EllipticCurve([0, -1, 1, 0, 0])       # X_1(11)
            sage: E.L_ratio()
            1/25
            sage: E = EllipticCurve([0, 0, 1, -1, 0])       # 37A  (rank 1)
            sage: E.L_ratio()
            0
            sage: E = EllipticCurve([0, 1, 1, -2, 0])       # 389A (rank 2)
            sage: E.L_ratio()
            0
            sage: E = EllipticCurve([0, 0, 1, -38, 90])     # 361A (CM curve))
            sage: E.L_ratio()
            0
            sage: E = EllipticCurve([0,-1,1,-2,-1])         # 141C (13-isogeny)
            sage: E.L_ratio()
            1
            sage: E = EllipticCurve(RationalField(), [1, 0, 0, 1/24624, 1/886464])
            sage: E.L_ratio()
            2

        WARNING: It's conceivable that machine floats are not large
        enough precision for the computation; if this could be the
        case a RuntimeError is raised.  The curve's real period would
        have to be very small for this to occur. 

        ALGORITHM: Compute the root number.  If it is -1 then L(E,s)
        vanishes to odd order at 1, hence vanishes.  If it is +1, use
        a result about modular symbols and Mazur's "Rational Isogenies"
        paper to determine a provably correct bound (assuming Manin
        constant is <= 2) so that we can determine whether L(E,1) = 0.

        AUTHOR: William Stein, 2005-04-20.
        """
        try:
            return self.__lratio
        except AttributeError:
            pass
        
        if not self.is_minimal():
            self.__lratio = self.minimal_model().L_ratio()
            return self.__lratio

        if self.root_number() == -1:
            self.__lratio = Q(0)
            return self.__lratio

        # Even root number.  Decide if L(E,1) = 0.  If E is a modular
        # *optimal* quotient of J_0(N) elliptic curve, we know that T *
        # L(E,1)/omega is an integer n, where T is the order of the
        # image of the rational torsion point (0)-(oo) in E(Q), and
        # omega is the least real Neron period.  (This is proved in my
        # Ph.D. thesis, but is probably well known.)  We can easily
        # compute omega to very high precision using AGM.  So to prove
        # that L(E,1) = 0 we compute T/omega * L(E,1) to sufficient
        # precision to determine it as an integer.  If eps is the
        # error in computation of L(E,1), then the error in computing
        # the product is (2T/Omega_E) * eps, and we need this to be
        # less than 0.5, i.e.,
        #          (2T/Omega_E) * eps < 0.5,
        # so
        #          eps < 0.5 * Omega_E / (2T) = Omega_E / (4*T).
        #
        # Since in general E need not be optimal, we have to choose
        # eps = Omega_E/(8*t*B), where t is the exponent of E(Q)_tor,
        # and B is a bound on the degree of any isogeny.   A liberal
        # bound on the degrees of cyclic N-isogenies is 200, by Mazur's
        # "Rational Isogenies of Prime Degree" paper, so we take B=200.
        #
        # NOTES: We *do* have to worry about the Manin constant, since
        # we are using the Neron model to compute omega, not the
        # newform.  My theorem replaces the omega above by omega/c,
        # where c is the Manin constant, and the bound must be
        # correspondingly smaller.  If the level is square free, then
        # the Manin constant is 1 or 2, so there's no problem (since
        # we took 8 instead of 4 in the denominator).  If the level
        # is divisible by a square, then the Manin constant could
        # be a divisible by an arbitrary power of that prime, except
        # that Edixhoven claims the primes that appear are <= 7.
        
        t = self.torsion_subgroup().exponent()
        omega = self.period_lattice()[0]
        C = 8*200*t
        eps = omega / C
        #   coercion of 10**(-15) to our real field is needed to make unambiguous comparison
        if eps < R(10**(-15)):  # liberal bound on precision of float
            raise RuntimeError, "Insufficient machine precision (=%s) for computation."%eps
        sqrtN = 2*int(sqrt(self.conductor()))
        k = sqrtN + 10
        while True:
            L1, error_bound = self.Lseries_at1(k)
            if error_bound < eps:
                n = int(round(L1*C/omega))
                quo = Q(n) / Q(C)
                self.__lratio = quo / self.real_components()
                return self.__lratio
            k += sqrtN
            misc.verbose("Increasing precision to %s terms."%k)


    def L1_vanishes(self):
        """
        Returns whether or not L(E,1) = 0. The result is provably
        correct if the Manin constant of the associated optimal
        quotient is <= 2.  This hypothesis on the Manin constant
        is true for all curves of conductor <= 40000 (by Cremona) and
        all semistable curves (i.e., squarefree conductor).

        EXAMPLES:
            sage: E = EllipticCurve([0, -1, 1, -10, -20])   # 11A  = X_0(11)
            sage: E.L1_vanishes()
            False
            sage: E = EllipticCurve([0, -1, 1, 0, 0])       # X_1(11)
            sage: E.L1_vanishes()
            False
            sage: E = EllipticCurve([0, 0, 1, -1, 0])       # 37A  (rank 1)
            sage: E.L1_vanishes()
            True
            sage: E = EllipticCurve([0, 1, 1, -2, 0])       # 389A (rank 2)
            sage: E.L1_vanishes()
            True
            sage: E = EllipticCurve([0, 0, 1, -38, 90])     # 361A (CM curve))
            sage: E.L1_vanishes()
            True
            sage: E = EllipticCurve([0,-1,1,-2,-1])         # 141C (13-isogeny)
            sage: E.L1_vanishes()
            False

        WARNING: It's conceivable that machine floats are not large
        enough precision for the computation; if this could be the
        case a RuntimeError is raised.  The curve's real period would
        have to be very small for this to occur.  

        ALGORITHM: Compute the root number.  If it is -1 then L(E,s)
        vanishes to odd order at 1, hence vanishes.  If it is +1, use
        a result about modular symbols and Mazur's "Rational Isogenies"
        paper to determine a provably correct bound (assuming Manin
        constant is <= 2) so that we can determine whether L(E,1) = 0.

        AUTHOR: William Stein, 2005-04-20.
        """
        return self.L_ratio() == 0
        
    ########################################################################
    # Functions related to bounding the order of Sha (provably correctly!)
    # Heegner points and Kolyvagin's theorem
    ########################################################################
    def two_selmer_shabound(self):
        """
        Returns a bound on the dimension of Sha(E)[2], computed using
        a 2-descent.
        """
        S = self.selmer_rank_bound()
        r = self.rank()
        t = self.two_torsion_rank()
        b = S - r - t
        if b % 2 != 0:
            raise ArithmeticError, "There is a bug in two_selmer_shabound since it's %s, but it must be even."%b
        return b
    
    def satisfies_heegner_hypothesis(self, D):
        """
        Returns True precisely when D is a fundamental discriminant
        that satisfies the Heegner hypothesis for this elliptic curve.
        """
        if not number_field.is_fundamental_discriminant(D):
            return False
        if arith.GCD(D, self.conductor()) != 1:
            return False
        K = number_field.QuadraticField(D, 'a')
        for p, _ in factor(self.conductor()):
            if len(K.factor_integer(p)) != 2:
                return False
        return True

    def heegner_discriminants(self, bound):
        return [-D for D in xrange(1,bound) if self.satisfies_heegner_hypothesis(-D)]

    def heegner_discriminants_list(self, n):
        """
        List of the first n Heegner discriminants for self.
        """
        v = []
        D = -5
        while len(v) < n:
            while not self.satisfies_heegner_hypothesis(D):
                D -= 1
            v.append(D)
            D -= 1
        return v

    def heegner_point_height(self, D, prec=2):
        """
        Use the Gross-Zagier formula to compute the Neron-Tate
        canonical height over K of the Heegner point corresponding to
        D, as an Interval (since it's computed to some precision using
        L-functions).

        INPUT:
            D (int) -- fundamental discriminant (=/= -3, -4)
            prec (int) -- (default: 2), use prec*sqrt(N) + 20 terms
                          of L-series in computations, where N is the
                          conductor.

        OUTPUT:
            Interval that contains the height of the Heegner point.

        EXAMPLE:
            sage: E = EllipticCurve('11a')
            sage: E.heegner_point_height(-7)
            [0.22226977 ... 0.22227479]
        """

        if not self.satisfies_heegner_hypothesis(D):
            raise ArithmeticError, "Discriminant (=%s) must be a fundamental discriminant that satisfies the Heegner hypothesis."%D
        if D == -3 or D == -4:
            raise ArithmeticError, "Discriminant (=%s) must not be -3 or -4."%D
        eps = self.root_number()
        L1_vanishes = self.L1_vanishes()
        if eps == 1 and L1_vanishes:
            return IR(0) # rank even hence >= 2, so Heegner point is torsion.
        alpha = R(sqrt(abs(D)))/(2*self.complex_area())
        F = self.quadratic_twist(D)
        E = self
        k_E = prec*sqrt(E.conductor()) + 20
        k_F = prec*sqrt(F.conductor()) + 20

        IR = rings.RealIntervalField(20)  
        MIN_ERR = R('1e-6')   # we assume that regulator and
                            # discriminant, etc., computed to this accuracy.
                            # this should be made more intelligent / rigorous relative
                             # to the rest of the system.
        if eps == 1:   # E has even rank
            LF1, err_F = F.Lseries_deriv_at1(k_F)
            LE1, err_E = E.Lseries_at1(k_E)
            err_F = max(err_F, MIN_ERR)
            err_E = max(err_E, MIN_ERR)
            return IR(alpha-MIN_ERR,alpha+MIN_ERR) * IR(LE1-err_E,LE1+err_E) * IR(LF1-err_F,LF1+err_F)

        else:          # E has odd rank
            LE1, err_E = E.Lseries_deriv_at1(k_E)
            LF1, err_F = F.Lseries_at1(k_F)
            err_F = max(err_F, MIN_ERR)
            err_E = max(err_E, MIN_ERR)
            return IR(alpha-MIN_ERR,alpha+MIN_ERR) * IR(LE1-err_E,LE1+err_E) * IR(LF1-err_F,LF1+err_F)
        

    def heegner_index(self, D,  min_p=3, prec=5, verbose=False):
        """
        Return an interval that contains the SQUARE of the index of
        the Heegner point in the group of K-rational points *modulo
        torsion* on the twist of the elliptic curve by D, computed
        using the Gross-Zagier formula and/or a point search.
        
        WARNING: This function uses the Gross-Zagier formula.
        When E is 681b and D=-8 for some reason the returned index
        is 9/4 which is off by a factor of 4.   Evidently the
        GZ formula must be modified when D=-8.

        If 0 is in the interval of the height of the Heegner point
        computed to the given prec, then this function returns 0.

        INPUT:
            D (int) -- Heegner discriminant
            min_p (int) -- (default: 3) only rule out primes >= min_p
                           dividing the index.  
            verbose (bool) -- (default: False); print lots of mwrank search status
                                                information when computing regulator
            prec (int) -- (default: 5), use prec*sqrt(N) + 20 terms
                          of L-series in computations, where N is the
                          conductor.
                          
        OUTPUT:
            an interval that contains the index

        EXAMPLES:
            sage: E = EllipticCurve('11a')
            sage: E.heegner_discriminants(50)
            [-7, -8, -19, -24, -35, -39, -40, -43]
            sage: E.heegner_index(-7)
            [0.99998760 ... 1.0000134]

            sage: E = EllipticCurve('37b')
            sage: E.heegner_discriminants(100)
            [-3, -4, -7, -11, -40, -47, -67, -71, -83, -84, -95]
            sage: E.heegner_index(-95)          # long time (1 second)
            [3.9999771 ... 4.0000229]

        Current discriminants -3 and -4 are not supported:
            sage: E.heegner_index(-3)
            Traceback (most recent call last):
            ...
            ArithmeticError: Discriminant (=-3) must not be -3 or -4.
        """
        # First compute upper bound on height of Heegner point.
        tm = misc.verbose("computing heegner point height...")
        h0 = self.heegner_point_height(D, prec=prec)
        
        # We divide by 2 to get the height **over Q** of the
        # Heegner point on the twist.
        
        ht = h0/2
        misc.verbose('Height of heegner point = %s'%ht, tm)
        
        if self.root_number() == 1:
            F = self.quadratic_twist(D)
        else:
            F = self
        h  = ht.upper()
        misc.verbose("Heegner height bound = %s"%h)
        B = F.CPS_height_bound()
        misc.verbose("CPS bound = %s"%B)
        c = h/(min_p**2) + B
        misc.verbose("Search would have to be up to height = %s"%c)
        
        if c > _MAX_HEIGHT or F is self:
            misc.verbose("Doing direct computation of MW group.")
            reg = F.regulator(verbose=verbose)
            return ht/IR(reg)

        # Do naive search to eliminate possibility that Heegner point
        # is divisible by p<min_p, without finding Heegner point.
        misc.verbose("doing point search")
        P = F.point_search(c, verbose=verbose)
        misc.verbose("done with point search")
        P = [x for x in P if x.order() == oo]
        if len(P) == 0:
            return IR(1)
        misc.verbose("saturating")
        S, I, reg = F.saturation(P, verbose=verbose)
        misc.verbose("done saturating")
        return ht/IR(reg)
        

    def heegner_index_bound(self, D=0,  prec=5, verbose=True, max_height=_MAX_HEIGHT):
        """
        Assume self has rank 0.
        
        Return a list v of primes such that if an odd prime p divides
        the index of the the Heegner point in the group of rational
        points *modulo torsion*, then p is in v.

        If 0 is in the interval of the height of the Heegner point
        computed to the given prec, then this function returns v = 0.
        This does not mean that the Heegner point is torsion, just
        that it is very likely torsion.

        If we obtain no information from a search up to max_height, e.g.,
        if the Siksek et al. bound is bigger than max_height, then
        we return v = -1.

        INPUT:
            D (int) -- (deault: 0) Heegner discriminant; if 0, use the
                       first discriminant < -4 that satisfies the Heegner hypothesis
            verbose (bool) -- (default: True)
            prec (int) -- (default: 5), use prec*sqrt(N) + 20 terms
                          of L-series in computations, where N is the
                          conductor.
            max_height (float) -- should be <= 21; bound on logarithmic naive height
                                  used in point searches.  Make smaller to make this
                                  function faster, at the expense of possibly obtaining
                                  a worse answer.  A good range is between 13 and 21.
                                  
        OUTPUT:
            v -- list or int (bad primes or 0 or -1)
            D -- the discriminant that was used (this is useful if D was
                 automatically selected).
        """
        max_height = min(float(max_height), _MAX_HEIGHT)
        if self.root_number() != 1:
            raise RuntimeError, "The rank must be 0."
        
        if D == 0:
            D = -5
            while not self.satisfies_heegner_hypothesis(D):
                D -= 1
        
        # First compute upper bound on Height of Heegner point.
        ht = self.heegner_point_height(D, prec=prec)
        if 0 in ht:
            return 0, D
        F = self.quadratic_twist(D)
        h  = ht.upper()
        misc.verbose("Heegner height bound = %s"%h)
        B = F.CPS_height_bound()
        misc.verbose("CPS bound = %s"%B)
        H = h
        p = 3
        while True:
            c = h/(2*p**2) + B
            if c < max_height:
                break
            if p > 100:
                break
            p = next_prime(p)
        misc.verbose("Using p = %s"%p)

        if c > max_height:
            misc.verbose("No information by searching only up to max_height (=%s)."%c)
            return -1, D
            
        misc.verbose("Searching up to height = %s"%c)
        eps = 10e-5

        def _bound(P):
            """
            We will use this function below in two places.  It
            bounds the index using a nontrivial point.
            """
            assert len(P) == 1
            
            S, I, reg = F.saturation(P, verbose=verbose)
            h = IR(reg-eps,reg+eps)            
            ind2 = ht/(h/2)
            misc.verbose("index squared = %s"%ind2)
            ind = ind2.sqrt()
            misc.verbose("index = %s"%ind)
            # Compute upper bound on square root of index.
            if ind.absolute_diameter() < 1:
                t, i = ind.is_int()
                if t:   # unique integer in interval, so we've found exact index squared.
                    return arith.prime_divisors(i), D
            raise RuntimeError, "Unable to compute bound for e=%s, D=%s (try increasing precision)"%(self,D)
        
        # First try a quick search, in case we get lucky and find
        # a generator.
        P = F.point_search(13, verbose=verbose)
        P = [x for x in P if x.order() == oo]
        if len(P) > 0:
            return _bound(P)

        # Do search to eliminate possibility that Heegner point is
        # divisible by primes up to p, without finding Heegner point.
        P = F.point_search(c, verbose=verbose)
        P = [x for x in P if x.order() == oo]
        if len(P) == 0:
            # We've eliminated the possibility of a divisor up to p.
            return arith.prime_range(3,p), D
        else:
            return _bound(P)
        

    def shabound_kolyvagin(self, D=0, regulator=None,
                           ignore_nonsurj_hypothesis=False):
        """
        Given a fundamental discriminant D (!= -3,-4) that satisfies the
        Heegner hypothesis, return a list of primes so that
        Kolyvagin's theorem (as in Gross's paper) implies that any
        prime divisor of $\#Sha$ is in this list.

        INPUT:
            D -- (optional) a fundamental discriminant < -4 that satisfies the
                 Heegner hypothesis for E; if not given, use the first such D
                 
            regulator -- (optional) regulator of E(K); if not given, will
                         be computed (which could take a long time)

                         
            ignore_nonsurj_hypothesis (optional: default False) --
                      If True, then gives the bound coming from Heegner point
                      index, but without any hypothesis on surjectivity
                      of the mod-p representation.
                      

        OUTPUT:
            bound and index

        More precisely:
        
                0 -- if E/K has complex multiplication or analytic rank >= 2
            or 
                B -- list of primes such that if p divides Sha(E/K), then p
                     is in B.

            and

                I -- the odd part of the index of the Heegner point in the full
                     group of K-rational points on E.  (If E has CM, returns 0.)

        REMARKS:
            (1) We do not have to assume that the Manin constant is 1
                (or a power of 2).  If the Manin constant were
                divisible by a prime, that prime would get included in
                the list of bad primes.

            (2) We assume the Gross-Zagier theorem is True under the
                hypothesis that gcd(N,D) = 1, instead of the stronger
                hypothesis gcd(2*N,D)=1 that is in the original
                Gross-Zagier paper.  That Gross-Zagier is true when
                gcd(N,D)=1 is"well-known" to the experts, but doesn't
                seem to written up well in the literature.

            (3) Correctness of the computation is guaranteed using
                interval arithmetic, under the assumption that the
                regulator, square root, and period lattice are
                computed to precision at least $10^{-10}$, i.e., they are
                correct up to addition or a real number with absolute
                value less than $10^{-10}$.

        EXAMPLES:
            sage: E = EllipticCurve('37a')
            sage: E.shabound_kolyvagin()
            ([2], 1)
            sage: E = EllipticCurve('141a')
            sage: E.sha_an()
            1
            sage: E.shabound_kolyvagin()
            ([2, 7], 49)

        We get no information the curve has rank $2$.
            sage: E = EllipticCurve('389a')
            sage: E.shabound_kolyvagin()
            (0, 0)
            sage: E = EllipticCurve('681b')
            sage: E.sha_an()
            9
            sage: E.shabound_kolyvagin()
            ([2, 3], 9)        
        
        """
        if self.has_cm():
            return 0, 0
        
        if D == 0:
            D = -5
            while not self.satisfies_heegner_hypothesis(D):
                D -= 1
                
        if not self.satisfies_heegner_hypothesis(D):
            raise ArithmeticError, "Discriminant (=%s) must be a fundamental discriminant that satisfies the Heegner hypothesis."%D
        if D == -3 or D == -4:
            raise ArithmeticError, "Discriminant (=%s) must not be -3 or -4."%D
        eps = self.root_number()
        L1_vanishes = self.L1_vanishes()
        if eps == 1 and L1_vanishes:
            return 0, 0        # rank even hence >= 2, so Kolyvagin gives nothing.
        alpha = sqrt(abs(D))/(2*self.complex_area())
        F = self.quadratic_twist(D)
        E = self
        k_E = 2*sqrt(E.conductor()) + 10
        k_F = 2*sqrt(F.conductor()) + 10
        #k_E = 2
        #k_F = 2

        MIN_ERR = 1e-10   # we assume that regulator and
                          # discriminant, etc., computed to this accuracy.
        tries = 0                         
        while True:
            tries += 1
            if tries >= 6:
                raise RuntimeError, "Too many precision increases in shabound_kolyvagin"
            if eps == 1:   # E has even rank
                misc.verbose("Conductor of twist = %s"%F.conductor())
                LF1, err_F = F.Lseries_deriv_at1(k_F)
                LE1, err_E = E.Lseries_at1(k_E)
                err_F = max(err_F, MIN_ERR)
                err_E = max(err_E, MIN_ERR)
                if regulator != None:
                    hZ = regulator/2
                else:
                    hZ = F.regulator(use_database=True)/2
                #print  alpha * LE1 * LF1 / hZ
                I = IR(alpha) * IR(LE1-err_E,LE1+err_E) * IR(LF1-err_F,LF1+err_F) / hZ
                #print I

            else:          # E has odd rank

                if regulator != None:
                    hZ = regulator/2
                else:
                    hZ = self.regulator(use_database=True)/2
                LE1, err_E = E.Lseries_deriv_at1(k_E)
                LF1, err_F = F.Lseries_at1(k_F)
                err_F = max(err_F, MIN_ERR)
                err_E = max(err_E, MIN_ERR)
                #I = alpha * LE1 * LF1 / hZ

                I = IR(alpha) * IR(LE1-err_E,LE1+err_E) * IR(LF1-err_F,LF1+err_F) / hZ

            misc.verbose('interval = %s'%I)
            t, n = I.is_int()
            if t:
                break
            elif I.absolute_diameter() < 1:
                raise RuntimeError, "Problem in shabound_kolyvagin; square of index is not an integer -- D=%s, I=%s."%(D,I)
            misc.verbose("Doubling bounds")
            k_E *= 2
            k_F *= 2
        # end while

        # We include 2 since Kolyvagin (in Gross) says nothing there
        if n == 0:  return 0, 0  # no bound
        F = factor(n)
        B = [2]
        for p, e in factor(n):
            if p > 2:
                if e%2 != 0:
                    raise RuntimeError, "Problem in shabound_kolyvagin; square of index is not a perfect square!  D=%s, I=%s, n=%s, e=%s."%(D,I,n,e)
                B.append(p)
            else:
                n /= 2**e  # replace n by its odd part
        if not ignore_nonsurj_hypothesis:
            for p, _ in self.non_surjective():   
                B.append(p)
        B = list(set([int(x) for x in B]))
        B.sort()
        return B, n
    

    def shabound_kato(self):
        """
        Returns a list p of primes such that the theorems of Kato's
        and others (e.g., as explained in a paper/thesis of Grigor
        Grigorov) imply that if p divides $\\#Sha(E)$ then $p$ is in
        the list.

        If L(E,1) = 0, then Kato's theorem gives no information, so
        this function returns False.

        THEOREM (Kato): Suppose p >= 5 is a prime so the p-adic
        representation rho_{E,p} is surjective.  Then $ord_p(\\#Sha(E))$
        divides $ord_p(L(E,1)/Omega_E)$.

        EXAMPLES:
            sage: E = EllipticCurve([0, -1, 1, -10, -20])   # 11A  = X_0(11)
            sage: E.shabound_kato()
            [2, 3, 5]
            sage: E = EllipticCurve([0, -1, 1, 0, 0])       # X_1(11)
            sage: E.shabound_kato()
            [2, 3, 5]
            sage: E = EllipticCurve([1,1,1,-352,-2689])     # 66B3
            sage: E.shabound_kato()
            [2, 3]

        For the following curve one really has 25 | $\\#Sha$ (by Grigorov-Stein paper):
            sage: E = EllipticCurve([1, -1, 0, -332311, -73733731])   # 1058D1
            sage: E.shabound_kato()                 # long time (about 1 second)
            [2, 3, 5]
            sage: E.non_surjective()                # long time (about 1 second)
            []

        For this one, Sha is divisible by 7.
            sage: E = EllipticCurve([0, 0, 0, -4062871, -3152083138])   # 3364C1
            sage: E.shabound_kato()                 # long time (< 10 seconds)
            [2, 3, 7]

        No information about curves of rank > 0:
            sage: E = EllipticCurve([0, 0, 1, -1, 0])       # 37A  (rank 1)
            sage: E.shabound_kato()
            False
        """
        if self.has_cm():
            return False
        if self.L1_vanishes():
            return False
        B = [2,3]
        for p, _ in self.non_surjective():   # for p >= 5, mod-p surj => p-adic surj
            if p > 3:
                B.append(p)

        # The only other p that might divide B are those that divide
        # the integer 2*#E(Q)_tor^2 * L(E,1)/omega.  So we compute
        # that to sufficient precision to determine it.  Note that
        # we have to assume the Manin constant is <=2 in order to provably
        # compute L(E,1)/omega.
        for p, n in factor(self.sha_an()):
            if n >= 2:    # use parity of Sha
                B.append(int(p))
        B = list(set(B))
        B.sort()
        return B

    def shabound(self):
        """
        Compute a provably correct bound on the order of the Shafarevich-Tate
        group of this curve. The bound is a either False (no bound) or a list
        B of primes such that any divisor of Sha is in this list.
        """
        if self.L1_vanishes():
            B = self.shabound_kolyvagin()
        else:
            B = self.shabound_kato()
        return B
        
    def __check_padic_hypotheses(self, p):
        p = rings.Integer(p)
        if not p.is_prime():
            raise ValueError, "p = (%s) must be prime"%p
        if p == 2:
            raise ValueError, "p must be odd"
        if self.conductor() % p == 0 or self.ap(p) % p == 0:
            raise ArithmeticError, "p must be a good ordinary prime"
        return p


    # This is the old version of padic_height that requires MAGMA:    
    def padic_height_magma(self, p, P, prec=20):
        """
        Return the cyclotomic $p$-adic height of $P$, in the sense
        of Mazur and Tate.

        \note{This function requires that Magma to be installed on your
        computer.}

        INPUT:
            p -- prime
            P -- point
            prec -- integer (default: 20) affects the precision; the
                    precision is *not* guaranteed to be this high!
        OUTPUT:
            p-adic number
        """
        p = self.__check_padic_hypotheses(p)
        if not P in self:
            raise ArithmeticError, "P = (%s) must be a point on this curve"%P
        return padic_height.padic_height(self.a_invariants(), p, P, prec)


    # This is the old version of padic_regulator that requires MAGMA:    
    def padic_regulator_magma(self, p, prec=20):
        """
        Return the cyclotomic $p$-adic regulator of $P$, in the sense
        of Mazur and Tate.

        \note{This function requires that Magma to be installed on your
        computer.}

        INPUT:
            p -- prime
            prec -- integer (default: 20) affects the precision; the
                    precision is *not* guaranteed to be this high!
        OUTPUT:
            p-adic number
        """
        p = self.__check_padic_hypotheses(p)
        return padic_height.padic_regulator(self.a_invariants(),
                                            p,
                                            self.gens(),
                                            prec)


    def padic_regulator(self, p, prec=20, height=None, check_hypotheses=True):
        r"""
        Computes the cyclotomic p-adic regulator of this curve.

        This curve must be in minimal weierstrass form.
        
        INPUT:
            p -- prime >= 5
            prec -- answer will be returned modulo p^prec (unless p is
                    anomalous; see below)
            height -- precomputed height function. If not supplied, this
                 function will call padic_height to compute it.
            check_hypotheses -- boolean, whether to check that this is a
                 curve for which the p-adic height makes sense

        OUTPUT:
            The p-adic cyclotomic regulator of this curve, to the requested
            precision. HOWEVER, if $p$ is anomalous for this curve, then
            there may be some precision loss (at most $2r$ p-adic digits,
            where $r$ is the rank of the curve). This is caused by the fact
            that the matrix of height pairings may contain some denominators
            (even though each entry is computed to the correct precision).
            
            If the rank is 0, we output 1.

        TODO:
            -- remove restriction that curve must be in minimal weierstrass
            form. This is currently required for E.gens().

        AUTHORS:
            -- Liang Xiao, original implementation at the 2006 MSRI graduate
            workshop on modular forms
            -- David Harvey (2006-09-13), cleaned up and integrated into SAGE,
            removed some redundant height computations

        EXAMPLES:
            sage: E = EllipticCurve("37a")
            sage: E.padic_regulator(5, 10)
            1 + 5 + 5^2 + 3*5^5 + 4*5^6 + 5^8 + 5^9 + O(5^10)

        A rank zero example:
            sage: EllipticCurve('11a').padic_regulator(3)
            1 + O(3^20)       

        An anomalous case:
            sage: E.padic_regulator(53, 10)
            26*53^-2 + 30*53^-1 + 20 + 47*53 + 10*53^2 + 32*53^3 + 9*53^4 + 22*53^5 + 35*53^6 + 30*53^7 + O(53^8)

        An anomalous case where the precision drops some:
            sage: E = EllipticCurve("5077a")
            sage: E.padic_regulator(5, 10)
            5^-2 + 5^-1 + 4 + 2*5 + 2*5^2 + 2*5^3 + 4*5^4 + 2*5^5 + 5^6 + O(5^7)

        Check that answers agree over a range of precisions:
            sage: max_prec = 30    # make sure we get past p^2    # long time
            sage: full = E.padic_regulator(5, max_prec)           # long time
            sage: for prec in range(1, max_prec):                 # long time
            ...       assert E.padic_regulator(5, prec) == full   # long time

        """
        d = self.padic_height_pairing_matrix(p=p, prec=prec,
                              height=height, check_hypotheses=check_hypotheses)
        if d.nrows() == 0:
            return d.base_ring()(1)
        return d.determinant()
        
    def padic_height_pairing_matrix(self, p, prec=20, height=None, check_hypotheses=True):
        r"""
        Computes the cyclotomic $p$-adic height pairing matrix of this
        curve with respect to the basis self.gens() for the
        Mordell-Weil group.

        This curve must be in minimal weierstrass form.
        
        INPUT:
            p -- prime >= 5
            prec -- answer will be returned modulo p^prec (unless p is
                    anomalous; see below)
            height -- precomputed height function. If not supplied, this
                 function will call padic_height to compute it.
            check_hypotheses -- boolean, whether to check that this is a
                 curve for which the p-adic height makes sense

        OUTPUT:
            The p-adic cyclotomic height pairing matrix of this curve
            to the given precision. HOWEVER, if $p$ is anomalous for
            this curve, then there may be some precision loss (at most
            $2r$ p-adic digits, where $r$ is the rank of the
            curve).

        TODO:
            -- remove restriction that curve must be in minimal weierstrass
            form. This is currently required for E.gens().

        AUTHORS:
            -- David Harvey, Liang Xiao, Robert Bradshaw, Jennifer
            Balakrishnan, original implementation at the 2006 MSRI
            graduate workshop on modular forms
            -- David Harvey (2006-09-13), cleaned up and integrated into SAGE,
            removed some redundant height computations

        EXAMPLES:
            sage: E = EllipticCurve("37a")
            sage: E.padic_height_pairing_matrix(5, 10)
            [1 + 5 + 5^2 + 3*5^5 + 4*5^6 + 5^8 + 5^9 + O(5^10)]

        A rank two example:
            E = sage: EllipticCurve('389a').padic_height_pairing_matrix(5,4)
            [    3 + 2*5 + 5^3 + O(5^4) 3 + 5 + 5^2 + 5^3 + O(5^4)]
            [3 + 5 + 5^2 + 5^3 + O(5^4)     2*5^2 + 3*5^3 + O(5^4)]

        An anomalous rank 3 example:
            sage: E = EllipticCurve("5077a")
            sage: EllipticCurve('5077a').padic_height_pairing_matrix(5,2)   # somewhat random precision depending on architecture.
            [4*5^-1 + 2 + 4*5 + O(5^2)              4*5 + O(5^2)       4*5^-1 + 1 + O(5^2)]
            [             4*5 + O(5^2) 4*5^-1 + 3 + 4*5 + O(5^2)       2*5^-1 + 5 + O(5^2)]
            [      4*5^-1 + 1 + O(5^2)       2*5^-1 + 5 + O(5^2)              2*5 + O(5^2)]
        """
        if check_hypotheses:
            p = self.__check_padic_hypotheses(p)

        K = Qp(p, prec=prec)

        rank = self.rank()
        M = matrix.matrix(K, rank, rank, 0)
        if rank == 0:
            return M

        basis = self.gens()

        if height is None:
            height = self.padic_height(p, prec, check_hypotheses=False)

        # Use <P, Q> = h(P) + h(Q) - h(P + Q)

        point_height = [height(P) for P in basis]
        for i in range(rank):
            for j in range(i, rank):
                M[i, j] = M[j, i] = point_height[i] + point_height[j] \
                                    - height(basis[i] + basis[j])
        return M



    class _DivPolyContext:
        r"""
        This class implements the algorithm in Section 3 of "Efficient
        Computation of p-adic Heights" (David Harvey, still in draft form).
        
        The constructor takes as input an elliptic curve $E/\QQ$ with integer
        coefficients, a rational point $P$ that reduces to a non-singular
        point at all primes, and a ring $R$ in which $2$ is invertible.
        Typically $R$ will be $\ZZ/R\ZZ$ for some positive integer $R$.
        
        One then calls triple(m) for an integer $m \geq 1$; it returns a
        triple $(a', b', d')$ such that if the point $mQ$ has coordinates
        $(a/d^2, b/d^3)$, then we have $a' \equiv a$, $b' \equiv \pm b$,
        $d' \equiv \pm d$ all modulo $R$.
        
        Note the ambiguity of signs for $b'$ and $d'$. There's not much one
        can do about this, but at least one can say that the sign for $b'$
        will match the sign for $d'$.
        
        Complexity is soft $O(\log R \log^2 m)$.
        
        AUTHOR:
            -- David Harvey (2007-02)
            
        EXAMPLES:

        37a has trivial tamagawa numbers so all points have nonsingular
        reduction at all primes:
            sage: E = EllipticCurve("37a")
            sage: P = E.gens()[0]; P
             (0 : 0 : 1)
            sage: 19*P
             (-59997896/67387681 : -641260644409/553185473329 : 1)
            sage: R = Integers(625)
            sage: C = E._DivPolyContext(E, R, P)
            sage: C.triple(19)
             (229, 34, 541)
            sage: -59997896 % 625
             229
            sage: 67387681.sqrt()
             8209
            sage: -8209 % 625          # note sign is flipped
             541
            sage: 641260644409 % 625   # sign flipped here too
             34

        Test over a range of $n$ for a single curve with fairly random
        coefficients:
            sage: R = Integers(625)
            sage: E = EllipticCurve([4, -11, 17, -8, -10])
            sage: P = E.gens()[0] * LCM(E.tamagawa_numbers())
            sage: C = E._DivPolyContext(E, R, P)
            sage: Q = E(0)
            sage: for n in range(1, 25):
            ...      Q = Q + P
            ...      naive = R(Q[0].numerator()),  \
            ...              R(Q[1].numerator()),  \
            ...              R(Q[0].denominator().sqrt())
            ...      triple = C.triple(n)
            ...      assert (triple[0] == naive[0]) and ( \
            ...        (triple[1] == naive[1] and triple[2] == naive[2]) or \
            ...        (triple[1] == -naive[1] and triple[2] == -naive[2])), \
            ...           "_DivPolyContext.triple() gave an incorrect answer"
        
        """
        def __init__(self, E, R, P):
            alpha = R(P[0].numerator())
            beta = R(P[1].numerator())
            d = R(P[0].denominator().sqrt())

            a1 = R(E.a1()) * d
            a3 = R(E.a3()) * d**3

            b2 = R(E.b2()) * d**2
            b4 = R(E.b4()) * d**4
            b6 = R(E.b6()) * d**6
            b8 = R(E.b8()) * d**8

            B4 = 6*alpha**2 + b2*alpha + b4
            B6 = 4*alpha**3 + b2*alpha**2 + 2*b4*alpha + b6
            B8 = 3*alpha**4 + b2*alpha**3 + 3*b4*alpha**2 + 3*b6*alpha + b8

            self.E = E
            self.R = R
            self.alpha = alpha
            self.beta = beta
            self.d = d
            self.a1 = a1
            self.a3 = a3
            self.b2 = b2
            self.b4 = b4
            self.b6 = b6
            self.b8 = b8
            self.B4 = B4
            self.B6 = B6
            self.B6_sqr = B6*B6
            self.B8 = B8
            self.T = 2*beta + a1*alpha + a3

            self.g_cache = \
                  {0 : R(0), 1 : R(1), 2 : R(-1), 3 : B8, 4 : B6**2 - B4*B8}
            self.psi_cache = {}
            self.theta_cache = {}
            self.omega_cache = {1 : beta}


        def g(self, n):
            r"""
            Returns $\hat g_n(P)$ as defined in the paper mentioned above.
            """
            # try to get cached value
            try:
                return self.g_cache[n]
            except KeyError:
                pass

            # didn't work, have to compute it
            g = self.g
            m = n // 2
            if n & 1:
                prod1 = g(m+2) * g(m)**3
                prod2 = g(m-1) * g(m+1)**3
                
                if m & 1:
                    X = prod1 - self.B6_sqr * prod2
                else:
                    X = self.B6_sqr * prod1 - prod2
            else:
                X = g(m) * (g(m-2) * g(m+1)**2 - g(m+2) * g(m-1)**2)

            self.g_cache[n] = X
            return X


        def psi(self, n):
            r"""
            Returns $\hat \psi_n(P)$ as defined in the paper mentioned above.
            """
            # try to get cached value
            try:
                return self.psi_cache[n]
            except KeyError:
                assert n >= 0

            # didn't work, have to compute it
            X = self.g(n)
            if n & 1 == 0:
                X = X * self.T

            self.psi_cache[n] = X
            return X
                

        def theta(self, n):
            r"""
            Returns $\hat \theta g_n(P)$ as defined in the paper mentioned above.
            """
            # try to get cached value
            try:
                return self.theta_cache[n]
            except KeyError:
                assert n >= 1

            # didn't work, have to compute it
            X = self.alpha * self.psi(n)**2 - self.psi(n-1) * self.psi(n+1)
            self.theta_cache[n] = X
            return X
        

        def omega(self, n):
            r"""
            Returns $\hat \omega g_n(P)$ as defined in the paper mentioned above.
            """
            # try to get cached value
            try:
                return self.omega_cache[n]
            except KeyError:
                assert n >= 2

            # didn't work, have to compute it
            X = self.g(n-2) * self.g(n+1)**2 - self.g(n+2) * self.g(n-1)**2
            if n & 1 == 1:
                X = X * self.T
            X = (X + (self.a1 * self.theta(n) + self.a3 * self.psi(n)**2) \
                                                          * self.psi(n)) / -2
            
            self.omega_cache[n] = X
            return X


        def triple(self, n):
            assert n >= 1
            return self.theta(n), self.omega(n), self.psi(n) * self.d



    def padic_height(self, p, prec=20, sigma=None, check_hypotheses=True):
        r"""
        Computes the cyclotomic p-adic height, as defined by Mazur and Tate.
        The height is normalised to take values in $\Z_p$, unless $p$ is
        anomalous in which case it takes values in $(1/p^2)\Z_p$.
        
        The equation of the curve must be minimal at $p$.

        INPUT:
            p -- prime >= 5 for which the curve has good ordinary reduction
            prec -- integer >= 1, desired precision of result
            sigma -- precomputed value of sigma. If not supplied, this function
                 will call padic_sigma to compute it.
            check_hypotheses -- boolean, whether to check that this is a
                 curve for which the p-adic height makes sense

        OUTPUT:
            A function that accepts two parameters:
              * a Q-rational point on the curve whose height should be computed
              * optional boolean flag "check": if False, it skips some
                input checking,
            and returns the p-adic height of that point to the desired
            precision.

        AUTHORS:
            -- Jennifer Balakrishnan: original code developed at the 2006
            MSRI graduate workshop on modular forms
            -- David Harvey (2006-09-13): integrated into SAGE, optimised
            to speed up repeated evaluations of the returned height function,
            addressed some thorny precision questions
            -- David Harvey (2006-09-30): rewrote to use division polynomials
            for computing denominator of $nP$.
            -- David Harvey (2007-02): cleaned up according to algorithms
            in "Efficient Computation of p-adic Heights"

        TODO:
            -- Probably this code is broken when P is a torsion point.

        EXAMPLES:
            sage: E = EllipticCurve("37a")
            sage: P = E.gens()[0]
            sage: h = E.padic_height(5, 10)
            sage: h(P)
             2 + 4*5 + 5^2 + 2*5^3 + 2*5^4 + 3*5^5 + 2*5^6 + 4*5^7 + 5^8 + 4*5^9 + O(5^10)
             
          An anomalous case:
            sage: h = E.padic_height(53, 10)
            sage: h(P)
             40*53^-2 + 37*53^-1 + 42 + 2*53 + 21*53^2 + 10*53^3 + 48*53^4 + 41*53^5 + 8*53^6 + 11*53^7 + O(53^8)
             
          Boundary case:
            sage: E.padic_height(5, 1)(P)
             2 + O(5)

          A case that works the division polynomial code a little harder:
            sage: E.padic_height(5, 10)(5*P)
             2*5^2 + 4*5^3 + 5^4 + 2*5^5 + 2*5^6 + 3*5^7 + 2*5^8 + 4*5^9 + O(5^10)

          Check that answers agree over a range of precisions:
            sage: max_prec = 30    # make sure we get past p^2    # long time
            sage: full = E.padic_height(5, max_prec)(P)           # long time
            sage: for prec in range(1, max_prec):                 # long time
            ...       assert E.padic_height(5, prec)(P) == full   # long time

        """
        if check_hypotheses:
            p = self.__check_padic_hypotheses(p)

        prec = int(prec)
        if prec < 1:
            raise ValueError, "prec (=%s) must be at least 1" % prec

        # For notation and definitions, see "Efficient Computation of
        # p-adic Heights", David Harvey (unpublished)

        n1 = self.change_ring(rings.GF(p)).cardinality()
        n2 = arith.LCM(self.tamagawa_numbers())
        n = arith.LCM(n1, n2)
        m = int(n / n2)
        
        adjusted_prec = prec + 2 * arith.valuation(n, p) + 1
        R = rings.Integers(p ** adjusted_prec)

        if sigma is None:
            sigma = self.padic_sigma(p, adjusted_prec, check_hypotheses=False)

        # K is the field for the final result
        K = Qp(p, prec=prec)
        E = self


        def height(P, check=True):
            if check:
                assert P.curve() == E, "the point P must lie on the curve " \
                       "from which the height function was created"

            Q = n2 * P
            C = E._DivPolyContext(E, R, Q)

            alpha, beta, d = C.triple(m)

            assert beta.lift() % p != 0, "beta should be a unit!"
            assert d.lift() % p == 0, "d should not be a unit!"
            
            t = -d * alpha / beta
            
            total = R(1)
            t_power = t
            for k in range(2, adjusted_prec + 1):
                # yuck... should just be able to multiply without the lift here
                total = total + t_power * R(sigma[k].lift())
                t_power = t_power * t

            L = Qp(p, prec=adjusted_prec)
            total = (-alpha / beta) * total
            total = L(total.lift(), adjusted_prec)   # yuck... get rid of this lift!
            answer = total.log() / n**2 / p

            if check:
                assert answer.precision_absolute() >= prec, "we should have got an " \
                       "answer with precision at least prec, but we didn't."
            return K(answer.lift(), prec - answer.valuation())

        
        # (man... I love python's local function definitions...)
        return height
        

    def padic_sigma(self, p, N=20, E2=None, check=False, check_hypotheses=True):
        r"""
        Computes the p-adic sigma function with respect to the standard
        invariant differential $dx/(2y + a_1 x + a_3)$, as defined by
        Mazur and Tate, as a power series in the usual uniformiser $t$ at the
        origin.

        The equation of the curve must be minimal at $p$.

        INPUT:
            p -- prime >= 5 for which the curve has good ordinary reduction
            N -- integer >= 1, indicates precision of result; see OUTPUT
                 section for description
            E2 -- precomputed value of E2. If not supplied, this function will
                 call padic_E2 to compute it. The value supplied must be
                 correct mod $p^{N-2}$.
            check -- boolean, whether to perform a consistency check (i.e.
                 verify that the computed sigma satisfies the defining
                 differential equation -- note that this does NOT guarantee
                 correctness of all the returned digits, but it comes pretty
                 close :-))
            check_hypotheses -- boolean, whether to check that this is a
                 curve for which the p-adic sigma function makes sense

        OUTPUT:
            A power series $t + \cdots$ with coefficients in $\Z_p$.

            The output series will be truncated at $O(t^{N+1})$, and the
            coefficient of $t^n$ for $n \geq 1$ will be correct to precision
            $O(p^{N-n+1})$.

            In practice this means the following. If $t_0 = p^k u$, where
            $u$ is a $p$-adic unit with at least $N$ digits of precision,
            and $k \geq 1$, then the returned series may be used to compute
            $\sigma(t_0)$ correctly modulo $p^{N+k}$ (i.e. with $N$ correct
            $p$-adic digits).

        ALGORITHM:
           Described in ``Efficient Computation of p-adic Heights''
           (David Harvey), which is basically an optimised version of the
           algorithm from ``p-adic Heights and Log Convergence'' (Mazur,
           Stein, Tate).

           Running time is soft-$O(N^2 \log p)$, plus whatever time is
           necessary to compute $E_2$.

        AUTHOR:
            -- David Harvey (2006-09-12)
            -- David Harvey (2007-02): rewrote

        EXAMPLES:
            sage: EllipticCurve([-1, 1/4]).padic_sigma(5, 10)
<<<<<<< HEAD
            (1 + O(5^20))*t + (3 + 2*5^2 + 3*5^3 + 3*5^6 + 4*5^7 + O(5^8))*t^3 + (2 + 4*5^2 + 4*5^3 + 5^4 + 5^5 + O(5^6))*t^5 + (2 + 2*5 + 5^2 + 4*5^3 + O(5^4))*t^7 + (1 + 2*5 + O(5^2))*t^9 + O(t^11)

          Run it with a consistency check:
            sage: EllipticCurve("37a").padic_sigma(5, 10, check=True)
            (1 + O(5^20))*t + (3 + 2*5^2 + 3*5^3 + 3*5^6 + 4*5^7 + O(5^8))*t^3 + (3 + 2*5 + 2*5^2 + 2*5^3 + 2*5^4 + 2*5^5 + 2*5^6 + O(5^7))*t^4 + (2 + 4*5^2 + 4*5^3 + 5^4 + 5^5 + O(5^6))*t^5 + (2 + 3*5 + 5^4 + O(5^5))*t^6 + (4 + 3*5 + 2*5^2 + O(5^4))*t^7 + (2 + 3*5 + 2*5^2 + O(5^3))*t^8 + (4*5 + 4*5^2 + O(5^3))*t^9 + (1 + O(5))*t^10 + O(t^11)
=======
             t + (3 + 2*5^2 + 3*5^3 + 3*5^6 + 4*5^7 + O(5^8))*t^3 + (2 + 4*5^2 + 4*5^3 + 5^4 + 5^5 + O(5^6))*t^5 + (2 + 2*5 + 5^2 + 4*5^3 + O(5^4))*t^7 + (1 + 2*5 + O(5^2))*t^9 + O(t^11)

          Run it with a consistency check:
            sage: EllipticCurve("37a").padic_sigma(5, 10, check=True)
             t + (3 + 2*5^2 + 3*5^3 + 3*5^6 + 4*5^7 + O(5^8))*t^3 + (3 + 2*5 + 2*5^2 + 2*5^3 + 2*5^4 + 2*5^5 + 2*5^6 + O(5^7))*t^4 + (2 + 4*5^2 + 4*5^3 + 5^4 + 5^5 + O(5^6))*t^5 + (2 + 3*5 + 5^4 + O(5^5))*t^6 + (4 + 3*5 + 2*5^2 + O(5^4))*t^7 + (2 + 3*5 + 2*5^2 + O(5^3))*t^8 + (4*5 + O(5^2))*t^9 + (1 + O(5))*t^10 + O(t^11)
>>>>>>> d478a75a

          Boundary cases:
            sage: EllipticCurve([1, 1, 1, 1, 1]).padic_sigma(5, 1)
             (1 + O(5^20))*t + O(t^2)
            sage: EllipticCurve([1, 1, 1, 1, 1]).padic_sigma(5, 2)
<<<<<<< HEAD
             (1 + O(5^20))*t + (3 + O(5))*t^2 + O(t^3)
=======
             t + (3 + O(5))*t^2 + O(t^3)
>>>>>>> d478a75a

          Check that sigma is ``weight 1''. [This test is disabled until
          trac \#254 is addressed. The lines f(2*t)/2 and g should return
          exactly the same answer. Currently there is some precision loss.]
            sage.: f = EllipticCurve([-1, 3]).padic_sigma(5, 10)
            sage.: g = EllipticCurve([-1*(2**4), 3*(2**6)]).padic_sigma(5, 10)
            sage.: t = f.parent().gen()
            sage.: f(2*t)/2
            sage.: g
<<<<<<< HEAD
             (1 + O(5^20))*t + (4 + 3*5 + 3*5^2 + 3*5^3 + 4*5^4 + 4*5^5 + 3*5^6 + 5^7 + 2*5^8 + O(5^9))*t^3 + (3 + 3*5^2 + 5^4 + 2*5^5 + 3*5^6 + 2*5^7 + 3*5^8 + O(5^9))*t^5 + (4 + 5 + 3*5^3 + 2*5^4 + 2*5^5 + 5^6 + O(5^7))*t^7 + (4 + 2*5 + 4*5^2 + 2*5^4 + 4*5^5 + 5^6 + O(5^7))*t^9 + O(t^11)
=======
>>>>>>> d478a75a
        
          Test that it returns consistent results over a range of precision:
          [NOTE: this test currently FAILS due to trac \#255. It seems to be
          essentially correct though. Should be revisited when that bug is
          resolved.]
            sage: max_N = 30   # get up to at least p^2         # long time
            sage: E = EllipticCurve([1, 1, 1, 1, 1])            # long time
            sage: p = 5                                         # long time
            sage: E2 = E.padic_E2(5, max_N)                     # long time
            sage: max_sigma = E.padic_sigma(p, max_N, E2=E2)    # long time
            sage: for N in range(3, max_N):                     # long time
            ...      sigma = E.padic_sigma(p, N, E2=E2)         # long time
            ...      for n in range(sigma.prec()):              # long time
            ...          assert sigma[n] == max_sigma[n]        # long time

        """
        if check_hypotheses:
            p = self.__check_padic_hypotheses(p)

        # todo: implement the p == 3 case
        # NOTE: If we ever implement p == 3, it's necessary to check over
        # the precision loss estimates (below) vey carefully; I think it
        # may become necessary to compute E2 to an even higher precision.
        if p < 5:
            raise NotImplementedError, "p (=%s) must be at least 5" % p

        N = int(N)
        if N <= 2:
            # a few special cases for small N
            if N < 1:
                raise ValueError, "N (=%s) must be at least 1" % prec

<<<<<<< HEAD
            K = Qp(p)
=======
            K = rings.pAdicField(p)
>>>>>>> d478a75a

            if N == 1:
                # return simply t + O(t^2)
                return PowerSeriesRing(K, "t")([K(0), K(1)], prec=2)

            if N == 2:
                # return t + a_1/2 t^2 + O(t^3)
                return PowerSeriesRing(K, "t")([K(0), K(1),
                                                K(self.a1()/2, 1)], prec=3)

        if self.discriminant().valuation(p) != 0:
            raise NotImplementedError, "equation of curve must be minimal at p"

        if E2 is None:
            E2 = self.padic_E2(p, N-2, check_hypotheses=False)
        elif E2.big_oh() < N-2:
            raise ValueError, "supplied E2 has insufficient precision"

        QQt = LaurentSeriesRing(RationalField(), "x")

        R = rings.Integers(p**(N-2))
        X = self.change_ring(R)
        c = (X.a1()**2 + 4*X.a2() - R(E2)) / 12

        f = X.formal_group().differential(N+2)   # f = 1 + ... + O(t^{N+2})
        x = X.formal_group().x(N)                # x = t^{-2} + ... + O(t^N)

        Rt = x.parent()

        A  = (x + c) * f
        # do integral over QQ, to avoid divisions by p
        A = Rt(QQt(A).integral())
        A = (-X.a1()/2 - A) * f

        # Convert to a power series and remove the -1/x term.
        # Also we artifically bump up the accuracy from N-2 to to N-1 digits;
        # the constant term needs to be known to N-1 digits, so we compute
        # it directly
        assert A.valuation() == -1 and A[-1] == 1
        A = A - A.parent().gen() ** (-1)
        A = A.power_series().list()
        R = rings.Integers(p**(N-1))
        A = [R(u) for u in A]
        A[0] = self.change_ring(R).a1()/2     # fix constant term
        A = PowerSeriesRing(R, "x")(A, len(A))

        theta = _brent(A, p, N)
        sigma = theta * theta.parent().gen()

        # Convert the answer to power series over p-adics; drop the precision
        # of the $t^k$ coefficient to $p^(N-k+1)$.
        # [Note: there are actually more digits available, but it's a bit
        # tricky to figure out exactly how many, and we only need $p^(N-k+1)$
        # for p-adic height purposes anyway]
        K = rings.pAdicField(p)
        sigma = sigma.padded_list(N+1)
        sigma[0] = K(0)
        sigma[1] = K(1)
        for n in range(2, N+1):
            sigma[n] = K(sigma[n].lift(), N - n + 1)

        S = rings.PowerSeriesRing(K, "t", N+1)
        sigma = S(sigma, N+1)

        # if requested, check that sigma satisfies the appropriate
        # differential equation
        if check:
            R = rings.Integers(p**N)
            X = self.change_ring(R)
            x = X.formal_group().x(N+5)       # few extra terms for safety
            f = X.formal_group().differential(N+5)
            c = (X.a1()**2 + 4*X.a2() - R(E2)) / 12

            # convert sigma to be over Z/p^N
            s = f.parent()(sigma)

            # apply differential equation
            temp = (s.derivative() / s / f).derivative() / f + c + x

            # coefficient of t^k in the result should be zero mod p^(N-k-2)
            for k in range(N-2):
                assert temp[k].lift().valuation(p) >= N - k - 2, \
                            "sigma correctness check failed!"

        return sigma
        
        

    def padic_E2(self, p, prec=20, check=False, check_hypotheses=True,
                 algorithm="auto"):
        r"""
        Returns the value of the $p$-adic modular form $E2$ for $(E, \omega)$
        where $\omega$ is the usual invariant differential
        $dx/(2y + a_1 x + a_3)$.

        INPUT:
            p -- prime (>= 5) for which $E$ is good and ordinary
            prec -- (relative) p-adic precision (>= 1) for result
            check -- boolean, whether to perform a consistency check.
                 This will slow down the computation by a constant factor < 2.
                 (The consistency check is to compute the whole matrix of
                 frobenius on Monsky-Washnitzer cohomology, and verify that
                 its trace is correct to the specified precision. Otherwise,
                 the trace is used to compute one column from the other one
                 (possibly after a change of basis).)
            check_hypotheses -- boolean, whether to check that this is a
                 curve for which the p-adic sigma function makes sense
            algorithm -- one of "standard", "sqrtp", or "auto". This
                 selects which version of Kedlaya's algorithm is used. The
                 "standard" one is the one described in Kedlaya's paper.
                 The "sqrtp" one has better performance for large $p$;
                 however it is not as well tested yet, and might not work
                 properly when $p$ is too small. The "auto" option selects
                 "sqrtp" when $p$ is at least 3000, and "standard" otherwise.
                 Note that if the "sqrtp" algorithm is used, a consistency
                 check will automatically be applied, regardless of the
                 setting of the "check" flag.
                 
        OUTPUT:
            p-adic number to precision prec

        NOTES:
            -- If the discriminant of the curve has nonzero valuation at p,
               then the result will not be returned mod $p^\text{prec}$, but
               it still *will* have prec *digits* of precision.

        AUTHOR:
            -- David Harvey (2006-09-01): partly based on code written by
               Robert Bradshaw at the MSRI 2006 modular forms workshop
              
        ACKNOWLEDGMENT:
           -- discussion with Eyal Goren that led to the trace trick.

        EXAMPLES:
        Here is the example discussed in the paper ``Computation of p-adic
        Heights and Log Convergence'' (Mazur, Stein, Tate):
            sage: EllipticCurve([-1, 1/4]).padic_E2(5)
            2 + 4*5 + 2*5^3 + 5^4 + 3*5^5 + 2*5^6 + 5^8 + 3*5^9 + 4*5^10 + 2*5^11 + 2*5^12 + 2*5^14 + 3*5^15 + 3*5^16 + 3*5^17 + 4*5^18 + 2*5^19 + O(5^20)

        Let's try to higher precision (this is the same answer the MAGMA
        implementation gives):
            sage: EllipticCurve([-1, 1/4]).padic_E2(5, 100)
            2 + 4*5 + 2*5^3 + 5^4 + 3*5^5 + 2*5^6 + 5^8 + 3*5^9 + 4*5^10 + 2*5^11 + 2*5^12 + 2*5^14 + 3*5^15 + 3*5^16 + 3*5^17 + 4*5^18 + 2*5^19 + 4*5^20 + 5^21 + 4*5^22 + 2*5^23 + 3*5^24 + 3*5^26 + 2*5^27 + 3*5^28 + 2*5^30 + 5^31 + 4*5^33 + 3*5^34 + 4*5^35 + 5^36 + 4*5^37 + 4*5^38 + 3*5^39 + 4*5^41 + 2*5^42 + 3*5^43 + 2*5^44 + 2*5^48 + 3*5^49 + 4*5^50 + 2*5^51 + 5^52 + 4*5^53 + 4*5^54 + 3*5^55 + 2*5^56 + 3*5^57 + 4*5^58 + 4*5^59 + 5^60 + 3*5^61 + 5^62 + 4*5^63 + 5^65 + 3*5^66 + 2*5^67 + 5^69 + 2*5^70 + 3*5^71 + 3*5^72 + 5^74 + 5^75 + 5^76 + 3*5^77 + 4*5^78 + 4*5^79 + 2*5^80 + 3*5^81 + 5^82 + 5^83 + 4*5^84 + 3*5^85 + 2*5^86 + 3*5^87 + 5^88 + 2*5^89 + 4*5^90 + 4*5^92 + 3*5^93 + 4*5^94 + 3*5^95 + 2*5^96 + 4*5^97 + 4*5^98 + 2*5^99 + O(5^100)

        Check it works at low precision too:
            sage: EllipticCurve([-1, 1/4]).padic_E2(5, 1)
            2 + O(5)
            sage: EllipticCurve([1, 1, 1, 1, 1]).padic_E2(5, 1)
            5 + O(5^2)
            sage: EllipticCurve([-1, 1/4]).padic_E2(5, 2)
            2 + 4*5 + O(5^2)
            sage: EllipticCurve([-1, 1/4]).padic_E2(5, 3)
            2 + 4*5 + O(5^3)

          Check it works for different models of the same curve (37a),
          even when the discriminant changes by a power of p (note that
          E2 depends on the differential too, which is why it gets scaled
          in some of the examples below):

            sage: X1 = EllipticCurve([-1, 1/4])
            sage: X1.j_invariant(), X1.discriminant()
             (110592/37, 37)
            sage: X1.padic_E2(5, 10)
             2 + 4*5 + 2*5^3 + 5^4 + 3*5^5 + 2*5^6 + 5^8 + 3*5^9 + O(5^10)
             
            sage: X2 = EllipticCurve([0, 0, 1, -1, 0])
            sage: X2.j_invariant(), X2.discriminant()
             (110592/37, 37)
            sage: X2.padic_E2(5, 10)
             2 + 4*5 + 2*5^3 + 5^4 + 3*5^5 + 2*5^6 + 5^8 + 3*5^9 + O(5^10)
            
            sage: X3 = EllipticCurve([-1*(2**4), 1/4*(2**6)])
            sage: X3.j_invariant(), X3.discriminant() / 2**12
             (110592/37, 37)
            sage: 2**(-2) * X3.padic_E2(5, 10)
             2 + 4*5 + 2*5^3 + 5^4 + 3*5^5 + 2*5^6 + 5^8 + 3*5^9 + O(5^10)
            
            sage: X4 = EllipticCurve([-1*(7**4), 1/4*(7**6)])
            sage: X4.j_invariant(), X4.discriminant() / 7**12
             (110592/37, 37)
            sage: 7**(-2) * X4.padic_E2(5, 10)
             2 + 4*5 + 2*5^3 + 5^4 + 3*5^5 + 2*5^6 + 5^8 + 3*5^9 + O(5^10)
            
            sage: X5 = EllipticCurve([-1*(5**4), 1/4*(5**6)])
            sage: X5.j_invariant(), X5.discriminant() / 5**12
             (110592/37, 37)
            sage: 5**(-2) * X5.padic_E2(5, 10)
             2 + 4*5 + 2*5^3 + 5^4 + 3*5^5 + 2*5^6 + 5^8 + 3*5^9 + O(5^10)
            
            sage: X6 = EllipticCurve([-1/(5**4), 1/4/(5**6)])
            sage: X6.j_invariant(), X6.discriminant() * 5**12
             (110592/37, 37)
            sage: 5**2 * X6.padic_E2(5, 10)
             2 + 4*5 + 2*5^3 + 5^4 + 3*5^5 + 2*5^6 + 5^8 + 3*5^9 + O(5^10)

        Test check=True vs check=False:
            sage: EllipticCurve([-1, 1/4]).padic_E2(5, 1, check=False)
            2 + O(5)
            sage: EllipticCurve([-1, 1/4]).padic_E2(5, 1, check=True)
            2 + O(5)
            sage: EllipticCurve([-1, 1/4]).padic_E2(5, 30, check=False)
            2 + 4*5 + 2*5^3 + 5^4 + 3*5^5 + 2*5^6 + 5^8 + 3*5^9 + 4*5^10 + 2*5^11 + 2*5^12 + 2*5^14 + 3*5^15 + 3*5^16 + 3*5^17 + 4*5^18 + 2*5^19 + 4*5^20 + 5^21 + 4*5^22 + 2*5^23 + 3*5^24 + 3*5^26 + 2*5^27 + 3*5^28 + O(5^30)
            sage: EllipticCurve([-1, 1/4]).padic_E2(5, 30, check=True)
            2 + 4*5 + 2*5^3 + 5^4 + 3*5^5 + 2*5^6 + 5^8 + 3*5^9 + 4*5^10 + 2*5^11 + 2*5^12 + 2*5^14 + 3*5^15 + 3*5^16 + 3*5^17 + 4*5^18 + 2*5^19 + 4*5^20 + 5^21 + 4*5^22 + 2*5^23 + 3*5^24 + 3*5^26 + 2*5^27 + 3*5^28 + O(5^30)

        Here's one using the $p^{1/2}$ algorithm:
            sage: EllipticCurve([-1, 1/4]).padic_E2(3001, 3, algorithm="sqrtp")  # long time (< 10s)
            1907 + 2819*3001 + 1124*3001^2 + O(3001^3)

        """
        if check_hypotheses:
            p = self.__check_padic_hypotheses(p)

        # The cutoff p = 3000 is pretty arbitrary. It seems to work well
        # on sage.math for low precision problems. In reality the optimal
        # crossover will depend on the precision, and also on the architecture.
        if algorithm == "auto":
            algorithm = "standard" if p < 3000 else "sqrtp"

        if algorithm not in ["standard", "sqrtp"]:
            raise ValueError, "unknown algorithm '%s'" % algorithm

        # todo: maybe it would be good if default prec was None, and then
        # it selects an appropriate precision based on how large the prime
        # is

        # todo: implement the p == 3 case
        if p < 5:
            raise NotImplementedError, "p (=%s) must be at least 5" % p

        prec = int(prec)
        if prec < 1:
            raise ValueError, "prec (=%s) must be at least 1" % prec

        # To run matrix_of_frobenius(), we need to have the equation in the
        # form y^2 = x^3 + ax + b, whose discriminant is invertible mod p.
        # When we change coordinates like this, we might scale the invariant
        # differential, so we need to account for this. We do this by
        # comparing discriminants: if the discrimimants differ by u^12,
        # then the differentials differ by u. There's a sign ambiguity here,
        # but it doesn't matter because E2 changes by u^2 :-)

        # todo: the weierstrass_model() function is overkill here, because
        # it finds a *minimal* model. I imagine it has to do some factoring
        # to do this. We only need a model that's minimal at p.

        # todo: In fact, there should be available a function that returns
        # exactly *which* coordinate change was used. If I had that I could
        # avoid the discriminant circus at the end.

        # todo: The following strategy won't work at all for p = 2, 3.

        X = self.weierstrass_model()

        assert X.discriminant().valuation(p) == 0, "Something's gone wrong. " \
               "The discriminant of the weierstrass model should be a unit " \
               " at p."

        if algorithm == "standard":
            # Need to increase precision a little to compensate for precision
            # losses during the computation. (See monsky_washnitzer.py
            # for more details.)
            adjusted_prec = monsky_washnitzer.adjusted_prec(p, prec)
        
            if check:
                trace = None
            else:
                trace = self.ap(p)

            base_ring = rings.Integers(p**adjusted_prec)
            output_ring = rings.pAdicField(p, prec)
        
            R, x = rings.PolynomialRing(base_ring, 'x').objgen()
            Q = x**3 + base_ring(X.a4()) * x + base_ring(X.a6())
            frob_p = monsky_washnitzer.matrix_of_frobenius(
                             Q, p, adjusted_prec, trace)

        else:   # algorithm == "sqrtp"
            base_ring = rings.Integers(p**prec)
            output_ring = rings.pAdicField(p, prec)
            frob_p = monsky_washnitzer.matrix_of_frobenius_alternate(
                          X.a4(), X.a6(), p, prec)

            # let's force a trace-check since this algorithm is fairly new
            # and we don't want to get caught with our pants down...
            trace = self.ap(p)
            check = True
            

        if check:
            trace_of_frobenius = frob_p.trace().lift() % p**prec
            correct_trace = self.ap(p) % p**prec
            assert trace_of_frobenius == correct_trace, \
                    "Consistency check failed! (correct = %s, actual = %s)" % \
                    (correct_trace, trace_of_frobenius)

        frob_p_n = frob_p**prec

        # todo: write a coercion operator from integers mod p^n to the
        # p-adic field (it doesn't seem to currently exist)
        # see trac #4

        # todo: think about the sign of this. Is it correct?

        E2_of_X = output_ring( (-12 * frob_p_n[0,1] / frob_p_n[1,1]).lift() ) \
                  + O(p**prec)

        # Take into account the coordinate change.
        fudge_factor = (X.discriminant() / self.discriminant()).nth_root(6)

        # todo: here I should be able to write:
        #  return E2_of_X / fudge_factor
        # However, there is a bug in SAGE (#51 on trac) which makes this
        # crash sometimes when prec == 1. For example,
        #    EllipticCurve([1, 1, 1, 1, 1]).padic_E2(5, 1)
        # makes it crash. I haven't figured out exactly what the bug
        # is yet, but for now I use the following workaround:
        fudge_factor_inverse = Qp(p, prec=(E2_of_X.precision_absolute() + 1))(1 / fudge_factor)
        return output_ring(E2_of_X * fudge_factor_inverse)
    

    # This is the old version of padic_E2 that requires MAGMA:
    def padic_E2_magma(self, p, prec=20):
        """
        Return the value of the $p$-adic.
        """
        p = self.__check_padic_hypotheses(p)
        c4, c6 = self.c_invariants()
        return padic_height.padic_E2_of_c4c6(c4, c6, p, prec)
                                                
    
    # 	def	weierstrass_p(self):
    #         # TODO: add allowing negative valuations for power series
    #         return 1/t**2 + a1/t + rings.frac(1,12)*(a1-8*a2) -a3*t \
    #                - (a4+a1*a3)*t**2  + O(t**3)


    def mod5family(self):
        """
        Return the family of all elliptic curves with the same mod-5
        representation as self.
        """
        E = self.weierstrass_model()
        a = E.a4()
        b = E.a6()
        return mod5family.mod5family(a,b)


def cremona_curves(conductors):
    """
    Return iterator over all known curves (in database) with conductor
    in the list of conductors.
    """
    if isinstance(conductors, (int,long, rings.RingElement)):
        conductors = [conductors]
    return sage.databases.cremona.CremonaDatabase().iter(conductors)

def cremona_optimal_curves(conductors):
    """
    Return iterator over all known optimal curves (in database) with
    conductor in the list of conductors.
    """
    if isinstance(conductors, (int,long,rings.RingElement)):
        conductors = [conductors]
    return sage.databases.cremona.CremonaDatabase().iter_optimal(conductors)        

def _brent(F, p, N):
    r"""
    This is an internal function; it is used by padic_sigma().
        
    $F$ is a assumed to be a power series over $R = \Z/p^{N-1}\Z$.
        
    It solves the differential equation $G'(t)/G(t) = F(t)$ using Brent's
    algorithm, with initial condition $G(0) = 1$. It is assumed that the
    solution $G$ has $p$-integral coefficients.
        
    More precisely, suppose that $f(t)$ is a power series with genuine
    $p$-adic coefficients, and suppose that $g(t)$ is an exact solution to
    $g'(t)/g(t) = f(t)$. Let $I$ be the ideal $(p^N, p^{N-1} t, \ldots,
    p t^{N-1}, t^N)$. The input $F(t)$ should be a finite-precision
    approximation to $f(t)$, in the sense that $\int (F - f) dt$ should lie
    in $I$. Then the function returns a series $G(t)$ such that $(G - g)(t)$
    lies in $I$.
    
    Complexity should be about $O(N^2 \log^2 N \log p)$, plus some log-log
    factors.
    
    For more information, and a proof of the precision guarantees,
    see Lemma 4 in ``Efficient Computation of p-adic Heights'' (David
    Harvey).
    
    AUTHOR:
        -- David Harvey (2007-02)
    
    EXAMPLES:
    Carefully test the precision guarantees:
        sage: brent = sage.schemes.elliptic_curves.ell_rational_field._brent
        sage: for p in [2, 3, 5]:
        ...     for N in [2, 3, 10, 50]:
        ...       R = Integers(p**(N-1))
        ...       Rx, x = PowerSeriesRing(R, "x").objgen()
        ...       for _ in range(5):
        ...         g = [R.random_element() for i in range(N)]
        ...         g[0] = R(1)
        ...         g = Rx(g, len(g))
        ...         f = g.derivative() / g
        ...         # perturb f by something whose integral is in I
        ...         err = [R.random_element() * p**(N-i) for i in range(N+1)]
        ...         err = Rx(err, len(err))
        ...         err = err.derivative()
        ...         F = f + err
        ...         # run brent() and compare output modulo I
        ...         G = brent(F, p, N)
        ...         assert G.prec() >= N, "not enough output terms"
        ...         err = (G - g).list()
        ...         for i in range(len(err)):
        ...           assert err[i].lift().valuation(p) >= (N - i), \
        ...                  "incorrect precision output"

    """
    Rx = F.parent()           # Rx = power series ring over Z/p^{N-1} Z
    R = Rx.base_ring()        # R = Z/p^{N-1} Z
    Qx = PowerSeriesRing(RationalField(), "x")
    
    # initial approximation:
    G = Rx(1)

    # loop over an appropriate increasing sequence of lengths s
    for s in misc.newton_method_sizes(N):
        # zero-extend to s terms
        # todo: there has to be a better way in SAGE to do this...
        G = Rx(G.list(), s)
        
        # extend current approximation to be correct to s terms
        H = G.derivative() / G - F
        # Do the integral of H over QQ[x] to avoid division by p problems
        H = Rx(Qx(H).integral())
        G = G * (1 - H)
        
    return G<|MERGE_RESOLUTION|>--- conflicted
+++ resolved
@@ -39,8 +39,6 @@
 import sage.modular.modform.constructor
 import sage.modular.modform.element
 from sage.misc.functional import log
-from sage.rings.padics.zp import Zp
-from sage.rings.padics.qp import Qp
 
 # Use some interval arithmetic to guarantee correctness.  We assume
 # that alpha is computed to the precision of a float.
@@ -980,11 +978,6 @@
             generators -- List of generators for the Mordell-Weil group.
 
         IMPLEMENTATION: Uses Cremona's mwrank C library.
-
-        EXAMPLES:
-            sage: E = EllipticCurve('389a')
-            sage: E.gens()
-            [(-1 : 1 : 1), (0 : 0 : 1)]
         """
         try:
             return list(self.__gens)  # return copy so not changed
@@ -1437,8 +1430,8 @@
         EXAMPLES:
             sage: E = EllipticCurve('37a')
             sage: E.period_lattice ()
-            (2.993458646231959629832009979452508177797583791370132985340523378563250356987, 2.451389381986790060854224831866525225349617289144796614656471406129152899999*I)    # 32-bit
-            (2.99345864623195962983200997945250817779758379137013298534052337856325035698668290412039406739705147343584052710494728819414438723737202525437537667109326, 2.45138938198679006085422483186652522534961728914479661465647140612915289999925689289113212802918108871268421886966184797547519986661675580167893816478303*I)   # 64-bit
+            (2.993458646231959629832009, 2.45138938198999*I)           # 32-bit
+            (2.993458646231959629832009979452508, 2.45138938198999*I)   # 64-bit
         """
         return tuple(self.pari_curve().omega().python())
 
@@ -1454,22 +1447,22 @@
         EXAMPLES:
             sage: E = EllipticCurve('37a')
             sage: E.omega()
-            5.986917292463919259664019958905016355595167582740265970681046757126500713973     # 32-bit
-            5.98691729246391925966401995890501635559516758274026597068104675712650071397336580824078813479410294687168105420989457638828877447474405050875075334218652        # 64-bit
+            5.986917292463919259664019               # 32-bit
+            5.986917292463919259664019958905016      # 64-bit
 
         
         This is not a minimal model.
             sage: E = EllipticCurve([0,-432*6^2])
             sage: E.omega()
-            0.4861093857100564298972304561738255425526098601923921971195408561181781048715    # 32-bit
-            0.486109385710056429897230456173825542552609860192392197119540856118178104871498709353307487730842084963451161261340032305532890657753313985258848453458110       # 64-bit
+            0.48610938571005642989723045             # 32-bit
+            0.48610938571005642989723045617382554    # 64-bit
 
         If you were to plug the above omega into the BSD conjecture, you
         would get nonsense.   The following works though:
             sage: F = E.minimal_model()
             sage: F.omega()
-            0.9722187714201128597944609123476510851052197203847843942390817122363562097430    # 32-bit
-             0.972218771420112859794460912347651085105219720384784394239081712236356209742997418706614975461684169926902322522680064611065781315506627970517696906916220      # 64-bit
+            0.97221877142011285979446091             # 32-bit
+            0.97221877142011285979446091234765108    # 64-bit
         """
         return self.period_lattice()[0] * self.real_components()
 
@@ -1481,8 +1474,7 @@
         EXAMPLES:
             sage: E = EllipticCurve('37a')
             sage: E.complex_area()
-            7.338132740789576739070721003332305588006176586123733717543180156079096606979     # 32-bit
-            7.33813274078957673907072100333230558800617658612373371754318015607909660697945809438214607592923817142863798604406024044503049908233884534256274529672707        # 64-bit
+            7.33813274079918
         """
         w1,w2 = self.period_lattice()
         return (w1*w2.imag()).real()
@@ -1636,7 +1628,7 @@
         EXAMPLES:
             sage: E = EllipticCurve('37a')
             sage: E.Lseries_zeros_in_interval(6, 10, 0.1)      # long
-            [(6.87039122, 0.248922780), (8.01433081, -0.140168533), (9.93309835, -0.129943029)]
+            [(6.87039121, 0.248922780), (8.01433080, -0.140168533), (9.93309835, -0.129943029)]
         """
         from sage.lfunctions.lcalc import lcalc
         return lcalc.zeros_in_interval(x, y, stepsize, L=self)
@@ -1721,7 +1713,7 @@
         EXAMPLES:
             sage: E = EllipticCurve('37a')
             sage: E.Lseries_twist_zeros(3, -4, -3)         # long
-            {-4: [1.60813783, 2.96144840, 3.89751747], -3: [2.06170900, 3.48216881, 4.45853219]}
+            {-4: [1.60813782, 2.96144840, 3.89751747], -3: [2.06170899, 3.48216880, 4.45853218]}
         """
         from sage.lfunctions.lcalc import lcalc
         return lcalc.twist_zeros(n, dmin, dmax, L=self)
@@ -1773,7 +1765,7 @@
         EXAMPLES:
             sage: E = EllipticCurve('37b')
             sage: E.Lseries_at1(100)
-            (0.725681061936153, 1.52437502288743e-45)
+            (0.725681061936000, 0.00000000000000000000000000000000000000000000152437502288999)
         """
         if self.root_number() == -1:
             return 0
@@ -1837,7 +1829,7 @@
         EXAMPLES:
             sage: E = EllipticCurve('37a')
             sage: E.Lseries_deriv_at1(100)
-            (0.305999773834879, 1.52437502288740e-45)
+            (0.305999773834999, 0.00000000000000000000000000000000000000000000152437502288999)
         """
         if self.root_number() == 1: return 0
         k = int(k)
@@ -1899,7 +1891,7 @@
         EXAMPLES:
             sage: E = EllipticCurve('389a')
             sage: E.Lambda(1.4+0.5*I, 50)
-            -0.354172680517671 + 0.874518681720170*I
+            -0.354172680515554 + 0.874518681718912*I  
         """
         s = C(s)
         N = self.conductor()
@@ -1930,9 +1922,9 @@
         EXAMPLES:
             sage: E = EllipticCurve('389a')
             sage: E.Lseries_extended(1 + I, 50)
-            -0.638409959099589 + 0.715495262192901*I
+            -0.638409959098255 + 0.715495262191407*I        
             sage: E.Lseries_extended(1 + 0.1*I, 50)
-            -0.00761216538818315 + 0.000434885704670107*I
+            -0.00761216538769246 + 0.000434885704642074*I   
 
         NOTE: You might also want to use Tim Dokchitser's
         L-function calculator, which is available by typing
@@ -3607,16 +3599,16 @@
 
         A rank zero example:
             sage: EllipticCurve('11a').padic_regulator(3)
-            1 + O(3^20)       
+            1        
 
         An anomalous case:
             sage: E.padic_regulator(53, 10)
-            26*53^-2 + 30*53^-1 + 20 + 47*53 + 10*53^2 + 32*53^3 + 9*53^4 + 22*53^5 + 35*53^6 + 30*53^7 + O(53^8)
+            26*53^-2 + 30*53^-1 + 20 + 47*53 + 10*53^2 + 32*53^3 + 9*53^4 + 22*53^5 + 35*53^6 + 30*53^7 + 17*53^8 + 48*53^9 + O(53^10)
 
         An anomalous case where the precision drops some:
             sage: E = EllipticCurve("5077a")
             sage: E.padic_regulator(5, 10)
-            5^-2 + 5^-1 + 4 + 2*5 + 2*5^2 + 2*5^3 + 4*5^4 + 2*5^5 + 5^6 + O(5^7)
+            5^-2 + 5^-1 + 4 + 2*5 + 2*5^2 + 2*5^3 + 4*5^4 + 2*5^5 + 5^6 + O(5^8)
 
         Check that answers agree over a range of precisions:
             sage: max_prec = 30    # make sure we get past p^2    # long time
@@ -3686,7 +3678,7 @@
         if check_hypotheses:
             p = self.__check_padic_hypotheses(p)
 
-        K = Qp(p, prec=prec)
+        K = rings.pAdicField(p, prec=prec)
 
         rank = self.rank()
         M = matrix.matrix(K, rank, rank, 0)
@@ -3953,7 +3945,7 @@
           An anomalous case:
             sage: h = E.padic_height(53, 10)
             sage: h(P)
-             40*53^-2 + 37*53^-1 + 42 + 2*53 + 21*53^2 + 10*53^3 + 48*53^4 + 41*53^5 + 8*53^6 + 11*53^7 + O(53^8)
+             40*53^-2 + 37*53^-1 + 42 + 2*53 + 21*53^2 + 10*53^3 + 48*53^4 + 41*53^5 + 8*53^6 + 11*53^7 + 44*53^8 + 28*53^9 + O(53^10)
              
           Boundary case:
             sage: E.padic_height(5, 1)(P)
@@ -3992,7 +3984,7 @@
             sigma = self.padic_sigma(p, adjusted_prec, check_hypotheses=False)
 
         # K is the field for the final result
-        K = Qp(p, prec=prec)
+        K = rings.pAdicField(p, prec)
         E = self
 
 
@@ -4018,15 +4010,15 @@
                 total = total + t_power * R(sigma[k].lift())
                 t_power = t_power * t
 
-            L = Qp(p, prec=adjusted_prec)
+            L = rings.pAdicField(p, adjusted_prec)
             total = (-alpha / beta) * total
-            total = L(total.lift(), adjusted_prec)   # yuck... get rid of this lift!
+            total = L(total.lift())   # yuck... get rid of this lift!
             answer = total.log() / n**2 / p
 
             if check:
-                assert answer.precision_absolute() >= prec, "we should have got an " \
+                assert answer.big_oh() >= prec, "we should have got an " \
                        "answer with precision at least prec, but we didn't."
-            return K(answer.lift(), prec - answer.valuation())
+            return K(answer.lift(), prec)
 
         
         # (man... I love python's local function definitions...)
@@ -4085,29 +4077,17 @@
 
         EXAMPLES:
             sage: EllipticCurve([-1, 1/4]).padic_sigma(5, 10)
-<<<<<<< HEAD
-            (1 + O(5^20))*t + (3 + 2*5^2 + 3*5^3 + 3*5^6 + 4*5^7 + O(5^8))*t^3 + (2 + 4*5^2 + 4*5^3 + 5^4 + 5^5 + O(5^6))*t^5 + (2 + 2*5 + 5^2 + 4*5^3 + O(5^4))*t^7 + (1 + 2*5 + O(5^2))*t^9 + O(t^11)
-
-          Run it with a consistency check:
-            sage: EllipticCurve("37a").padic_sigma(5, 10, check=True)
-            (1 + O(5^20))*t + (3 + 2*5^2 + 3*5^3 + 3*5^6 + 4*5^7 + O(5^8))*t^3 + (3 + 2*5 + 2*5^2 + 2*5^3 + 2*5^4 + 2*5^5 + 2*5^6 + O(5^7))*t^4 + (2 + 4*5^2 + 4*5^3 + 5^4 + 5^5 + O(5^6))*t^5 + (2 + 3*5 + 5^4 + O(5^5))*t^6 + (4 + 3*5 + 2*5^2 + O(5^4))*t^7 + (2 + 3*5 + 2*5^2 + O(5^3))*t^8 + (4*5 + 4*5^2 + O(5^3))*t^9 + (1 + O(5))*t^10 + O(t^11)
-=======
              t + (3 + 2*5^2 + 3*5^3 + 3*5^6 + 4*5^7 + O(5^8))*t^3 + (2 + 4*5^2 + 4*5^3 + 5^4 + 5^5 + O(5^6))*t^5 + (2 + 2*5 + 5^2 + 4*5^3 + O(5^4))*t^7 + (1 + 2*5 + O(5^2))*t^9 + O(t^11)
 
           Run it with a consistency check:
             sage: EllipticCurve("37a").padic_sigma(5, 10, check=True)
              t + (3 + 2*5^2 + 3*5^3 + 3*5^6 + 4*5^7 + O(5^8))*t^3 + (3 + 2*5 + 2*5^2 + 2*5^3 + 2*5^4 + 2*5^5 + 2*5^6 + O(5^7))*t^4 + (2 + 4*5^2 + 4*5^3 + 5^4 + 5^5 + O(5^6))*t^5 + (2 + 3*5 + 5^4 + O(5^5))*t^6 + (4 + 3*5 + 2*5^2 + O(5^4))*t^7 + (2 + 3*5 + 2*5^2 + O(5^3))*t^8 + (4*5 + O(5^2))*t^9 + (1 + O(5))*t^10 + O(t^11)
->>>>>>> d478a75a
 
           Boundary cases:
             sage: EllipticCurve([1, 1, 1, 1, 1]).padic_sigma(5, 1)
-             (1 + O(5^20))*t + O(t^2)
+             t + O(t^2)
             sage: EllipticCurve([1, 1, 1, 1, 1]).padic_sigma(5, 2)
-<<<<<<< HEAD
-             (1 + O(5^20))*t + (3 + O(5))*t^2 + O(t^3)
-=======
              t + (3 + O(5))*t^2 + O(t^3)
->>>>>>> d478a75a
 
           Check that sigma is ``weight 1''. [This test is disabled until
           trac \#254 is addressed. The lines f(2*t)/2 and g should return
@@ -4117,10 +4097,6 @@
             sage.: t = f.parent().gen()
             sage.: f(2*t)/2
             sage.: g
-<<<<<<< HEAD
-             (1 + O(5^20))*t + (4 + 3*5 + 3*5^2 + 3*5^3 + 4*5^4 + 4*5^5 + 3*5^6 + 5^7 + 2*5^8 + O(5^9))*t^3 + (3 + 3*5^2 + 5^4 + 2*5^5 + 3*5^6 + 2*5^7 + 3*5^8 + O(5^9))*t^5 + (4 + 5 + 3*5^3 + 2*5^4 + 2*5^5 + 5^6 + O(5^7))*t^7 + (4 + 2*5 + 4*5^2 + 2*5^4 + 4*5^5 + 5^6 + O(5^7))*t^9 + O(t^11)
-=======
->>>>>>> d478a75a
         
           Test that it returns consistent results over a range of precision:
           [NOTE: this test currently FAILS due to trac \#255. It seems to be
@@ -4153,11 +4129,7 @@
             if N < 1:
                 raise ValueError, "N (=%s) must be at least 1" % prec
 
-<<<<<<< HEAD
-            K = Qp(p)
-=======
             K = rings.pAdicField(p)
->>>>>>> d478a75a
 
             if N == 1:
                 # return simply t + O(t^2)
@@ -4255,7 +4227,7 @@
 
         INPUT:
             p -- prime (>= 5) for which $E$ is good and ordinary
-            prec -- (relative) p-adic precision (>= 1) for result
+            prec -- p-adic precision (>= 1) for result
             check -- boolean, whether to perform a consistency check.
                  This will slow down the computation by a constant factor < 2.
                  (The consistency check is to compute the whole matrix of
@@ -4306,7 +4278,7 @@
             sage: EllipticCurve([-1, 1/4]).padic_E2(5, 1)
             2 + O(5)
             sage: EllipticCurve([1, 1, 1, 1, 1]).padic_E2(5, 1)
-            5 + O(5^2)
+            O(5^1)
             sage: EllipticCurve([-1, 1/4]).padic_E2(5, 2)
             2 + 4*5 + O(5^2)
             sage: EllipticCurve([-1, 1/4]).padic_E2(5, 3)
@@ -4475,8 +4447,9 @@
         #    EllipticCurve([1, 1, 1, 1, 1]).padic_E2(5, 1)
         # makes it crash. I haven't figured out exactly what the bug
         # is yet, but for now I use the following workaround:
-        fudge_factor_inverse = Qp(p, prec=(E2_of_X.precision_absolute() + 1))(1 / fudge_factor)
-        return output_ring(E2_of_X * fudge_factor_inverse)
+        fudge_factor_inverse = \
+                    rings.pAdicField(p, E2_of_X.prec() + 1)(1 / fudge_factor)
+        return E2_of_X * fudge_factor_inverse
     
 
     # This is the old version of padic_E2 that requires MAGMA:
