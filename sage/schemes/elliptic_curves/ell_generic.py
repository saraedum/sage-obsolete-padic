--- conflicted
+++ resolved
@@ -377,8 +377,7 @@
         if len(args) == 1 and args[0] == 0:
             R = self.base_ring()
             return self.point([R(0),R(1),R(0)], check=False)
-<<<<<<< HEAD
-        return plane_curve.ProjectiveCurve_generic.__call__(self, *args)
+        return plane_curve.ProjectiveCurve_generic.__call__(self, *args, **kwds)
     
     def lift_x(self, x):
         """
@@ -454,9 +453,6 @@
                 sqrtD = D.square_root()
                 return [self.point([x, (-b+sqrtD)/2, one], check=False),
                         self.point([x, (-b-sqrtD)/2, one], check=False)]
-=======
-        return plane_curve.ProjectiveCurve_generic.__call__(self, *args, **kwds)
->>>>>>> 2b4e1dd0
 
     def _homset_class(self, *args, **kwds):
         return homset.SchemeHomsetModule_abelian_variety_coordinates_field(*args, **kwds)
