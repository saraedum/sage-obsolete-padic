--- conflicted
+++ resolved
@@ -188,14 +188,9 @@
             the Teichmuller lifts to precision p^n as integers. 
         """
         K = self._Qp
-<<<<<<< HEAD
-        pn = self._p ** n
-        return [0] + [(K.teichmuller(a).residue(n)).lift() for a in range(1,self._p)]
-=======
         return [Integer(0)] + \
                [a.residue(n).lift() for a in K.teichmuller_system()]
 
->>>>>>> fa85631c
 
 class pAdicLseriesOrdinary(pAdicLseries):
     pass
