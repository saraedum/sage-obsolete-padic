--- conflicted
+++ resolved
@@ -3,11 +3,8 @@
 """
 
 import sage.rings.integer_ring
-<<<<<<< HEAD
+from sage.rings.arith import gcd
 Z = sage.rings.integer_ring.ZZ
-=======
-from sage.rings.arith import gcd
->>>>>>> 2b4e1dd0
 
 # Some naive point enumeration routines for default.
 # AUTHOR: David R. Kohel <kohel@maths.usyd.edu.au>
