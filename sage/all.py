"""
all.py -- much of sage is imported into this module, so you don't
          have to import everything individually.
"""

from __future__ import with_statement

###############################################################################
#
#   SAGE: System for Algebra and Geometry Experimentation    
#
#       Copyright (C) 2005, 2006 William Stein <wstein@gmail.com>
#
#  Distributed under the terms of the GNU General Public License (GPL)
#
#    This code is distributed in the hope that it will be useful,
#    but WITHOUT ANY WARRANTY; without even the implied warranty of
#    MERCHANTABILITY or FITNESS FOR A PARTICULAR PURPOSE.  See the GNU
#    General Public License for more details.
#
#  The full text of the GPL is available at:
#
#                  http://www.gnu.org/licenses/
###############################################################################

# Error message that matches the SAGE/IPython defaults
quit = "Use Ctrl-D (i.e. EOF), %Exit, or %Quit to exit without confirmation."
exit = quit

import os, sys

if not os.environ.has_key('SAGE_ROOT'):
    raise RuntimeError, "To use the SAGE libraries, set the environment variable SAGE_ROOT to the SAGE build directory and LD_LIBRARY_PATH to $SAGE_ROOT/local/lib"
 
if sys.version_info[:2] < (2, 5):
    print >>sys.stderr, "SAGE requires Python 2.5 or newer"
    sys.exit(1)

    
###################################################################

# We have to set this here so urllib, etc. can detect it. 
import sage.server.notebook.gnutls_socket_ssl
sage.server.notebook.gnutls_socket_ssl.require_SSL()

###################################################################

from time                import sleep

from sage.rings.memory import pmem_malloc
pmem_malloc()

import sage.ext.sig
sage.ext.sig.get_bad_sigs()
from sage.interfaces.get_sigs import get_sigs
get_sigs()

from sage.misc.all       import *         # takes a while

from sage.misc.sh import sh

from sage.libs.all       import *

get_sigs()

from sage.rings.all      import *
from sage.matrix.all     import *

pmem_malloc()

from sage.modules.all    import *
from sage.monoids.all    import *
from sage.algebras.all   import *
from sage.modular.all    import *
from sage.schemes.all    import *
from sage.graphs.all     import *
from sage.groups.all     import *
from sage.databases.all  import *
from sage.structure.all  import *
from sage.categories.all import *
from sage.sets.all       import *
from sage.probability.all import *
from sage.interfaces.all import *
from sage.functions.all  import *
from sage.calculus.all   import *
from sage.server.all     import *
from sage.dsage.all      import *
import sage.tests.all as tests

from sage.crypto.all     import *
import sage.crypto.mq as mq

from sage.plot.all       import *
from sage.plot.plot3d.all     import *

from sage.coding.all     import *
from sage.combinat.all   import *

from sage.lfunctions.all import *

from sage.geometry.all   import *

from sage.quadratic_forms.all import *

from sage.gsl.all        import *

from sage.games.all      import *

from sage.media.all      import *

from sage.logic.all      import *

from sage.numerical.all  import *

from sage.stats.all      import *

<<<<<<< HEAD
import sage.finance.all  as finance
=======
from sage.parallel.all   import *
>>>>>>> d9af9d2e

from copy import copy, deepcopy

        
###########################################################
#### WARNING:
# DO *not* import numpy / matplotlib / networkx here!!
# Each takes a surprisingly long time to initialize,
# and that initialization should be done more on-the-fly
# when they are first needed.
###########################################################

###################################################################

# maximize memory resources
try:
    import resource   # unix only...
    resource.setrlimit(resource.RLIMIT_AS, (-1,-1))
except:
    pass

# very useful 2-letter shortcuts
CC = ComplexField()
QQ = RationalField()
RR = RealField()  # default real field
ZZ = IntegerRing()
# NOTE: QQ, RR, and ZZ are used by the pre-parser, and should not be
# overwritten by the user, unless they want to change the meaning of
# int and real in the interpreter (which is a potentially valid thing
# to do, and doesn't mess up anything else in the SAGE library).
# E.g., typing "int = ZZ" in the SAGE interpreter makes int literals
# acts as Python ints again.



# Some shorter shortcuts:
# Q = QQ
# Z = ZZ
# C = CC
#i = CC.gen(0)
true = True
false = False

oo = infinity
#x = PolynomialRing(QQ,'x').gen()

from sage.misc.copying import license
copying = license
copyright = license

_cpu_time_ = cputime()
_wall_time_ = walltime()

def quit_sage(verbose=True):
    """
    If you use SAGE in library mode, you should call this function
    when your application quits.

    It makes sure any child processes are also killed, etc.
    """
    if verbose:
        t1 = cputime(_cpu_time_)
        t1m = int(t1/60); t1s=t1-t1m*60
        t2 = walltime(_wall_time_)
        t2m = int(t2/60); t2s=t2-t2m*60
        print "Exiting SAGE (CPU time %sm%.2fs, Wall time %sm%.2fs)."%(
               t1m,t1s,t2m,t2s)
    from sage.interfaces.quit import expect_quitall
    expect_quitall(verbose=verbose)

    import sage.matrix.matrix_mod2_dense
    sage.matrix.matrix_mod2_dense.free_m4ri()

    import sage.rings.polynomial.pbori
    sage.rings.polynomial.pbori.free_m4ri()

    pari._unsafe_deallocate_pari_stack()
    
    ### The following is removed -- since it would cleanup
    ### the tmp directory that the sage cleaner depends upon.
    # The following code close all open file descriptors,
    # so that on shared file systems the delete_tmpfiles
    # command below works.
    # AUTHOR:
    #    * Kate Minola (2007-05-03)
    #import resource             # Resource usage information.
    #maxfd = resource.getrlimit(resource.RLIMIT_NOFILE)[1]
    #if maxfd != resource.RLIM_INFINITY:
        # Iterate through and close all file descriptors.
    #    for fd in range(0, maxfd):
    #        try:
    #            os.close(fd)
    #        except OSError:  # ERROR, fd wasn't open to begin with (ignored)
    #            pass
    # Now delete the temp files
    #from sage.misc.misc import delete_tmpfiles
    #delete_tmpfiles()

    # stop the twisted reactor
    try:
       from twisted.internet import reactor
       if reactor.running:
          reactor.callFromThread(reactor.stop)
    except ImportError:
       pass

    # kill dsage server/worker which were started during the session
    try:
        dsage.kill_all()
    except:
        pass
     
    import sage.rings.integer
    sage.rings.integer.free_integer_pool()
    sage.rings.integer.clear_mpz_globals()

    from sage.libs.all import symmetrica 
    symmetrica.end() 
        
def _quit_sage_(self):
    import sage.misc.preparser_ipython
    if sage.misc.preparser_ipython.interface != None:
        sage.misc.preparser_ipython.switch_interface('sage')
        self.exit_now = False
        return
    
    from IPython.genutils import ask_yes_no
    if self.rc.confirm_exit:
        if ask_yes_no('Do you really want to exit ([y]/n)?','y'):
            self.exit_now = True
    else:
        self.exit_now = True
    if self.exit_now:
        quit_sage()
        self.exit_now = True

    return self.exit_now

from IPython.iplib import InteractiveShell
InteractiveShell.exit = _quit_sage_

from sage.ext.interactive_constructors_c import inject_on, inject_off

#from catalogue.all import new

# Set a new random number seed as the very last thing
# (so that printing initial_seed() and using that seed
# in set_random_seed() will result in the same sequence you got at
# Sage startup).

set_random_seed()
<|MERGE_RESOLUTION|>--- conflicted
+++ resolved
@@ -114,11 +114,9 @@
 
 from sage.stats.all      import *
 
-<<<<<<< HEAD
 import sage.finance.all  as finance
-=======
+
 from sage.parallel.all   import *
->>>>>>> d9af9d2e
 
 from copy import copy, deepcopy
 
