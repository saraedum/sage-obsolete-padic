--- conflicted
+++ resolved
@@ -325,11 +325,7 @@
         sage: f(t) = t*cos(t)
         sage: s = var('s')
         sage: L = laplace(f, t, s); L
-<<<<<<< HEAD
-        2*s^2/(s^2 + 1)^2 - 1/(s^2 + 1)
-=======
-        t |--> 2*s^2/(s^2 + 1)^2 - (1/(s^2 + 1))
->>>>>>> 0acf17fa
+        t |--> 2*s^2/(s^2 + 1)^2 - 1/(s^2 + 1)
         sage: inverse_laplace(L, s, t)
         t |--> t*cos(t)
         sage: print inverse_laplace(1/(s^3+1), s, t)
