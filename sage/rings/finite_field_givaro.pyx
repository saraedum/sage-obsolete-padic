r"""
Finite Non-prime Fields of cardinality up to $2^{16}$

SAGE includes the Givaro finite field library, for highly optimized
arithmetic in finite fields. 

NOTES: The arithmetic is performed by the Givaro C++ library which
uses Zech logs internally to represent finite field elements. This
implementation is the default finite extension field implementation in
SAGE for the cardinality $< 2^{16}$, as it is vastly faster than the
PARI implementation which uses polynomials to represent finite field
elements. Some functionality in this class however is implemented
using the PARI implementation.

EXAMPLES:
    sage: k = GF(5); type(k)
    <class 'sage.rings.finite_field.FiniteField_prime_modn'>
    sage: k = GF(5^2,'c'); type(k)
    <type 'sage.rings.finite_field_givaro.FiniteField_givaro'>
    sage: k = GF(2^16,'c'); type(k)
    <class 'sage.rings.finite_field.FiniteField_ext_pari'>

    sage: n = previous_prime_power(2^16 - 1)
    sage: while is_prime(n): 
    ...    n = previous_prime_power(n)
    sage: factor(n)
    251^2
    sage: k = GF(n,'c'); type(k)
    <type 'sage.rings.finite_field_givaro.FiniteField_givaro'>

AUTHORS:
     -- Martin Albrecht <malb@informatik.uni-bremen.de> (2006-06-05)
     -- William Stein (2006-12-07): editing, lots of docs, etc.
     -- Robert Bradshaw (2007-05-23): is_square/sqrt, pow.
"""


#*****************************************************************************
#
#   SAGE: System for Algebra and Geometry Experimentation    
#
#       Copyright (C) 2006 William Stein <wstein@gmail.com>
#
#  Distributed under the terms of the GNU General Public License (GPL)
#
#    This code is distributed in the hope that it will be useful,
#    but WITHOUT ANY WARRANTY; without even the implied warranty of
#    MERCHANTABILITY or FITNESS FOR A PARTICULAR PURPOSE.  See the GNU
#    General Public License for more details.
#
#  The full text of the GPL is available at:
#
#                  http://www.gnu.org/licenses/
#*****************************************************************************

include "../ext/interrupt.pxi"

# this fails with a scoping error:
#   AttributeError: CVoidType instance has no attribute 'scope'
#include "../ext/stdsage.pxi" 

cdef extern from "stdsage.h":
    ctypedef void PyObject
    object PY_NEW(object t)
    int PY_TYPE_CHECK(object o, object t)
    PyObject** FAST_SEQ_UNSAFE(object o)
    void init_csage()
#init_csage()

from sage.rings.ring cimport FiniteField
from sage.rings.ring cimport Ring
from sage.structure.element cimport FiniteFieldElement, Element, RingElement, ModuleElement
from sage.rings.finite_field_element import FiniteField_ext_pariElement
from sage.structure.sage_object cimport SageObject
import operator
import sage.rings.arith
import finite_field

import sage.interfaces.gap
from sage.libs.pari.all import pari
from sage.libs.pari.gen import gen

from sage.structure.parent  cimport Parent
from sage.structure.parent_base cimport ParentWithBase
from sage.structure.parent_gens cimport ParentWithGens






cdef object is_IntegerMod
cdef object IntegerModRing_generic
cdef object Integer
cdef object Rational
cdef object is_Polynomial
cdef object ConwayPolynomials
cdef object conway_polynomial
cdef object MPolynomial
cdef object Polynomial
cdef object FreeModuleElement

cdef void late_import():
    """
    """
    global is_IntegerMod, \
           IntegerModRing_generic, \
           Integer, \
           Rational, \
           is_Polynomial, \
           ConwayPolynomials, \
           conway_polynomial, \
           MPolynomial, \
           Polynomial, \
           FreeModuleElement

    if is_IntegerMod is not None:
        return

    import sage.rings.integer_mod
    is_IntegerMod = sage.rings.integer_mod.is_IntegerMod

    import sage.rings.integer_mod_ring
    IntegerModRing_generic = sage.rings.integer_mod_ring.IntegerModRing_generic

    import sage.rings.integer
    Integer = sage.rings.integer.Integer

    import sage.rings.rational
    Rational = sage.rings.rational.Rational

    import sage.rings.polynomial.polynomial_element
    is_Polynomial = sage.rings.polynomial.polynomial_element.is_Polynomial
    
    import sage.databases.conway
    ConwayPolynomials = sage.databases.conway.ConwayPolynomials
    
    import sage.rings.finite_field
    conway_polynomial = sage.rings.finite_field.conway_polynomial

    import sage.rings.polynomial.multi_polynomial_element
    MPolynomial = sage.rings.polynomial.multi_polynomial_element.MPolynomial

    import sage.rings.polynomial.polynomial_element
    Polynomial = sage.rings.polynomial.polynomial_element.Polynomial

    import sage.modules.free_module_element
    FreeModuleElement = sage.modules.free_module_element.FreeModuleElement

def get_mpol():
    return MPolynomial


cdef FiniteField_givaro parent_object(Element o):
    return <FiniteField_givaro>(o._parent)

cdef class FiniteField_givaro(FiniteField):
    """
    Fnite Field. These are implemented using Zech logs and the
    cardinality must be < 2^16. See FiniteField_ext_pari for larger
    cardinalities.
    """

    def __init__(FiniteField_givaro self, q, name="a",  modulus=None, repr="poly", cache=False):
        """
        Finite Field. These are implemented using Zech logs and the
        cardinality must be < 2^16. By default conway polynomials are
        used as minimal polynomial.

        INPUT:
            q     -- p^n (must be prime power)
            name  -- variable used for poly_repr (default: 'a')
            modulus -- you may provide a minimal polynomial to use for
                     reduction or 'random' to force a random
                     irreducible polynomial. (default: None, a conway
                     polynomial is used if found. Otherwise a random
                     polynomial is used)
            repr  -- controls the way elements are printed to the user:
                     (default: 'poly')
                     'log': repr is element.log_repr()
                     'int': repr is element.int_repr()
                     'poly': repr is element.poly_repr()
            cache -- if True a cache of all elements of this field is
                     created. Thus, arithmetic does not create new
                     elements which speeds calculations up. Also, if
                     many elements are needed during a calculation
                     this cache reduces the memory requirement as at
                     most self.order() elements are created. (default: False)

        OUTPUT:
            Givaro finite field with characteristic p and cardinality p^n.

        EXAMPLES:

            By default conway polynomials are used:
        
            sage: k.<a> = GF(2**8)
            sage: -a ^ k.degree()
            a^4 + a^3 + a^2 + 1
            sage: f = k.modulus(); f 
            x^8 + x^4 + x^3 + x^2 + 1


            You may enforce a modulus:
            
            sage: P.<x> = PolynomialRing(GF(2))
            sage: f = x^8 + x^4 + x^3 + x + 1 # Rijndael Polynomial
            sage: k.<a> = GF(2^8, modulus=f)
            sage: k.modulus()
            x^8 + x^4 + x^3 + x + 1
            sage: a^(2^8)
            a

            You may enforce a random modulus:

            sage: k = GF(3**5, 'a', modulus='random')
            sage: k.modulus() # random polynomial
            x^5 + 2*x^4 + 2*x^3 + x^2 + 2

            Three different representations are possible:
            
            sage: sage.rings.finite_field_givaro.FiniteField_givaro(9,repr='poly').gen()
            a
            sage: sage.rings.finite_field_givaro.FiniteField_givaro(9,repr='int').gen()
            3
            sage: sage.rings.finite_field_givaro.FiniteField_givaro(9,repr='log').gen()
            5
        """

        # we are calling late_import here because this constructor is
        # called at least once before any arithmetic is perfored.
        late_import()

        cdef intvec cPoly

        if repr=='poly':
            self.repr = 0
        elif repr=='log':
            self.repr = 1
        elif repr=='int':
            self.repr = 2
        else:
            raise ValueError, "Unknown representation %s"%repr

        if q >= 1<<16:
            raise ArithmeticError, "q must be < 2^16"

        q = Integer(q)
        if q < 2:
            raise ArithmeticError, "q  must be a prime power"
        F = q.factor()
        if len(F) > 1:
            raise ArithmeticError, "q must be a prime power"
        p = F[0][0]
        k = F[0][1]

        ParentWithGens.__init__(self, finite_field.FiniteField(p), name, normalize=False)

        self._is_conway = False
        if modulus is None or modulus=="random":
            if k>1 and ConwayPolynomials().has_polynomial(p, k) and modulus!="random":
                modulus = conway_polynomial(p, k)
                self._is_conway = True
            else:
                _sig_on
                self.objectptr = gfq_factorypk(p,k)
                _sig_off
                if cache:
                    self._array = self.gen_array()
                return
            
        if is_Polynomial(modulus):
            modulus = modulus.list()

        if PY_TYPE_CHECK(modulus, list) or PY_TYPE_CHECK(modulus, tuple):

            for i from 0 <= i < len(modulus):
                cPoly.push_back(int( modulus[i] % p ))

            _sig_on
            self.objectptr = gfq_factorypkp(p, k,cPoly)
            _sig_off
            if cache:
                self._array = self.gen_array()
            return

        raise TypeError, "Cannot understand modulus"

    cdef gen_array(FiniteField_givaro self):
        """
        Generates an array/list/tuple containing all elements of self indexed by their
        power with respect to the internal generator.
        """
        cdef int i
        
        array = list()
        for i from 0 <= i < self.order_c():
            array.append( make_FiniteField_givaroElement(self,i) )
        return tuple(array)

    def __dealloc__(FiniteField_givaro self):
        """
        Free the memory occupied by this Givaro finite field.
        """
        delete(self.objectptr)

    def __repr__(FiniteField_givaro self):
        if self.degree()>1:
            return "Finite Field in %s of size %d^%d"%(self.variable_name(),self.characteristic(),self.degree())
        else:
            return "Finite Field of size %d"%(self.characteristic())

    def characteristic(FiniteField_givaro self):
        """
        Return the characteristic of this field.

        EXAMPLES:
            sage: p = GF(19^5,'a').characteristic(); p
            19
            sage: type(p)
            <type 'sage.rings.integer.Integer'>
        """
        return Integer(self.objectptr.characteristic())

    def order(FiniteField_givaro self):
        """
        Return the cardinality of this field.

        OUTPUT:
            Integer -- the number of elements in self.

        EXAMPLES:
            sage: n = GF(19^5,'a').order(); n
            2476099
            sage: type(n)
            <type 'sage.rings.integer.Integer'>        
        """
        return Integer(self.order_c())

    cdef order_c(FiniteField_givaro self):
        return self.objectptr.cardinality()


    def cardinality(FiniteField_givaro self):
        """
        Return the cardinality of this field.

        OUTPUT:
            Integer -- the cardinality of self. 

        NOTE: this is the same as self.order()

        EXAMPLES:
            sage: GF(3^4,'a').cardinality()
            81        
        """
        return int(self.objectptr.cardinality())

    def __len__(self):
        """
        len(k) is returns the cardlinality of k, i.e., the number of elements in k.

        EXAMPLE:
            sage: k = GF(23**3, 'a')
            sage: len(k)
            12167
            sage: k = GF(2)
            sage: len(k)
            2
        """
        return self.order_c()

    def degree(FiniteField_givaro self):
        r"""
        If \code{self.cardinality() == p^n} this method returns $n$.

        OUTPUT:
            Integer -- the degree

        EXAMPLES:
            sage: GF(3^4,'a').degree()
            4
        """
        return Integer(self.objectptr.exponent())

    def is_atomic_repr(FiniteField_givaro self):
        """
        Return whether elements of self are printed using an atomic
        representation.

        EXAMPLES:
            sage: GF(3^4,'a').is_atomic_repr()
            False        
        """
        if self.repr==0: #modulus
            return False
        else:
            return True
 
    def is_prime_field(FiniteField_givaro self):
        """
        Return True if self is a prime field, i.e., has degree 1.

        EXAMPLES:
            sage: GF(3^7, 'a').is_prime_field()
            False
            sage: GF(3, 'a').is_prime_field()
            True
        """
        return self.degree()==1

    def is_prime(FiniteField_givaro self):
        """
        Return True if self has prime cardinality.

        EXAMPLES:
            sage: GF(3, 'a').is_prime()
            True
        """
        return self.degree()==1

    def random_element(FiniteField_givaro self):
        """
        Return a random element of self.

        EXAMPLES:
            sage: k = GF(23**3, 'a')
            sage: e = k.random_element()
            sage: type(e)
            <type 'sage.rings.finite_field_givaro.FiniteField_givaroElement'>
        """
        cdef int res
        cdef GivRandom generator
        res = self.objectptr.random(generator,res)
        return make_FiniteField_givaroElement(self,res)

    def __call__(FiniteField_givaro self, e):
        """
        Coerces several data types to self.

        INPUT:
            e -- data to coerce

        EXAMPLES:

            FiniteField_givaroElement are accepted where the parent
            is either self, equals self or is the prime subfield
        
            sage: k = GF(2**8, 'a')
            sage: k.gen() == k(k.gen())
            True


            Floats, ints, longs, Integer are interpreted modulo characteristic
            
            sage: k(2)
            0

            Floats coerce in:
            sage: k(float(2.0))
            0
            
            Rational are interpreted as
                             self(numerator)/self(denominator).
            Both may not be >= self.characteristic().

            sage: k = GF(3**8, 'a')
            sage: k(1/2) == k(1)/k(2)
            True

            Free modulo elements over self.prime_subfield() are interpreted 'little endian'
            
            sage: k = GF(2**8, 'a')
            sage: e = k.vector_space().gen(1); e
            (0, 1, 0, 0, 0, 0, 0, 0)
            sage: k(e)
            a

            Strings are evaluated as polynomial representation of elements in self

            sage: k('a^2+1')
            a^2 + 1

            PARI elements are interpreted as finite field elements; this PARI flexibility
            is (absurdly!) liberal:

            sage: k(pari('Mod(1,2)'))
            1
            sage: k(pari('Mod(2,3)'))
            0
            sage: k(pari('Mod(1,3)*a^20'))
            a^7 + a^5 + a^4 + a^2

            GAP elements need to be finite field elements:

            sage: from sage.rings.finite_field_givaro import FiniteField_givaro
            sage: x = gap('Z(13)')
            sage: F = FiniteField_givaro(13)
            sage: F(x)
            2
            sage: F(gap('0*Z(13)'))
            0
            sage: F = FiniteField_givaro(13^2)
            sage: x = gap('Z(13)')
            sage: F(x)
            2
            sage: x = gap('Z(13^2)^3')
            sage: F(x)
            12*a + 11
            sage: F.multiplicative_generator()^3
            12*a + 11

            sage: k.<a> = GF(29^3)
            sage: k(48771/1225)
            28

        """

        cdef int res
        cdef int g
        cdef int x
        cdef int e_int


        ########

        if PY_TYPE_CHECK(e, FiniteField_givaroElement):
            if e.parent() is self:
                return e
            if e.parent() == self:
                return make_FiniteField_givaroElement(self,(<FiniteField_givaroElement>e).element)
            if e.parent() is self.prime_subfield_C() or e.parent() == self.prime_subfield_C():
                res = self.int_to_log(int(e))

        elif PY_TYPE_CHECK(e, int) or \
             PY_TYPE_CHECK(e, Integer) or \
             PY_TYPE_CHECK(e, long) or is_IntegerMod(e):
            try:
                e_int = e
                if e != e_int:       # overflow in Pyrex is often not detected correctly... but this is bullet proof.
                                     # sometimes it is detected correctly, so we do have to use exceptions though.
                                     # todo -- be more eloquent here!!
                    raise OverflowError   
                res = self.objectptr.initi(res,e_int)
            except OverflowError:
                res = self.objectptr.initi(res,int(e)%int(self.objectptr.characteristic()))

        elif PY_TYPE_CHECK(e, float):
            res = self.objectptr.initd(res,e)
            
        elif PY_TYPE_CHECK(e, str):
            return self(eval(e.replace("^","**"),{str(self.variable_name()):self.gen()}))

        elif PY_TYPE_CHECK(e, FreeModuleElement):
            if self.vector_space() != e.parent():
                raise TypeError, "e.parent must match self.vector_space"
            ret = self.zero()
            for i in range(len(e)):
                ret = ret + self(int(e[i]))*self.gen()**i
            return ret

        elif PY_TYPE_CHECK(e, MPolynomial) or PY_TYPE_CHECK(e, Polynomial):
            if e.is_constant():
                return self(e.constant_coefficient())
            else:
                raise TypeError, "no coercion defined"

        elif PY_TYPE_CHECK(e, Rational):
            num = e.numer()
            den = e.denom()
            return self(num)/self(den)

        elif PY_TYPE_CHECK(e, gen):
            pass # handle this in next if clause

        elif PY_TYPE_CHECK(e,FiniteField_ext_pariElement):
            # reduce FiniteFieldElements to pari
            e = e._pari_()

        elif sage.interfaces.gap.is_GapElement(e):
            return gap_to_givaro_c(e, self)

        else:
            raise TypeError, "unable to coerce"

        if PY_TYPE_CHECK(e, gen):
            e = e.lift().lift()
            try:
                res = self.int_to_log(e[0])
            except TypeError:
                res = self.int_to_log(e)
                
            g = self.objectptr.sage_generator()
            x = self.objectptr.one

            for i from 0 < i <= e.poldegree():
                x = self.objectptr.mul(x,x,g)
                res = self.objectptr.axpyin( res, self.int_to_log(e[i]) , x)

        return make_FiniteField_givaroElement(self,res)

    cdef _coerce_c_impl(self, x):
        """
        Coercion accepts elements of self.parent(), ints, and prime subfield elements.
        """
        cdef int r, cx
        
        if PY_TYPE_CHECK(x, int) \
               or PY_TYPE_CHECK(x, long) or PY_TYPE_CHECK(x, Integer):
            cx = x % self.characteristic()
            r = (<FiniteField_givaro>self).objectptr.read(r, cx%self.objectptr.characteristic())
            return make_FiniteField_givaroElement(<FiniteField_givaro>self,r)
        
        if PY_TYPE_CHECK(x, FiniteFieldElement) or \
               PY_TYPE_CHECK(x, FiniteField_givaroElement) or is_IntegerMod(x):
            K = x.parent()
            if K is <object>self:
                return x
            if PY_TYPE_CHECK(K, IntegerModRing_generic) \
                   and K.characteristic() % self.characteristic() == 0:
                return self(int(x))
            if K.characteristic() == self.characteristic():
                if K.degree() == 1:
                    return self(int(x))
                elif self.degree() % K.degree() == 0:
                    # This is where we *would* do coercion from one nontrivial finite field to another...
                    raise TypeError, 'no canonical coercion defined'
        raise TypeError, 'no canonical coercion defined'


    def one(FiniteField_givaro self):
        """
        Return 1 element in self, which satisfies 1*p=p for every
        element of self != 0.

        EXAMPLES:
            sage: k = GF(3^4, 'b'); k
            Finite Field in b of size 3^4
            sage: o = k.one(); o
            1
            sage: o == 1
            True
            sage: o is k.one()
            False             
        """
        return make_FiniteField_givaroElement(self,self.objectptr.one)

    def zero(FiniteField_givaro self):
        """
        Return 0 element in self, which satisfies 0+p=p for every
        element of self.

        EXAMPLES:
            sage: k = GF(3^4, 'b'); k
            Finite Field in b of size 3^4
            sage: o = k.zero(); o
            0
            sage: o == 0
            True
            sage: o is k.zero()
            False        
        """
        return make_FiniteField_givaroElement(self,self.objectptr.zero)
    

    def gen(FiniteField_givaro self, ignored=None):
        r"""
        Return a generator of self. All elements x of self are
        expressed as $\log_{self.gen()}(p)$ internally. If self is
        a prime field this method returns 1.

        EXAMPLES:
            sage: k = GF(3^4, 'b'); k.gen()
            b        
        """
        cdef int r
        from sage.rings.arith import primitive_root
        
        if self.degree() == 1:
            return self(primitive_root(self.order_c()))
        else:
            return make_FiniteField_givaroElement(self,self.objectptr.sage_generator())

    cdef prime_subfield_C(FiniteField_givaro self):
        if self._prime_subfield is None:
            self._prime_subfield = finite_field.FiniteField(self.characteristic())
        return self._prime_subfield

    def prime_subfield(FiniteField_givaro self):
        r"""
        Return the prime subfield $\FF_p$ of self if self is $\FF_{p^n}$.

        EXAMPLES:
            sage: GF(3^4, 'b').prime_subfield()
            Finite Field of size 3

            sage: S.<b> = GF(5^2); S
            Finite Field in b of size 5^2
            sage: S.prime_subfield()
            Finite Field of size 5
            sage: type(S.prime_subfield())
            <class 'sage.rings.finite_field.FiniteField_prime_modn'>            
        """
        return self.prime_subfield_C()


    def log_to_int(FiniteField_givaro self, int n):
        r"""
        Given an integer $n$ this method returns $i$ where $i$
        satisfies \code{self.gen()^n == i}, if the result is
        interpreted as an integer.

        INPUT:
            n -- log representation of a finite field element

        OUTPUT:
            integer representation of a finite field element.

        EXAMPLE:
            sage: k = GF(2**8, 'a')
            sage: k.log_to_int(4)
            16
            sage: k.log_to_int(20)
            180
        """
        cdef int ret

        if n<0:
            raise ArithmeticError, "Cannot serve negative exponent %d"%n
        elif n>=self.order_c():
            raise IndexError, "n=%d must be < self.order()"%n
        _sig_on
        ret = int(self.objectptr.write(ret, n))
        _sig_off
        return ret

    def int_to_log(FiniteField_givaro self, int n):
        r"""
        Given an integer $n$ this method returns $i$ where $i$ satisfies
        \code{self.gen()^i==(n\%self.characteristic())}. 

        INPUT:
            n -- integer representation of an finite field element

        OUTPUT:
            log representation of n

        EXAMPLE:
            sage: k = GF(7**3, 'a')
            sage: k.int_to_log(4)
            228
            sage: k.int_to_log(3)
            57
            sage: k.gen()^57
            3
        """
        cdef int r
        _sig_on
        ret =  int(self.objectptr.read(r,n))
        _sig_off
        return ret

    def fetch_int(FiniteField_givaro self, int n):
        r"""
        Given an integer $n$ return a finite field element in self
        which equals $n$ under the condition that  self.gen() is set to
        self.characteristic().

        EXAMPLE:
            sage: k.<a> = GF(2^8)
            sage: k.fetch_int(8)
            a^3
            sage: e = k.fetch_int(151); e
            a^7 + a^4 + a^2 + a + 1
            sage: 2^7 + 2^4 + 2^2 + 2 + 1
            151
        """
        cdef GivaroGfq *k = self.objectptr
        cdef int ret = k.zero
        cdef int a = k.sage_generator()
        cdef int at = k.one
        cdef unsigned int ch = k.characteristic()
        cdef int _n, t, i

        if n<0 or n>k.cardinality():
            raise TypeError, "n must be between 0 and self.order()"

        _n = n
        
        for i from 0 <= i < k.exponent():
            t = k.initi(t, _n%ch)
            ret = k.axpy(ret, t, at, ret)
            at = k.mul(at,at,a)
            _n = _n/ch
        return make_FiniteField_givaroElement(self, ret)

    def polynomial(self):
        """
        Return the defining polynomial of this field as an element of
        self.polynomial_ring().
        
        This is the same as the characteristic polynomial of the
        generator of self.

        EXAMPLES:
            sage: k = GF(3^4, 'a')
            sage: k.polynomial()
            a^4 + 2*a^3 + 2        
        """
        if self._polynomial is None:
            quo = int(-(self.gen()**(self.degree())))
            b   = int(self.characteristic())

            ret = []
            for i in range(self.degree()):
                ret.append(quo%b)
                quo = quo/b
            ret = ret + [1]
            R = self.polynomial_ring_c(None)
            self._polynomial = R(ret)
        return self._polynomial

    def modulus(self):
        r"""
        Return the minimal polynomial of the generator of self in
        \code{self.polynomial_ring('x')}.

        EXAMPLES:
            sage: k = GF(3^5, 'a')
            sage: k.modulus()
            x^5 + 2*x + 1

            sage: k.polynomial()
            a^5 + 2*a + 1        
        """
        return self.polynomial_ring_c("x")(self.polynomial().list())

    def _pari_modulus(self):
        """
        EXAMPLES:
            sage: GF(3^4,'a')._pari_modulus()
            Mod(1, 3)*a^4 + Mod(2, 3)*a^3 + Mod(2, 3)        
        """
        f = pari(str(self.modulus()))
        return f.subst('x', 'a') * pari("Mod(1,%s)"%self.characteristic())

    cdef polynomial_ring_c(self, variable_name):
        if self._polynomial_ring is None:
            from sage.rings.polynomial.polynomial_ring import PolynomialRing
            if variable_name is None:
                # todo: is this cache necessary?
                self._polynomial_ring = PolynomialRing(self.prime_subfield_C(),self.variable_name())
                return self._polynomial_ring
            else:
                return PolynomialRing(self.prime_subfield_C(), variable_name)
        else:
            return self._polynomial_ring

    def polynomial_ring(self):
        """
        Return the polynomial ring over the prime subfield in the
        same variable as this finite field.

        EXAMPLES:
            sage: GF(3^4,'z').polynomial_ring()
            Univariate Polynomial Ring in z over Finite Field of size 3
        """
        return self.polynomial_ring_c(None)

    def _finite_field_ext_pari_(self):  # todo -- cache
        """
        Return a FiniteField_ext_pari isomorphic to self with the same
        defining polynomial.

        EXAMPLES:
            sage: GF(3^4,'z')._finite_field_ext_pari_()
            Finite Field in z of size 3^4
        """
        f = self.polynomial()
        return finite_field.FiniteField_ext_pari(self.order_c(),
                                   self.variable_name(), f)
        
    def _finite_field_ext_pari_modulus_as_str(self):  # todo -- cache
        return self._finite_field_ext_pari_().modulus()._pari_init_()

    def vector_space(FiniteField_givaroElement self):
         """
         Returns self interpreted as a VectorSpace over
         self.prime_subfield()
         
         EXAMPLE:
             sage: k = GF(3**5, 'a')
             sage: k.vector_space()
             Vector space of dimension 5 over Finite Field of size 3

         """
         import sage.modules.all
         V = sage.modules.all.VectorSpace(self.prime_subfield(),self.degree())
         return V

    def __iter__(FiniteField_givaro self):
        """
        Finite fields may be iterated over:

        EXAMPLE:
            sage: list(GF(2**2, 'a'))
            [0, a, a + 1, 1]
        """
        return FiniteField_givaro_iterator(self)

    def __richcmp__(left, right, int op):
        return (<Parent>left)._richcmp(right, op)
    
    cdef int _cmp_c_impl(left, Parent right) except -2:
        """
        Finite Fields are considered to be equal if
         * their implementation is the same (Givaro)
         * their characteristics match
         * their degrees match
         * their moduli match if degree > 1

        This will probably change in the future so that different
        implementations are equal.
        """
        if not isinstance(right, FiniteField_givaro):
            return cmp(type(left), type(right))
        c = cmp(left.characteristic(), right.characteristic())
        if c: return c
        c = cmp(left.degree(), right.degree())
        if c: return c
        # TODO comparing the polynomials themselves would recursively call
        # this cmp...  Also, as mentioned above, we will get rid of this.
        if left.degree() > 1:
            c = cmp(str(left.polynomial()), str(right.polynomial()))
            if c: return c
        return 0

    def __hash__(FiniteField_givaro self):
        """
        The hash of a Givaro finite field is a hash over it's
        characterstic polynomial and the string 'givaro'

        EXAMPLES:
            sage: hash(GF(3^4, 'a'))
            695660592                 # 32-bit
            -4281682415996964816      # 64-bit
        """
        if self._hash is None:
            pass
        if self.degree()>1:
            self._hash = hash((self.characteristic(),self.polynomial(),self.variable_name(),"givaro"))
        else:
            self._hash = hash((self.characteristic(),self.variable_name(),"givaro"))
        return self._hash

    def _element_repr(FiniteField_givaro self, FiniteField_givaroElement e):
        """
        Wrapper for log, int, and poly representations.

        EXAMPLES:
            sage: k.<a> = GF(3^4); k
            Finite Field in a of size 3^4
            sage: k._element_repr(a^20)
            '2*a^3 + 2*a^2 + 2'
            
            sage: k = sage.rings.finite_field_givaro.FiniteField_givaro(3^4,'a', repr='int')
            sage: a = k.gen()
            sage: k._element_repr(a^20)
            '74'
            
            sage: k = sage.rings.finite_field_givaro.FiniteField_givaro(3^4,'a', repr='log')
            sage: a = k.gen()
            sage: k._element_repr(a^20)
            '20'
        """
        if self.repr==0:
            return self._element_poly_repr(e)
        elif self.repr==1:
            return self._element_log_repr(e)
        else:
            return self._element_int_repr(e)

    def _element_log_repr(FiniteField_givaro self, FiniteField_givaroElement e):
        r"""
        Return str(i) where \code{base.gen()^i==self}.

        TODO -- this isn't what it does -- see below.

        EXAMPLES:
            sage: k.<a> = GF(3^4); k
            Finite Field in a of size 3^4
            sage: k._element_log_repr(a^20)
            '20'
            sage: k._element_log_repr(a)    # TODO -- why 41 ?? why not 1?
            '41' 
        """
        return str(int(e.element))

    def _element_int_repr(FiniteField_givaro self, FiniteField_givaroElement e):
        """
        Return integer representation of e.
        
	Elements of this field are represented as ints in as follows:
        for $e \in \FF_p[x]$ with $e = a_0 + a_1x + a_2x^2 + \cdots $, $e$ is
        represented as: $n= a_0 + a_1  p + a_2  p^2 + \cdots$.

        EXAMPLES:
            sage: k.<a> = GF(3^4); k
            Finite Field in a of size 3^4
            sage: k._element_int_repr(a^20)
            '74'        
        """
        return str(int(e))

    def _element_poly_repr(FiniteField_givaro self, FiniteField_givaroElement e):
        """
        Return a polynomial expression in base.gen() of self.

        EXAMPLES:
            sage: k.<a> = GF(3^4); k
            Finite Field in a of size 3^4
            sage: k._element_poly_repr(a^20)
            '2*a^3 + 2*a^2 + 2'        
        """
        variable = self.variable_name()
        
        quo = self.log_to_int(e.element)
        b   = int(self.characteristic())

        ret = ""
        for i in range(self.degree()):
            coeff = quo%b
            if coeff != 0:
                if i>0:
                    if coeff==1:
                        coeff=""
                    else:
                        coeff=str(coeff)+"*"
                    if i>1:
                        ret = coeff + variable + "^" + str(i) + " + " + ret
                    else:
                        ret = coeff + variable + " + " + ret
                else:
                    ret = str(coeff) + " + " + ret 
            quo = quo/b
        if ret == '':
            return "0"
        return ret[:-3]

    def a_times_b_plus_c(FiniteField_givaro self,FiniteField_givaroElement a, FiniteField_givaroElement b, FiniteField_givaroElement c):
        """
        Return r = a*b + c. This is faster than multiplying a and b
        first and adding c to the result.

        INPUT:
            a -- FiniteField_givaroElement
            b -- FiniteField_givaroElement
            c -- FiniteField_givaroElement

        EXAMPLE:
            sage: k.<a> = GF(2**8)
            sage: k.a_times_b_plus_c(a,a,k(1))
            a^2 + 1
        """
        cdef int r

        r = self.objectptr.axpy(r, a.element, b.element, c.element)
        return make_FiniteField_givaroElement(self,r)

    def a_times_b_minus_c(FiniteField_givaro self,FiniteField_givaroElement a, FiniteField_givaroElement b, FiniteField_givaroElement c):
        """
        Return r = a*b - c.

        INPUT:
            a -- FiniteField_givaroElement
            b -- FiniteField_givaroElement
            c -- FiniteField_givaroElement

        EXAMPLE:
            sage: k.<a> = GF(3**3)
            sage: k.a_times_b_minus_c(a,a,k(1))
            a^2 + 2
        """
        cdef int r

        r = self.objectptr.axmy(r, a.element, b.element, c.element, )
        return make_FiniteField_givaroElement(self,r)

    def c_minus_a_times_b(FiniteField_givaro self,FiniteField_givaroElement a,
                          FiniteField_givaroElement b, FiniteField_givaroElement c):
        """
        Return r = c - a*b. 

        INPUT:
            a -- FiniteField_givaroElement
            b -- FiniteField_givaroElement
            c -- FiniteField_givaroElement

        EXAMPLE:
            sage: k.<a> = GF(3**3)
            sage: k.c_minus_a_times_b(a,a,k(1))
            2*a^2 + 1
        """
        cdef int r

        r = self.objectptr.amxy(r , a.element, b.element, c.element, )
        return make_FiniteField_givaroElement(self,r)

    def __reduce__(FiniteField_givaro self):
        """
        Pickle self:

        EXAMPLE:
            sage: k.<a> = GF(2**8)
            sage: loads(dumps(k)) == k
            True
        """
        if self._array is None:
            cache = 0
        else:
            cache = 1
        
        return sage.rings.finite_field_givaro.unpickle_FiniteField_givaro, \
               (self.order_c(),self.variable_name(),
                map(int,list(self.modulus())),int(self.repr),int(self._array is not None))

def unpickle_FiniteField_givaro(order,variable_name,modulus,rep,cache):
    from sage.rings.arith import is_prime

    if rep == 0:
        rep = 'poly'
    elif rep == 1:
        rep = 'log'
    elif rep == 2:
        rep = 'int'
    
    if not is_prime(order):
        return FiniteField_givaro(order,variable_name,modulus,rep,cache=cache)
    else:
        return FiniteField_givaro(order,cache=cache)

cdef class FiniteField_givaro_iterator:
    """
    Iterator over FiniteField_givaro elements of degree 1. We iterate
    over fields of higher degree using the VectorSpace iterator.

    EXAMPLES:
        sage: for x in GF(2^2,'a'): print x
        0
        a
        a + 1
        1
    """
    
    def __init__(self, FiniteField_givaro parent):
        self._parent = parent
        self.iterator = -1

    def __next__(self):
        """
        """

        self.iterator=self.iterator+1
        
        if self.iterator==self._parent.order_c():
            self.iterator = -1
            raise StopIteration
        
        return make_FiniteField_givaroElement(self._parent,self.iterator)

    def __repr__(self):
        return "Iterator over %s"%self._parent

cdef FiniteField_givaro_copy(FiniteField_givaro orig):
    cdef FiniteField_givaro copy
    copy = FiniteField_givaro(orig.characteristic()**orig.degree())
    delete(copy.objectptr)
    copy.objectptr = gfq_factorycopy(gfq_deref(orig.objectptr))
    return copy

cdef class FiniteField_givaroElement(FiniteFieldElement):
    """
    An element of a (Givaro) finite field.
    """
    
    def __init__(FiniteField_givaroElement self, parent ):
        """
        Initializes an element in parent. It's much better to use
        parent(<value>) or any specialized method of parent
        (one,zero,gen) instead.

        Alternatively you may provide a value which is directly
        assigned to this element. So the value must represent the
        log_g of the value you wish to assign.

        INPUT:
            parent -- base field

        OUTPUT:
            finite field element.
        """
        self._parent = <ParentWithBase> parent  # explicit case required for C++
        self.element = 0
        
    cdef FiniteField_givaroElement _new_c(self, int value):
        return make_FiniteField_givaroElement(parent_object(self), value)

    def __dealloc__(FiniteField_givaroElement self):
        pass

    def __repr__(FiniteField_givaroElement self):
        return (<FiniteField_givaro>self._parent)._element_repr(self)

    def parent(self):
        """
        Return parent finite field.

        EXAMPLES:
            sage: k.<a> = GF(3^4); k
            Finite Field in a of size 3^4
            sage: (a*a).parent()
            Finite Field in a of size 3^4        
        """
        return (<FiniteField_givaro>self._parent)

    def __nonzero__(FiniteField_givaroElement self):
        r"""
        Return True if \code{self != k(0)}.

        EXAMPLES:
            sage: k.<a> = GF(3^4); k
            Finite Field in a of size 3^4
            sage: a.is_zero()
            False
            sage: k(0).is_zero()
            True        
        """
        return not (<FiniteField_givaro>self._parent).objectptr.isZero(self.element)
        
    def is_one(FiniteField_givaroElement self):
        r"""
        Return True if \code{self == k(1)}.

        EXAMPLES:
            sage: k.<a> = GF(3^4); k
            Finite Field in a of size 3^4
            sage: a.is_one()
            False
            sage: k(1).is_one()
            True        
        """
        return (<FiniteField_givaro>self._parent).objectptr.isOne(self.element)

    def is_unit(FiniteField_givaroElement self):
        """
        Return True if self is nonzero, so it is a unit as an element of the
        finite field. 

        EXAMPLES:
            sage: k.<a> = GF(3^4); k
            Finite Field in a of size 3^4
            sage: a.is_unit()
            True
            sage: k(0).is_unit()
            False        
        """
        return not (<FiniteField_givaro>self._parent).objectptr.isZero(self.element)
        # **WARNING** Givaro seems to define unit to mean in the prime field,
        # which is totally wrong!  It's a confusion with the underlying polynomial
        # representation maybe??  That's why the following is commented out. 
        # return (<FiniteField_givaro>self._parent).objectptr.isunit(self.element)


    def is_square(FiniteField_givaroElement self):
        """
        Return True if self is a square in self.parent()

        EXAMPLES:
            sage: k.<a> = GF(9); k
            Finite Field in a of size 3^2
            sage: a.is_square()
            False
            sage: v = set([x^2 for x in k])
            sage: [x.is_square() for x in v]
            [True, True, True, True, True]
            sage: [x.is_square() for x in k if not x in v]
            [False, False, False, False]        
            
        ALGORITHM: 
            Elements are stored as powers of generators, so we simply check
            to see if it is an even power of a generator. 
            
        TESTS:
            sage: K = GF(27, 'a')
            sage: set([a*a for a in K]) == set([a for a in K if a.is_square()])
            True
            sage: K = GF(25, 'a')
            sage: set([a*a for a in K]) == set([a for a in K if a.is_square()])
            True
            sage: K = GF(16, 'a')
            sage: set([a*a for a in K]) == set([a for a in K if a.is_square()])
            True
        """
        cdef FiniteField_givaro field = <FiniteField_givaro>self._parent
        if field.objectptr.characteristic() == 2:
            return True
<<<<<<< HEAD
        n = K.order_c() - 1
        a = self**(n / 2)
        return a == 1 or a == 0
=======
        elif self.element == field.objectptr.one:
            return True
        else:
            return self.element % 2 == 0
>>>>>>> 44be1832

    def sqrt(FiniteField_givaroElement self, all=False, extend=False):
        """
        Return a square root of this finite field element in its
        parent, if there is one.  Otherwise, raise a ValueError.

        EXAMPLES:
            sage: k.<a> = GF(7^2)
            sage: k(2).sqrt()
            3
            sage: k(3).sqrt()
            2*a + 6
            sage: k(3).sqrt()**2
            3
            sage: k(4).sqrt()
            2
            sage: k.<a> = GF(7^3)
            sage: k(3).sqrt()
            Traceback (most recent call last):
            ...
            ValueError: must be a perfect square.

        ALGORITHM: 
            Self is stored as $a^k$ for some generator $a$. 
            Return $a^(k/2)$ for even $k$. 
            
        TESTS:
            sage: K = GF(49, 'a')
            sage: all([a.sqrt()*a.sqrt() == a for a in K if a.is_square()])
            True
            sage: K = GF(27, 'a')
            sage: all([a.sqrt()*a.sqrt() == a for a in K if a.is_square()])
            True
            sage: K = GF(8, 'a')
            sage: all([a.sqrt()*a.sqrt() == a for a in K if a.is_square()])
            True
        """
        if all:
            a = self.sqrt()
            return [a, -a] if -a != a else [a]
        cdef FiniteField_givaro field = <FiniteField_givaro>self._parent
        if self.element == field.objectptr.one:
            return make_FiniteField_givaroElement(field, field.objectptr.one)
        elif self.element % 2 == 0:
            return make_FiniteField_givaroElement(field, self.element/2)
        elif field.objectptr.characteristic() == 2:
            return make_FiniteField_givaroElement(field, (field.objectptr.cardinality() - 1 + self.element)/2)
        elif extend:
            raise NotImplementedError # TODO: fix this once we have nested embeddings of finite fields
        else:
            raise ValueError, "must be a perfect square."
        
    cdef ModuleElement _add_c_impl(self, ModuleElement right):
        """
        Add two elements.

        EXAMPLE:
            sage: k.<b> = GF(9**2)
            sage: b^10 + 2*b
            2*b^3 + 2*b^2 + 2*b + 1
        """
        cdef int r
        r = parent_object(self).objectptr.add(r, self.element ,
                                              (<FiniteField_givaroElement>right).element )
        return make_FiniteField_givaroElement(parent_object(self),r)

    cdef RingElement _mul_c_impl(self, RingElement right):
        """
        Multiply two elements:

        EXAMPLE:
            sage: k.<c> = GF(7**4)
            sage: 3*c
            3*c
            sage: c*c
            c^2
        """
        cdef int r
        r = parent_object(self).objectptr.mul(r, self.element,
                                              (<FiniteField_givaroElement>right).element)
        return make_FiniteField_givaroElement(parent_object(self),r)

    cdef RingElement _div_c_impl(self, RingElement right):
        """
        Divide two elements

        EXAMPLE:
            sage: k.<g> = GF(2**8)
            sage: g/g
            1

            sage: k(1) / k(0)
            Traceback (most recent call last):
            ...
            ZeroDivisionError: division by zero in finite field.
        """
        cdef int r
        if (<FiniteField_givaroElement>right).element == 0:
            raise ZeroDivisionError, 'division by zero in finite field.'
        r = parent_object(self).objectptr.div(r, self.element,
                                              (<FiniteField_givaroElement>right).element)
        return make_FiniteField_givaroElement(parent_object(self),r)

    cdef ModuleElement _sub_c_impl(self, ModuleElement right):
        """
        Subtract two elements

        EXAMPLE:
            sage: k.<a> = GF(3**4)
            sage: k(3) - k(1)
            2
            sage: 2*a - a^2
            2*a^2 + 2*a
        """
        cdef int r
        r = parent_object(self).objectptr.sub(r, self.element,
                                              (<FiniteField_givaroElement>right).element)
        return make_FiniteField_givaroElement(parent_object(self),r)

    def __neg__(FiniteField_givaroElement self):
        """
        Negative of an element.

        EXAMPLES:
            sage: k.<a> = GF(9); k
            Finite Field in a of size 3^2
            sage: -a
            2*a        
        """
        cdef int r

        r = (<FiniteField_givaro>self._parent).objectptr.neg(r, self.element)
        return make_FiniteField_givaroElement((<FiniteField_givaro>self._parent),r)

    def __invert__(FiniteField_givaroElement self):
        """
        Return the multiplicative inverse of an element.

        EXAMPLES:
            sage: k.<a> = GF(9); k
            Finite Field in a of size 3^2
            sage: ~a
            a + 2
            sage: ~a*a
            1        
        """
        cdef int r

        (<FiniteField_givaro>self._parent).objectptr.inv(r, self.element)
        return make_FiniteField_givaroElement((<FiniteField_givaro>self._parent),r)
        
    def __pow__(FiniteField_givaroElement self, exp, other):
        """
        EXAMPLE: 
            sage: K.<a> = GF(3^3, 'a')
            sage: a^3 == a*a*a
            True
            sage: b = a+1
            sage: b^5 == b^2 * b^3
            True
            sage: b^(-1) == 1/b
            True
            sage: b = K(-1)
            sage: b^2 == 1
            True
            
        ALGORITHM: 
            Givaro objects are stored as integers $i$ such that $self=a^i$, where
            $a$ is a generator of $K$ (though necissarily the one returned by K.gens()). 
            Now it is trivial to compute $(a^i)^exp = a^(i*exp)$, and reducing the exponent
            mod the multiplicative order of $K$. 
            
        AUTHOR: 
            Robert Bradshaw
        """
        _exp = int(exp)
        if _exp != exp:
            raise ValueError, "exponent must be an integer"
        exp = _exp
        
        cdef int r
        cdef int order
        cdef FiniteField_givaro field
        field = <FiniteField_givaro>self._parent

        if (field.objectptr).isOne(self.element):
            return self

        elif exp == 0:
            return make_FiniteField_givaroElement(field, field.objectptr.one)

        elif (field.objectptr).isZero(self.element):
            return make_FiniteField_givaroElement(field, field.objectptr.zero)
        
        order = (field.order_c()-1)
        exp = exp % order
        
        r = exp
        if r == 0:
            return make_FiniteField_givaroElement(field, field.objectptr.one)
            
        r = (r * self.element) % order
        if r < 0:
            r = r + order
        if r == 0:
            return make_FiniteField_givaroElement(field, field.objectptr.one)
            
        return make_FiniteField_givaroElement(field, r)


    def __richcmp__(left, right, int op):
        return (<Element>left)._richcmp(right, op)
    cdef int _cmp_c_impl(left, Element right) except -2:
        """
        Comparison of finite field elements is performed by comparing
        their underlying int representation.

        EXAMPLES:
            sage: k.<a> = GF(9); k
            Finite Field in a of size 3^2
            sage: a < a^2
            True
            sage: a^2 < a
            False        
        """
        cdef FiniteField_givaro F
        F = left._parent
        
        return cmp(F.log_to_int(left.element), F.log_to_int((<FiniteField_givaroElement>right).element) )

    def __int__(FiniteField_givaroElement self):
        """
        Return the int representation of self.  When self is in the
        prime subfield, the integer returned is equal to self and not
        to \code{log_repr}.

        Elements of this field are represented as ints in as follows:
        for $e \in \FF_p[x]$ with $e = a_0 + a_1x + a_2x^2 + \cdots $, $e$ is
        represented as: $n= a_0 + a_1  p + a_2  p^2 + \cdots$.

        EXAMPLES:
            sage: k.<b> = GF(5^2); k
            Finite Field in b of size 5^2
            sage: int(k(4))
            4
            sage: int(b)
            5
            sage: type(int(b))
            <type 'int'>
        """
        return (<FiniteField_givaro>self._parent).log_to_int(self.element)

    
    def log_to_int(FiniteField_givaroElement self):
        r"""
        Returns the int representation of self, as a SAGE integer.   Use
        int(self) to directly get a Python int. 

        Elements of this field are represented as ints in as follows:
        for $e \in \FF_p[x]$ with $e = a_0 + a_1x + a_2x^2 + \cdots $, $e$ is
        represented as: $n= a_0 + a_1  p + a_2  p^2 + \cdots$.

        EXAMPLES:
            sage: k.<b> = GF(5^2); k
            Finite Field in b of size 5^2
            sage: k(4).log_to_int()
            4
            sage: b.log_to_int()
            5
            sage: type(b.log_to_int())
            <type 'sage.rings.integer.Integer'>        
        """
        return Integer((<FiniteField_givaro>self._parent).log_to_int(self.element))

    def log(FiniteField_givaroElement self, base):
        """
        Return the log to the base b of self, i.e., an integer n
        such that b^n = self.

        WARNING:  TODO -- This is currently implemented by solving the discrete
        log problem -- which shouldn't be needed because of how finit field
        elements are represented. 

        EXAMPLES:
            sage: k.<b> = GF(5^2); k
            Finite Field in b of size 5^2
            sage: a = b^7
            sage: a.log(b)
            7        
        """
        q = (<FiniteField_givaro> self.parent()).order_c() - 1
        b = self.parent()(base)
        return sage.rings.arith.discrete_log_generic(self, b, q)

    def int_repr(FiniteField_givaroElement self):
        r"""
        Return the sring representation of self as an int (as returned
        by \code{log_to_int}).

        EXAMPLES:
            sage: k.<b> = GF(5^2); k
            Finite Field in b of size 5^2
            sage: (b+1).int_repr()
            '6'        
        """
        return (<FiniteField_givaro>self._parent)._element_int_repr(self)
    
    def log_repr(FiniteField_givaroElement self):
        r"""
        Return the log representation of self as a string.  See the
        documentation of the \code{_element_log_repr} function of the
        parent field.

        EXAMPLES:
            sage: k.<b> = GF(5^2); k
            Finite Field in b of size 5^2
            sage: (b+2).log_repr()
            '3'
        """
        return (<FiniteField_givaro>self._parent)._element_log_repr(self)
    
    def poly_repr(FiniteField_givaroElement self):
        r"""
        Return representation of this finite field element as a polynomial
        in the generator. 

        EXAMPLES:
            sage: k.<b> = GF(5^2); k
            Finite Field in b of size 5^2
            sage: (b+2).poly_repr()
            'b + 2'
        """
        return (<FiniteField_givaro>self._parent)._element_poly_repr(self)

    def polynomial(FiniteField_givaroElement self, name=None):
        """
        Return self viewed as a polynomial over self.parent().prime_subfield().

        EXAMPLES:
            sage: k.<b> = GF(5^2); k
            Finite Field in b of size 5^2
            sage: f = (b^2+1).polynomial(); f
            b + 4
            sage: type(f)
            <class 'sage.rings.polynomial.polynomial_element_generic.Polynomial_dense_mod_p'>
            sage: parent(f)
            Univariate Polynomial Ring in b over Finite Field of size 5        
        """
        cdef FiniteField_givaro F
        F = self._parent
        quo = F.log_to_int(self.element)
        b   = int(F.characteristic())
        ret = []
        for i in range(F.degree()):
            coeff = quo%b
            ret.append(coeff)
            quo = quo/b
        if not name is None and F.variable_name() != name:
            from sage.rings.polynomial.polynomial_ring import PolynomialRing
            return PolynomialRing(F.prime_subfield_C(), name)(ret)
        else:
            return F.polynomial_ring()(ret)

    def _latex_(FiniteField_givaroElement self):
        r"""
        Return the latex representation of self, which is just the
        latex representation of the polynomial representation of self.

        EXAMPLES:
            sage: k.<b> = GF(5^2); k
            Finite Field in b of size 5^2
            sage: b._latex_()
            'b'
            sage: (b^2+1)._latex_()
            'b + 4'
        """
        if (<FiniteField_givaro>self._parent).degree()>1:
            return self.polynomial()._latex_()
        else:
            return str(self)

    def _finite_field_ext_pari_element(FiniteField_givaroElement self, k=None):
        """
        Return an element of k supposed to match this element.  No
        checks if k equals self.parent() are performed.

        INPUT:
            k -- (optional) FiniteField_ext_pari

        OUTPUT:
            k.gen()^(self.log_repr())

        EXAMPLES:
            sage: S.<b> = GF(5^2); S
            Finite Field in b of size 5^2
            sage: b.charpoly('x')
            x^2 + 4*x + 2
            sage: P = S._finite_field_ext_pari_(); type(P)
            <class 'sage.rings.finite_field.FiniteField_ext_pari'>
            sage: c = b._finite_field_ext_pari_element(P); c
            b
            sage: type(c)
            <class 'sage.rings.finite_field_element.FiniteField_ext_pariElement'>            
            sage: c.charpoly('x')
            x^2 + 4*x + 2

        The PARI field is automatically determined if it is not given:
            sage: d = b._finite_field_ext_pari_element(); d
            b
            sage: type(d)
            <class 'sage.rings.finite_field_element.FiniteField_ext_pariElement'>            
        """
        if k is None:
            k = (<FiniteField_givaro>self._parent)._finite_field_ext_pari_()
        elif not isinstance(k, finite_field.FiniteField_ext_pari):
            raise TypeError, "k must be a pari finite field."
        
        variable = k.gen()._pari_()

        quo = int(self)
        b   = int((<FiniteField_givaro>self._parent).characteristic())

        ret = k._pari_one() - k._pari_one()    # TODO -- weird
        i = 0
        while quo!=0:
            coeff = quo%b
            if coeff != 0:
                ret = coeff * variable ** i + ret
            quo = quo/b
            i = i+1
        return k(ret)

    def _pari_init_(FiniteField_givaroElement self, var=None):
        """
        Return string that when evealuated in PARI defines this element.

        EXAMPLES:
            sage: S.<b> = GF(5^2); S
            Finite Field in b of size 5^2
            sage: b._pari_init_()
            'Mod(b, Mod(1, 5)*b^2 + Mod(4, 5)*b + Mod(2, 5))'
            sage: (2*b+3)._pari_init_()
            'Mod(2*b + 3, Mod(1, 5)*b^2 + Mod(4, 5)*b + Mod(2, 5))'        
        """
        g = (parent_object(self))._finite_field_ext_pari_modulus_as_str()
        f = self.poly_repr()
        s = 'Mod(%s, %s)'%(f, g)
        if var is None:
            return s
        return s.replace(self.parent().variable_name(), var)

    def _pari_(FiniteField_givaroElement self, var=None):
        return pari(self._pari_init_(var))

        
##         variable = k.gen()._pari_()
##         quo = int(self)
##         b   = (parent_object(self)).characteristic()
##         ret = k._pari_one() - k._pari_one() # there is no pari_zero
##         i = 0
##         while quo!=0:
##             coeff = quo%b
##             if coeff != 0:
##                 ret = coeff * variable ** i + ret
##             quo = quo/b
##             i = i+1
##         return ret

    def multiplicative_order(FiniteField_givaroElement self):
        """
        Return the multiplicative order of this field element.

        EXAMPLES:
            sage: S.<b> = GF(5^2); S
            Finite Field in b of size 5^2
            sage: b.multiplicative_order()
            24
            sage: (b^6).multiplicative_order()
            4        
        """
        # TODO -- I'm sure this can be made vastly faster
        # using how elements are represented as a power of the generator ??
        
        # code copy'n'pasted from finite_field_element.py
        import sage.rings.arith
        
        if self.__multiplicative_order is not None:
            return self.__multiplicative_order
        else:
            if self.is_zero():
                return ArithmeticError, "Multiplicative order of 0 not defined."
            n = (parent_object(self)).order_c() - 1
            order = 1
            for p, e in sage.rings.arith.factor(n):
                # Determine the power of p that divides the order.
                a = self**(n/(p**e))
                while a != 1:
                    order = order * p
                    a = a**p
            self.__multiplicative_order = order
            return order

    def __copy__(self):
        """
        Return a copy of this element.  Actually just returns self, since
        finite field elements are immutable. 

        EXAMPLES:
            sage: S.<b> = GF(5^2); S
            Finite Field in b of size 5^2
            sage: c = copy(b); c
            b
            sage: c is b
            True
            sage: copy(5r) is 5r
            True           
        """
        return self

    def _gap_init_(FiniteField_givaroElement self):
        """
        Return a string that evaluates to the GAP representation of
        this element.

        A NotImplementedError is raised if self.parent().modulus() is
        not a Conway polynomial, as the isomorphism of finite fields is
        not implemented yet.

        EXAMPLES:
            sage: S.<b> = GF(5^2); S
            Finite Field in b of size 5^2
            sage: (4*b+3)._gap_init_()
            'Z(25)^3'
            sage: S(gap('Z(25)^3'))
            4*b + 3        
        """
        #copied from finite_field_element.py
        cdef FiniteField_givaro F
        F = parent_object(self)
        if not F._is_conway:
            raise NotImplementedError, "conversion of (Givaro) finite field element to GAP not implemented except for fields defined by Conway polynomials."
        if F.order_c() > 65536:
            raise TypeError, "order (=%s) must be at most 65536."%F.order_c()
        if self == 0:
            return '0*Z(%s)'%F.order_c()
        assert F.degree() > 1
        g = F.multiplicative_generator()
        n = self.log(g)
        return 'Z(%s)^%s'%(F.order_c(), n)

    def charpoly(FiniteField_givaroElement self, var):
        """
        Return the characteristic polynomial of self as a polynomial with given variable.

        EXAMPLES:
            sage: k.<a> = GF(19^2)
            sage: parent(a)
            Finite Field in a of size 19^2
            sage: a.charpoly('X')
            X^2 + 18*X + 2
            sage: a^2 + 18*a + 2
            0            
        """
        from sage.rings.polynomial.polynomial_ring import PolynomialRing
        R = PolynomialRing(parent_object(self).prime_subfield_C(), var)
        return R(self._pari_().charpoly('x').lift())


    def norm(FiniteField_givaroElement self):
        """
        Return the norm of self down to the prime subfield.

        This is the product of the Galois conjugates of self.

        EXAMPLES:
            sage: S.<b> = GF(5^2); S
            Finite Field in b of size 5^2
            sage: b.norm()
            2
            sage: b.charpoly('t')
            t^2 + 4*t + 2

        Next we consider a cubic extension:
            sage: S.<a> = GF(5^3); S
            Finite Field in a of size 5^3
            sage: a.norm()
            2
            sage: a.charpoly('t')
            t^3 + 3*t + 3
            sage: a * a^5 * (a^25)
            2            
        """
        f = self.charpoly('x')
        n = f[0]
        if f.degree() % 2 != 0:
            return -n
        else:
            return n

    def trace(FiniteField_givaroElement self):
        """
        Return the trace of this element, which is the sum of the
        Galois conjugates. 

        EXAMPLES:
            sage: S.<a> = GF(5^3); S
            Finite Field in a of size 5^3
            sage: a.trace()
            0
            sage: a.charpoly('t')
            t^3 + 3*t + 3
            sage: a + a^5 + a^25
            0
            sage: z = a^2 + a + 1
            sage: z.trace()
            2
            sage: z.charpoly('t')
            t^3 + 3*t^2 + 2*t + 2
            sage: z + z^5 + z^25
            2        
        """
        return parent_object(self).prime_subfield()(self._pari_().trace().lift())

    def __hash__(FiniteField_givaroElement self):
        """
        Return the hash of this finite field element.  We hash the parent
        and the underlying integer representation of this element. 

        EXAMPLES:
            sage: S.<a> = GF(5^3); S
            Finite Field in a of size 5^3
            sage: hash(a)
            5
        """
        return hash(self.log_to_int())

    def vector(FiniteField_givaroElement self):
        """
        Return a vector in self.parent().vector_space() matching self.

        EXAMPLES:
            sage: k.<a> = GF(2^4)
            sage: e = a^2 + 1
            sage: v = e.vector()
            sage: v
            (1, 0, 1, 0)
            sage: k(v)
            a^2 + 1

            sage: k.<a> = GF(3^4)
            sage: e = 2*a^2 + 1
            sage: v = e.vector()
            sage: v
            (1, 0, 2, 0)
            sage: k(v)
            2*a^2 + 1

        """
        cdef FiniteField_givaro k = <FiniteField_givaro>self._parent
        
        quo = k.log_to_int(self.element)
        b   = int(k.characteristic())

        ret = []
        for i in range(k.degree()):
            coeff = quo%b
            ret.append(coeff)
            quo = quo/b
        return k.vector_space()(ret)

    def __reduce__(FiniteField_givaroElement self):
        """
        Used for supporting pickling of finite field elements.
        
        EXAMPLE:
            sage: k = GF(2**8, 'a')
            sage: e = k.random_element()
            sage: loads(dumps(e)) == e
            True
        """
        return unpickle_FiniteField_givaroElement,(parent_object(self),self.element)


def unpickle_FiniteField_givaroElement(FiniteField_givaro parent, int x):
    return make_FiniteField_givaroElement(parent, x)

cdef inline FiniteField_givaroElement make_FiniteField_givaroElement(FiniteField_givaro parent, int x):
    cdef FiniteField_givaroElement y
    cdef PyObject** w

    if parent._array is None:
        #y = FiniteField_givaroElement(parent)
        y = PY_NEW(FiniteField_givaroElement)
        y._parent = <ParentWithBase> parent
        y.element = x
        return y
    else:
        w = FAST_SEQ_UNSAFE(parent._array)
        return <FiniteField_givaroElement>w[x]

def gap_to_givaro(x, F):
    """
    INPUT:
        x -- gap finite field element
        F -- Givaro finite field
    OUTPUT:
        element of F

    EXAMPLES:
        sage: from sage.rings.finite_field_givaro import FiniteField_givaro
        sage: x = gap('Z(13)')
        sage: F = FiniteField_givaro(13)
        sage: F(x)
        2
        sage: F(gap('0*Z(13)'))
        0
        sage: F = FiniteField_givaro(13^2)
        sage: x = gap('Z(13)')
        sage: F(x)
        2
        sage: x = gap('Z(13^2)^3')
        sage: F(x)
        12*a + 11
        sage: F.multiplicative_generator()^3
        12*a + 11

    AUTHOR:
        -- David Joyner and William Stein
        -- Martin Albrecht (copied from gap_to_sage)
    """
    return gap_to_givaro_c(x,F)

cdef gap_to_givaro_c(x, FiniteField_givaro F):
    s = str(x)
    if s[:2] == '0*':
        return F(0)
    i1 = s.index("(")
    i2 = s.index(")")
    q  = eval(s[i1+1:i2].replace('^','**'))
    if q == F.order_c():
        K = F
    else:
        K = finite_field.FiniteField(q,'a')
    if s.find(')^') == -1:
        e = 1
    else:
        e = int(s[i2+2:])

    if F.degree() == 1:
        g = int(sage.interfaces.gap.gap.eval('Int(Z(%s))'%q))
    else:
        g = K.multiplicative_generator()
    return F(K(g**e))
<|MERGE_RESOLUTION|>--- conflicted
+++ resolved
@@ -1304,16 +1304,10 @@
         cdef FiniteField_givaro field = <FiniteField_givaro>self._parent
         if field.objectptr.characteristic() == 2:
             return True
-<<<<<<< HEAD
-        n = K.order_c() - 1
-        a = self**(n / 2)
-        return a == 1 or a == 0
-=======
         elif self.element == field.objectptr.one:
             return True
         else:
             return self.element % 2 == 0
->>>>>>> 44be1832
 
     def sqrt(FiniteField_givaroElement self, all=False, extend=False):
         """
