--- conflicted
+++ resolved
@@ -47,14 +47,8 @@
             False
         """
         self._prec = prec
-<<<<<<< HEAD
-        if category is None:
-            category = CommutativeRings()
-        Parent.__init__(self, base, element_constructor=element_class, names=(names,), normalize=False, category=category)
-=======
         self.Element = element_class
         Parent.__init__(self, base, names=(names,), normalize=False, category=getattr(self,'_default_category',None))
->>>>>>> 0d41e912
 
     def is_capped_relative(self):
         """
