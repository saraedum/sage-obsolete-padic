"""
p-Adic Rings

AUTHOR:
    -- David Roe
    -- Genya Zaytman: documentation
    -- David Harvey: doctests

EXAMPLES:
p-Adic Rings are examples of inexact structures, as the reals are.  That means that elements cannot generally be stored exactly: to do so would take an infinite amount of storage.  Instead, we store an approximation to the elements with varying precision.  

There are two types of precision for a p-adic element.  The first is relative precision, which gives the number of known p-adic digits.
    sage: R = Zp(5, 20, 'capped-rel', 'series'); a = R(675); a
    2*5^2 + 5^4 + O(5^22)
    sage: a.precision_relative()
    20

The second type of precision is absolute precision, which gives the power of p that this element is stored modulo.
    sage: a.precision_absolute()
    22

The number of times that p divides the element is called the valuation, and can be accessed with the functions valuation() and ordp()
    sage: a.valuation()
    2

The following relationship holds: self.valuation() + self.precision_relative() == self.precision_absolute().
    sage: a.valuation() + a.precision_relative() == a.precision_absolute()
    True

There are four types of p-adic ring: capped relative, capped absolute, fixed modulus and lazy.
In the capped relative case, the relative precision of an element is restricted to be at most a certain value, specified at the creation of the field.  Individual elements also store their own precision, so the effect of various arithmetic operations on precision is tracked.  When you cast an exact element into a capped relative field, it truncates it to the precision cap of the field.
    sage: R = Zp(5, 5, 'capped-rel', 'series'); a = R(4006); a
    1 + 5 + 2*5^3 + 5^4 + O(5^5)
    sage: b = R(17/3); b
    4 + 2*5 + 3*5^2 + 5^3 + 3*5^4 + O(5^5)
    sage: c = R(4025); c
    5^2 + 2*5^3 + 5^4 + 5^5 + O(5^7)
    sage: a + b
    4*5 + 3*5^2 + 3*5^3 + 4*5^4 + O(5^5)
    sage: a + b + c
    4*5 + 4*5^2 + 5^4 + O(5^5)

In the capped absolute type, instead of having a cap on the relative precision of an element there is instead a cap on the absolute precision.  Elements still store their own precisions, and as with the capped relative case, exact elements are truncated when cast into the ring.
    sage: R = Zp(5, 5, 'capped-abs', 'series'); a = R(4005); a
    5 + 2*5^3 + 5^4 + O(5^5)
    sage: b = R(4025); b
    5^2 + 2*5^3 + 5^4 + O(5^5)
    sage: a * b
    5^3 + 2*5^4 + O(5^5)
    sage: (a * b) // 5^3
    1 + 2*5 + O(5^2)
    sage: type((a * b) // 5^3)
    <class 'sage.rings.padics.padic_ring_capped_absolute_element.pAdicRingCappedAbsoluteElement'>
    sage: (a * b) / 5^3
    1 + 2*5 + O(5^2)
    sage: type((a * b) / 5^3)
    <class 'sage.rings.padics.padic_field_capped_relative_element.pAdicFieldCappedRelativeElement'>

The fixed modulus type is the leanest of the p-adic rings: it is basically just a wrapper around $\Z / p^n \Z$ providing a unified interface with the rest of the p-adics.  This is the type you should use if your primary interest is in speed.  It does not track precision of elements.
    sage: R = Zp(5,5,'fixed-mod','series'); a = R(4005); a
    5 + 2*5^3 + 5^4 + O(5^5)
    sage: a // 5
    1 + 2*5^2 + 5^3 + O(5^5)

In the lazy case, a certain number of digits are computed and stored, and in addition a function is stored so that additional digits can be computed later.  In order to set the number of known digits you call_set_precision_absolute().
    sage: R = Zp(5, 5, 'lazy', 'series'); a = R(4006); a
    1  + 5 + 2*5^3 + 5^4 + O(5^5)
    sage: b = R(50127); b
    2 + 5^3 + O(5^5)
    sage: c = a * b; c
    2 + 2*5 + 4*5^4 + O(5^5)
    sage: c.set_precision_absolute(15)
    sage: c
    2 + 2*5 + 4*5^4 + 3*5^5 + 5^6 + 4*5^8 + 2*5^9 + 4*5^11 + O(5^15)

There is some performance penalty for carrying the function around, but it is minimized if you determine the precision you will need going into a computation and set the precision appropriately at the outset.

p-Adic rings should be created using the creation function Zp as
above.  This will ensure that there is only one instance of $\Z_p$ of
a given type, p, print mode and precision.  It also saves typing very long class
names.
    sage: Zp(17,10,'capped-rel')
    17-adic Ring with capped relative precision 10
    sage: Zp(7, prec = 30, type = 'lazy', print_mode = 'val-unit')
    Lazy 7-adic Ring
    sage: R = Zp(7, prec = 20, type = 'capped-rel', print_mode = 'val-unit'); S = Zp(7, prec = 20, type = 'capped-rel', print_mode = 'val-unit'); R is S
    True
    sage: Zp(2)
    2-adic Ring with capped relative precision 20

Once one has a p-Adic ring, one can cast elements into it in the standard way.  Integers, ints, longs, Rationals, other p-Adic types, pari p-adics and elements of $\Z / p^n \Z$ can all be cast into a p-Adic ring.
    sage: R = Zp(5, 5, 'capped-rel','series'); a = R(16); a
    1 + 3*5 + O(5^5)
    sage: b = R(25/3); b
    2*5^2 + 3*5^3 + 5^4 + 3*5^5 + 5^6 + O(5^7)
    sage: S = Zp(5, 5, 'fixed-mod','val-unit'); c = S(Mod(75,125)); c
    5^2 * 3 + O(5^5)
    sage: R(c)
    3*5^2 + O(5^5)

Note that in the last example, since fixed-mod elements don't keep
track of their precision, we assume that it has the full precision of
the ring.  This is why you have to cast manually there.

While you can cast explicitly as above, the chains of automatic
coercion are more restricted.  As always in SAGE, the following arrows
are transitive and the diagram is commutative.

int -> long -> Integer -> Rational -> Zp lazy -> pari p-adic -> Zp capped-rel -> Zp capped-abs
                                       /    \                          \          /
                                      /      \                          \        /
                                     V        V                          V      V
                           Zp fixed-mod     Qp lazy ----------------> Qp capped-rel
                                     \_______________________          /
                                                             \        /
                                                              V      V
                                                             IntegerMod

In addition, there are arrows within each type from higher precision_cap to lower.
"""

#*****************************************************************************
#       Copyright (C) 2007 David Roe <roed@math.harvard.edu>
#                          William Stein <wstein@gmail.com>
#
#  Distributed under the terms of the GNU General Public License (GPL)
#
#                  http://www.gnu.org/licenses/
#*****************************************************************************


#import weakref
import sage.rings.padics.padic_generic
#import sage.rings.padics.padic_ring_capped_relative
#import sage.rings.padics.padic_ring_capped_absolute
#import sage.rings.padics.padic_ring_fixed_mod
#import sage.rings.padics.padic_ring_lazy
from sage.rings.integer import Integer


def is_pAdicRing(R):
    return isinstance(R, pAdicRingGeneric)

class pAdicRingGeneric(sage.rings.padics.padic_generic.pAdicGeneric):
<<<<<<< HEAD

    def __init__(self, p, prec, print_mode):
        sage.rings.padics.padic_generic.pAdicGeneric.__init__(self, p, prec)
        self.__set_print_mode(print_mode)

    def _repr_(self, do_latex = False):
        return "Generic %s-adic Ring"%(self.prime())

    def get_print_mode(self):
        r"""
        Returns the current print mode as a string.
        
        INPUT:
            self -- a p-adic ring

        OUTPUT:
            string -- self's print mode

        EXAMPLES:
            sage: R = Zp(7,5,'fixed-mod')
            sage: R.get_print_mode()
            'series'
        """
        return self._print_mode

    def __set_print_mode(self, print_mode):
        """
        Sets the print mode.

        This is for internal use and shouldn't be called by users. 

        INPUT:
            self -- a p-adic ring
            print_mode -- string (see NOTES)

        EXAMPLES:
            sage: R = Zp(3,5,'fixed-mod'); R._pAdicRingGeneric__set_print_mode('val-unit')
            sage: a = R(117); a
            3^2 * 13 + O(3^5)
            sage: R._pAdicRingGeneric__set_print_mode('integer'); a
            117 + O(3^5)
            sage: R._pAdicRingGeneric__set_print_mode('series'); a
            3^2 + 3^3 + 3^4 + O(3^5)

        NOTES:
            The options for print_mode are:
            'val-unit' -- elements are displayed as p^k*u
            'integer' -- elements are displayed as an integer
            'series' -- elements are displayed as series in p
            'val-unit-p' -- same as val-unit, except that p is written as "p"
            'integer-p' -- same as integer, except that p is written as "p"
            'series-p' -- same as series, except that p is written as "p"
        """
        if (print_mode in ['val-unit', 'integer', 'series']):
            self._print_mode = print_mode
        else:
            raise ValueError, "print_mode must be either val-unit, integer, series"

=======
    def _repr_(self, do_latex = False):
        return "Generic %s-adic Ring"%(self.prime())

>>>>>>> 60bf3872
    def is_field(self):
        """
        Returns whether this p-adic ring is a field, i.e. False.

        INPUT:
            self -- a p-adic ring

        OUTPUT:
            boolean -- whether self is a field, i.e., False

        """
        return False

    def is_isomorphic(self, ring):
        r"""
        Returns whether self and ring are isomorphic, i.e. whether ring is an implementation of $\Z_p$ for the same prime as self.

        INPUT:
            self -- a p-adic ring
            ring -- a ring

        OUTPUT:
            boolean -- whether ring is an implementation of $\Z_p$ for the same prime as self.
        """
        return is_instance(ring, pAdicRingGeneric) and self.prime() == ring.prime()

    def krull_dimension(self):
        r"""
        Returns the Krull dimension of self, i.e. 1

        INPUT:
            self -- a p-adic ring
        OUTPUT:
            the Krull dimension of self.  Since self is a p-adic ring, this is 1.
        """
        return 1

class pAdicRingBaseGeneric(pAdicRingGeneric):
    pass<|MERGE_RESOLUTION|>--- conflicted
+++ resolved
@@ -142,70 +142,11 @@
     return isinstance(R, pAdicRingGeneric)
 
 class pAdicRingGeneric(sage.rings.padics.padic_generic.pAdicGeneric):
-<<<<<<< HEAD
-
-    def __init__(self, p, prec, print_mode):
-        sage.rings.padics.padic_generic.pAdicGeneric.__init__(self, p, prec)
-        self.__set_print_mode(print_mode)
-
     def _repr_(self, do_latex = False):
         return "Generic %s-adic Ring"%(self.prime())
 
-    def get_print_mode(self):
-        r"""
-        Returns the current print mode as a string.
-        
-        INPUT:
-            self -- a p-adic ring
 
-        OUTPUT:
-            string -- self's print mode
 
-        EXAMPLES:
-            sage: R = Zp(7,5,'fixed-mod')
-            sage: R.get_print_mode()
-            'series'
-        """
-        return self._print_mode
-
-    def __set_print_mode(self, print_mode):
-        """
-        Sets the print mode.
-
-        This is for internal use and shouldn't be called by users. 
-
-        INPUT:
-            self -- a p-adic ring
-            print_mode -- string (see NOTES)
-
-        EXAMPLES:
-            sage: R = Zp(3,5,'fixed-mod'); R._pAdicRingGeneric__set_print_mode('val-unit')
-            sage: a = R(117); a
-            3^2 * 13 + O(3^5)
-            sage: R._pAdicRingGeneric__set_print_mode('integer'); a
-            117 + O(3^5)
-            sage: R._pAdicRingGeneric__set_print_mode('series'); a
-            3^2 + 3^3 + 3^4 + O(3^5)
-
-        NOTES:
-            The options for print_mode are:
-            'val-unit' -- elements are displayed as p^k*u
-            'integer' -- elements are displayed as an integer
-            'series' -- elements are displayed as series in p
-            'val-unit-p' -- same as val-unit, except that p is written as "p"
-            'integer-p' -- same as integer, except that p is written as "p"
-            'series-p' -- same as series, except that p is written as "p"
-        """
-        if (print_mode in ['val-unit', 'integer', 'series']):
-            self._print_mode = print_mode
-        else:
-            raise ValueError, "print_mode must be either val-unit, integer, series"
-
-=======
-    def _repr_(self, do_latex = False):
-        return "Generic %s-adic Ring"%(self.prime())
-
->>>>>>> 60bf3872
     def is_field(self):
         """
         Returns whether this p-adic ring is a field, i.e. False.
