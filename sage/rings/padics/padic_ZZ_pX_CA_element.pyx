--- conflicted
+++ resolved
@@ -1746,20 +1746,7 @@
         # Should be sped up later
         return (self - right).is_zero(absprec)
 
-<<<<<<< HEAD
-    cpdef pAdicZZpXCAElement lift_to_precision(self, absprec):
-=======
-#     def lift(self):
-#         """
-#         Returns an element of a number field defined by the same polynomial as self's parent that is congruent to self modulo an appropriate ideal.
-
-#         Not currently implemented.
-#         """
-
-#         raise NotImplementedError
-
     cpdef pAdicZZpXCAElement lift_to_precision(self, absprec=None):
->>>>>>> b5d0c9a0
         """
         Returns a ``pAdicZZpXCAElement`` congruent to ``self`` but with
         absolute precision at least ``absprec``.
