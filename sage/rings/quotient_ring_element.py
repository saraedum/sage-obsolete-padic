--- conflicted
+++ resolved
@@ -131,14 +131,7 @@
 
     def __rdiv__(self, left):
         return self.parent()(left)/self
-<<<<<<< HEAD
-        
-=======
-    
-    def __pow__(self, right):
-        return QuotientRingElement(self.parent(), self.__rep**right)
-    
->>>>>>> 00cc5975
+
     def __neg__(self):
         return QuotientRingElement(self.parent(), -self.__rep)
     
