--- conflicted
+++ resolved
@@ -401,7 +401,6 @@
         monomials up to degree d (including) in n variables and t is the
         sum of these cardinalities.
 
-<<<<<<< HEAD
         INPUT:
             n -- number of variables
             d -- degree
@@ -475,12 +474,6 @@
         degree $d$, i.e. choose the degree uniformly at random first
         before choosing a random monomial.
         
-=======
-    def random_element(self, degree=2, terms=5, *args, **kwds):
-        r"""
-        Return a random polynomial in this polynomial ring.
-
->>>>>>> 5831cbe2
         INPUT:
             n -- number of variables
             degree -- degree of monomials
