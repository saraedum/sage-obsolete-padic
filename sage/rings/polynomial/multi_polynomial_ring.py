r"""
Multivariate Polynomial Rings

\SAGE implements multivariate polynomial rings through several
backends. The generic implementation used the classes \code{PolyDict}
and \code{ETuple} to construct a dictionary with exponent tuples as
keys and coefficients as values.

Additionally, specialized and optimized implementations are provided
for multivariate polynomials over $\Q$ and $\F_p$. These are
implemented in the classes \code{MPolynomialRing_libsingular} and
\code{MPolynomial_libsingular}

AUTHORS:
    -- David Joyner and William Stein
    -- Kiran S. Kedlaya (2006-02-12): added Macaulay2 analogues of
              Singular features
    -- Martin Albrecht (2006-04-21): reorganize class hiearchy for singular rep
    -- Martin Albrecht (2007-04-20): reorganized class hierarchy to support Pyrex
              implementations
    -- Robert Bradshaw (2007-08-15): Coercions from rings in a subset of the variables. 

EXAMPLES:

We construct the Frobenius morphism on $\mbox{\rm F}_{5}[x,y,z]$ over $\F_5$:

    sage: R, (x,y,z) = PolynomialRing(GF(5), 3, 'xyz').objgens()
    sage: frob = R.hom([x^5, y^5, z^5])
    sage: frob(x^2 + 2*y - z^4)
    -z^20 + x^10 + 2*y^5
    sage: frob((x + 2*y)^3)
    x^15 + x^10*y^5 + 2*x^5*y^10 - 2*y^15
    sage: (x^5 + 2*y^5)^3
    x^15 + x^10*y^5 + 2*x^5*y^10 - 2*y^15

We make a polynomial ring in one variable over a polynomial ring in
two variables:
    sage: R.<x, y> = PolynomialRing(QQ, 2)
    sage: S.<t> = PowerSeriesRing(R)
    sage: t*(x+y)
    (x + y)*t
"""

#*****************************************************************************
#
#   SAGE: System for Algebra and Geometry Experimentation    
#
#       Copyright (C) 2005 William Stein <wstein@gmail.com>
#
#  Distributed under the terms of the GNU General Public License (GPL)
#
#    This code is distributed in the hope that it will be useful,
#    but WITHOUT ANY WARRANTY; without even the implied warranty of
#    MERCHANTABILITY or FITNESS FOR A PARTICULAR PURPOSE.  See the GNU
#    General Public License for more details.
#
#  The full text of the GPL is available at:
#
#                  http://www.gnu.org/licenses/
#*****************************************************************************

# Changed:
# Kiran Kedlaya (2006-02-12): added Macaulay2 names to TermOrder

import weakref
import re

import sage.rings.commutative_ring as commutative_ring
import sage.rings.integral_domain as integral_domain

import sage.rings.fraction_field as fraction_field
import sage.rings.fraction_field_element as fraction_field_element

import multi_polynomial_element
import multi_polynomial_ideal
import polydict

from term_order import TermOrder

import sage.misc.latex as latex

from sage.interfaces.all import singular as singular_default, is_SingularElement
from sage.interfaces.all import macaulay2 as macaulay2_default
from sage.interfaces.macaulay2 import is_Macaulay2Element

from sage.rings.integer_ring import is_IntegerRing
from sage.rings.integer import Integer

from sage.rings.polynomial.polynomial_singular_interface import PolynomialRing_singular_repr

import multi_polynomial_ideal

from sage.rings.polynomial.polynomial_ring_constructor import PolynomialRing as MPolynomialRing

import polynomial_element

from sage.structure.parent_gens import ParentWithGens

from sage.structure.element import Element

from sage.structure.parent_gens import ParentWithGens

from multi_polynomial_ring_generic import MPolynomialRing_generic, is_MPolynomialRing

from polydict import ETuple

class MPolynomialRing_macaulay2_repr:
    """
    """
    def _macaulay2_(self, macaulay2=None):
        if macaulay2 is None:
            macaulay2 = macaulay2_default
        try:
            R = self.__macaulay2
            if not (R.parent() is macaulay2):
                raise ValueError
            R._check_valid()
            return R
        except (AttributeError, ValueError):
            base_str = self._macaulay2_base_str()
            self.__macaulay2 = macaulay2.ring(base_str, str(self.gens()), \
                                              self.term_order().macaulay2_str())
        return self.__macaulay2

    def _macaulay2_base_str(self):
        if self.base_ring().is_prime_field():
            if self.characteristic() == 0:
                return "QQ"
            else:
                return "ZZ/" + str(self.characteristic())
        elif is_IntegerRing(self.base_ring()):
            return "ZZ"
        else:
            raise TypeError, "no conversion of to a Macaulay2 ring defined"

    def _macaulay2_set_ring(self, macaulay2):
        macaulay2.ring(self._macaulay2_base_str(), str(self.gens()), \
                       self.term_order().macaulay2_str())

    def is_exact(self):
        return self.base_ring().is_exact()
        
    def change_ring(self, R):
        from polynomial_ring_constructor import PolynomialRing
        return PolynomialRing(R, self.variable_names(), order=self.term_order())

class MPolynomialRing_polydict( MPolynomialRing_macaulay2_repr, MPolynomialRing_generic):
    """
    Multivariable polynomial ring.
    
    EXAMPLES:
        sage: R = MPolynomialRing(Integers(12), 'x', 5); R
        Polynomial Ring in x0, x1, x2, x3, x4 over Ring of integers modulo 12
        sage.: loads(R.dumps()) == R     # TODO -- this currently hangs sometimes (??)
        True
    """
    def __init__(self, base_ring, n, names, order):
        order = TermOrder(order,n)
        MPolynomialRing_generic.__init__(self, base_ring, n, names, order)
        # Construct the generators
        v = [0 for _ in xrange(n)]
        one = base_ring(1);
        self._gens = []
        C = self._poly_class()
        for i in xrange(n):
            v[i] = 1  # int's!
            self._gens.append(C(self, {tuple(v):one}))
            v[i] = 0
        self._gens = tuple(self._gens)
        self._zero_tuple = tuple(v)

    def _monomial_order_function(self):
        return self.__monomial_order_function

    def _poly_class(self):
        return multi_polynomial_element.MPolynomial_polydict

    def __cmp__(left, right):
        if not is_MPolynomialRing(right):
            return cmp(type(left),type(right))
        else:
            return cmp((left.base_ring(), left.ngens(), left.variable_names(), left.term_order()),
                       (right.base_ring(), right.ngens(), right.variable_names(), right.term_order()))

    def __call__(self, x, check=True):
        """
        Coerce \code{x} into this multivariate polynomial ring, possibly non-canonically.

        EXAMPLES:
        We create a Macaulay2 multivariate polynomial via ideal arithmetic,
        then coerce it into R.
            sage: R.<x,y> = PolynomialRing(QQ, 2)                        # optional
            sage: I = R.ideal([x^3 + y, y])                              # optional
            sage: S = I._macaulay2_()                                    # optional
            sage: T = S*S*S                                              # optional
            sage: U = T.gens().entries().flatten()                       # optional
            sage: f = U[2]; f                                            # optional
            x^6*y+2*x^3*y^2+y^3
            sage: R(repr(f))                                             # optional
            x^6*y + 2*x^3*y^2 + y^3

        Some other subtle coercions.  We create polynomial rings in 2 variables
        over the rationals, integers, and a finite field.
            sage: R.<x,y> = QQ[]
            sage: S.<x,y> = ZZ[]
            sage: T.<x,y> = GF(7)[]

        We coerce from the integer to the rationals, and back:
            sage: f = R(S.0^2 - 4*S.1^3); f
            -4*y^3 + x^2
            sage: parent(f)
            Polynomial Ring in x, y over Rational Field
            sage: parent(S(f))
            Polynomial Ring in x, y over Integer Ring

        We coerce from the finite field.
            sage: f = R(T.0^2 - 4*T.1^3); f
            3*y^3 + x^2
            sage: parent(f)
            Polynomial Ring in x, y over Rational Field

        We dump and load a the polynomial ring S:
            sage: S2 = loads(dumps(S))
            sage: S2 == S
            True

        Coerce works and gets the right parent. 
            sage: parent(S2._coerce_(S.0)) is S2
            True

        Coercion to reduce modulo a prime between rings with different variable names:
            sage: R.<x,y> = PolynomialRing(QQ,2)
            sage: S.<a,b> = PolynomialRing(GF(7),2)
            sage: f = x^2 + 2/3*y^3
            sage: S(f)
            3*b^3 + a^2

        Coercion from symbolic variables:
            sage: x,y,z = var('x,y,z')
            sage: R = QQ[x,y,z]
            sage: type(x)
            <class 'sage.calculus.calculus.SymbolicVariable'>
            sage: type(R(x))
            <type 'sage.rings.polynomial.multi_polynomial_libsingular.MPolynomial_libsingular'>
            sage: f = R(x^3 + y^3 - z^3); f
            x^3 + y^3 - z^3
            sage: type(f)
            <type 'sage.rings.polynomial.multi_polynomial_libsingular.MPolynomial_libsingular'>
            sage: parent(f)
            Polynomial Ring in x, y, z over Rational Field

        A more complicated symbolic and computational mix.  Behind the scenes
        Singular and Maxima are doing the real work. 
            sage: R = QQ[x,y,z]
            sage: f = (x^3 + y^3 - z^3)^10; f
            (-z^3 + y^3 + x^3)^10
            sage: g = R(f); parent(g)
            Polynomial Ring in x, y, z over Rational Field
            sage: (f - g).expand()
            0
            
<<<<<<< HEAD
            
            
        Arithmetic with a constant from a base ring:
            sage: R.<u,v> = QQ[]
            sage: S.<x,y> = R[]
            sage: u^3*x^2 + v*y
            u^3*x^2 + v*y            

        Stacked polynomial rings coerce into constants if possible.  First,
        the univariate case:
            sage: R.<x> = QQ[]
            sage: S.<u,v> = R[]
            sage: S(u + 2)
            u + 2
            sage: S(u + 2).degree()
            1
            sage: S(x + 3)
            x + 3
            sage: S(x + 3).degree()
            0

        Second, the multivariate case:
            sage: R.<x,y> = QQ[]
            sage: S.<u,v> = R[]
            sage: S(x + 2*y)
            x + 2*y
            sage: S(u + 2*v)
            u + 2*v

        Foreign polynomial rings coerce into the highest ring; the point here 
        is that an element of T could coerce to an element of R or an element
        of S; it is anticipated that an element of T is more likely to be "the
        right thing" and is historically consistent.
            sage: R.<x,y> = QQ[]
            sage: S.<u,v> = R[]
            sage: T.<a,b> = QQ[]
            sage: S(a + b)
            u + v
=======
        It intellegently handles coercion from polynomial rings in a subset of the variables too. 
            sage: R = GF(5)['x,y,z']
            sage: S = ZZ['y']
            sage: R(7*S.0)
            2*y
            sage: T = ZZ['x,z']
            sage: R(2*T.0 + 6*T.1 + T.0*T.1^2)
            x*z^2 + 2*x + z
            
            sage: R = QQ['t,x,y,z']
            sage: S.<x> = ZZ['x']
            sage: T.<z> = S['z']
            sage: T
            Univariate Polynomial Ring in z over Univariate Polynomial Ring in x over Integer Ring
            sage: f = (x+3*z+5)^2; f
            9*z^2 + (6*x + 30)*z + x^2 + 10*x + 25
            sage: R(f)
            x^2 + 6*x*z + 9*z^2 + 10*x + 30*z + 25            
>>>>>>> 976e4227
        """
        
        # handle constants that coerce into self.base_ring() first, if possible        
        if isinstance(x, Element) and x.parent() is self.base_ring():
            # A Constant multi-polynomial
            return self({self._zero_tuple:x})
            
        try:
            y = self.base_ring()._coerce_(x)
            return multi_polynomial_element.MPolynomial_polydict(self, {self._zero_tuple:y})
        except TypeError:
            pass
        
        if isinstance(x, multi_polynomial_element.MPolynomial_polydict):
            P = x.parent()
            if P is self:
                return x
            elif P == self:
                return multi_polynomial_element.MPolynomial_polydict(self, x.element().dict())
            elif self.base_ring().has_coerce_map_from(P):
                # it might be in the basering (i.e. a poly ring over a poly ring)
                c = self.base_ring()(x)
                return multi_polynomial_element.MPolynomial_polydict(self, {self._zero_tuple:c})
            elif len(P.variable_names()) == len(self.variable_names()):
                # Map the variables in some crazy way (but in order,
                # of course).  This is here since R(blah) is supposed
                # to be "make an element of R if at all possible with
                # no guarantees that this is mathematically solid."
                K = self.base_ring()
                D = x.element().dict()
                for i, a in D.iteritems():
                    D[i] = K(a)
                return multi_polynomial_element.MPolynomial_polydict(self, D)
            elif set(P.variable_names()).issubset(set(self.variable_names())) and self.base_ring().has_coerce_map_from(P.base_ring()):
                # If the named variables are a superset of the input, map the variables by name
                return multi_polynomial_element.MPolynomial_polydict(self, self._extract_polydict(x))
            else:
                return multi_polynomial_element.MPolynomial_polydict(self, x._mpoly_dict_recursive(self.variable_names(), self.base_ring()))

<<<<<<< HEAD
        from sage.rings.polynomial.multi_polynomial_libsingular import MPolynomial_libsingular
        if isinstance(x, MPolynomial_libsingular):
=======
        elif isinstance(x, MPolynomial_libsingular):
>>>>>>> 976e4227
            P = x.parent()
            if P == self:
                return multi_polynomial_element.MPolynomial_polydict(self, x.dict())
            elif self.base_ring().has_coerce_map_from(P):
                # it might be in the basering (i.e. a poly ring over a poly ring)
                c = self.base_ring()(x)
                return multi_polynomial_element.MPolynomial_polydict(self, {self._zero_tuple:c})
            elif len(P.variable_names()) == len(self.variable_names()):
                # Map the variables in some crazy way (but in order,
                # of course).  This is here since R(blah) is supposed
                # to be "make an element of R if at all possible with
                # no guarantees that this is mathematically solid."
                K = self.base_ring()
                D = x.dict()
                for i, a in D.iteritems():
                    D[i] = K(a)
                return multi_polynomial_element.MPolynomial_polydict(self, D)
            elif set(P.variable_names()).issubset(set(self.variable_names())) and self.base_ring().has_coerce_map_from(P.base_ring()):
                # If the named variables are a superset of the input, map the variables by name
                return multi_polynomial_element.MPolynomial_polydict(self, self._extract_polydict(x))
            else:
                return multi_polynomial_element.MPolynomial_polydict(self, x._mpoly_dict_recursive(self.variable_names(), self.base_ring()))
                
        elif isinstance(x, polynomial_element.Polynomial):
            return multi_polynomial_element.MPolynomial_polydict(self, x._mpoly_dict_recursive(self.variable_names(), self.base_ring()))
        
        elif isinstance(x, polydict.PolyDict):
            return multi_polynomial_element.MPolynomial_polydict(self, x)
        
        elif isinstance(x, fraction_field_element.FractionFieldElement) and x.parent().ring() == self:
            if x.denominator() == 1:
                return x.numerator()
            else:
                raise TypeError, "unable to coerce since the denominator is not 1"

        elif is_SingularElement(x) and self._has_singular:
            self._singular_().set_ring()
            try:
                return x.sage_poly(self)
            except TypeError:
                raise TypeError, "unable to coerce singular object"

        elif hasattr(x, '_polynomial_'):
            return x._polynomial_(self)
            
        elif isinstance(x, str) and x in self.variable_names():
            return self.gen(list(self.variable_names()).index(x))
        
        elif isinstance(x , str) and self._has_singular:
            self._singular_().set_ring()
            try:
                return self._singular_().parent(x).sage_poly(self)
            except TypeError:
                raise TypeError,"unable to coerce string"
            
        elif is_Macaulay2Element(x):
            try:
                s = x.sage_polystring()
                if len(s) == 0:
                    raise TypeError
                # NOTE: It's CRUCIAL to use the eval command as follows,
                # i.e., with the gen dict as the third arg and the second
                # empty.  Otherwise pickling won't work after calls to this eval!!!
                # This took a while to figure out!
                return self(eval(s, {}, self.gens_dict()))
            except (AttributeError, TypeError, NameError):
                raise TypeError, "Unable to coerce macaulay2 object"
            return multi_polynomial_element.MPolynomial_polydict(self, x)

        if isinstance(x, dict):
            return multi_polynomial_element.MPolynomial_polydict(self, x)
        else:
            c = self.base_ring()(x)
            return multi_polynomial_element.MPolynomial_polydict(self, {self._zero_tuple:c})



class MPolynomialRing_polydict_domain(integral_domain.IntegralDomain,
                                      MPolynomialRing_polydict,
                                      PolynomialRing_singular_repr,
                                      MPolynomialRing_macaulay2_repr):
    def __init__(self, base_ring, n, names, order):
        order = TermOrder(order, n)
        MPolynomialRing_polydict.__init__(self, base_ring, n, names, order)
        self._has_singular = self._can_convert_to_singular()

    def is_integral_domain(self):
        return True

    def is_field(self):
        if self.ngens() == 0:
            return self.base_ring().is_field()
        return False

    def ideal(self, gens, coerce=True):
        """
        Create an ideal in this polynomial ring. 
        """
        if not self._has_singular:
            # pass through
            MPolynomialRing_generic.ideal(self,gens,coerce)
        if is_SingularElement(gens):
            gens = list(gens)
            coerce = True
        if is_Macaulay2Element(gens):
            gens = list(gens)
            coerce = True
        elif not isinstance(gens, (list, tuple)):
            gens = [gens]
        if coerce:
            gens = [self(x) for x in gens]  # this will even coerce from singular ideals correctly!
        return multi_polynomial_ideal.MPolynomialIdeal(self, gens, coerce=False)


    def monomial_quotient(self,f, g, coeff=False):
        """
        Return f/g, where both f and g are treated as
        monomials. Coefficients are ignored by default.

        INPUT:
            f -- monomial
            g -- monomial
            coeff -- divide coefficents as well (default: False)

        EXAMPLE:
            sage: from sage.rings.polynomial.multi_polynomial_ring import MPolynomialRing_polydict_domain
            sage: P.<x,y,z>=MPolynomialRing_polydict_domain(QQ, 3, order='degrevlex')
            sage: P.monomial_quotient(3/2*x*y,x)
            y

            sage: P.monomial_quotient(3/2*x*y,2*x,coeff=True)
            3/4*y

        TESTS:
            sage: from sage.rings.polynomial.multi_polynomial_ring import MPolynomialRing_polydict_domain
            sage: R.<x,y,z>=MPolynomialRing_polydict_domain(QQ,3, order='degrevlex')
            sage: P.<x,y,z>=MPolynomialRing_polydict_domain(QQ,3, order='degrevlex')
            sage: P.monomial_quotient(x*y,x)
            y

            sage: P.monomial_quotient(x*y,R.gen())
            y

            sage: P.monomial_quotient(P(0),P(1))
            0

            sage: P.monomial_quotient(P(1),P(0))
            Traceback (most recent call last):
            ...
            ZeroDivisionError

            sage: P.monomial_quotient(P(3/2),P(2/3), coeff=True)
            9/4

            sage: P.monomial_quotient(x,y) # Note the wrong result
            x*y^-1

            sage: P.monomial_quotient(x,P(1))
            x

        NOTE: Assumes that the head term of f is a multiple of the
        head term of g and return the multiplicant m. If this rule is
        violated, funny things may happen.

        """

        if not f:
          return f
        if not g:
          raise ZeroDivisionError
        
        if not coeff:
          coeff= self.base_ring()(1)
        else:
          coeff = f.dict().values()[0] /  g.dict().values()[0]
      
        f = f.dict().keys()[0]
        g = g.dict().keys()[0]

        res = f.esub(g)
          
        return multi_polynomial_element.MPolynomial_polydict(self,polydict.PolyDict({res:coeff},\
                                                                                    force_int_exponents=False, \
                                                                                    force_etuples=False))

    def monomial_lcm(self, f, g):
        """
        LCM for monomials. Coefficients are ignored.
        
        INPUT:
            f -- monomial
            g -- monomial

        EXAMPLE:
            sage: from sage.rings.polynomial.multi_polynomial_ring import MPolynomialRing_polydict_domain
            sage: P.<x,y,z>=MPolynomialRing_polydict_domain(QQ,3, order='degrevlex')
            sage: P.monomial_lcm(3/2*x*y,x)
            x*y

        TESTS:
            sage: from sage.rings.polynomial.multi_polynomial_ring import MPolynomialRing_polydict_domain
            sage: R.<x,y,z>=MPolynomialRing_polydict_domain(QQ,3, order='degrevlex')
            sage: P.<x,y,z>=MPolynomialRing_polydict_domain(QQ,3, order='degrevlex')
            sage: P.monomial_lcm(x*y,R.gen())
            x*y

            sage: P.monomial_lcm(P(3/2),P(2/3))
            1

            sage: P.monomial_lcm(x,P(1))
            x

        """
        one = self.base_ring()(1)

        f=f.dict().keys()[0]
        g=g.dict().keys()[0]


        length = len(f)

        res = {}

        nonzero = []

        for i in f.common_nonzero_positions(g):
            res[i] = max([f[i],g[i]])

        res =  self(polydict.PolyDict({ETuple(res,length):one},\
                                   force_int_exponents=False,force_etuples=False))
        return res

    def monomial_reduce(self, f, G):
        """
        Try to find a g in G where g.lm() divides f. If found (g,flt)
        is returned, (0,0) otherwise, where flt is f/g.lm().

        It is assumed that G is iterable and contains ONLY elements in
        self.
        
        INPUT:
            f -- monomial
            G -- list/set of mpolynomials
            
        EXAMPLES:
            sage: from sage.rings.polynomial.multi_polynomial_ring import MPolynomialRing_polydict_domain
            sage: P.<x,y,z>=MPolynomialRing_polydict_domain(QQ,3, order='degrevlex')
            sage: f = x*y^2
            sage: G = [ 3/2*x^3 + y^2 + 1/2, 1/4*x*y + 2/7, P(1/2)  ]
            sage: P.monomial_reduce(f,G)
            (y, 1/4*x*y + 2/7)

        TESTS:
            sage: from sage.rings.polynomial.multi_polynomial_ring import MPolynomialRing_polydict_domain
            sage: P.<x,y,z>=MPolynomialRing_polydict_domain(QQ,3, order='degrevlex')
            sage: f = x*y^2
            sage: G = [ 3/2*x^3 + y^2 + 1/2, 1/4*x*y + 2/7, P(1/2)  ]

            sage: P.monomial_reduce(P(0),G)
            (0, 0)

            sage: P.monomial_reduce(f,[P(0)])
            (0, 0)
            
        """
        if not f:
            return 0,0
        for g in G:
            t = g.lm()
            if self.monomial_is_divisible_by(f,t):
                return self.monomial_quotient(f,t),g
        return 0,0


    def monomial_is_divisible_by(self, a, b):
        """
        Return False if b does not divide a and True otherwise.
        
        INPUT:
            a -- monomial
            b -- monomial

        EXAMPLES:
            sage: from sage.rings.polynomial.multi_polynomial_ring import MPolynomialRing_polydict_domain
            sage: P.<x,y,z>=MPolynomialRing_polydict_domain(QQ,3, order='degrevlex')
            sage: P.monomial_is_divisible_by(x^3*y^2*z^4, x*y*z)
            True
            sage: P.monomial_is_divisible_by(x*y*z, x^3*y^2*z^4)
            False

        TESTS:
            sage: from sage.rings.polynomial.multi_polynomial_ring import MPolynomialRing_polydict_domain
            sage: P.<x,y,z>=MPolynomialRing_polydict_domain(QQ,3, order='degrevlex')
            sage: P.monomial_is_divisible_by(P(0),P(1))
            True
            sage: P.monomial_is_divisible_by(x,P(1))
            True

        """

        if not a:
            return True
        if not b:
            return False

        one = self.base_ring()(1)

        a=a.dict().keys()[0]
        b=b.dict().keys()[0]
    
        for i in a.common_nonzero_positions(b):
          if a[i] - b[i] < 0:
            return False
        return True

    def monomial_pairwise_prime(self, h, g):
        """
        Return True if h and g are pairwise prime. Both are treated as monomials.

        INPUT:
            h -- monomial
            g -- monomial

        EXAMPLES:
            sage: from sage.rings.polynomial.multi_polynomial_ring import MPolynomialRing_polydict_domain
            sage: P.<x,y,z>=MPolynomialRing_polydict_domain(QQ,3, order='degrevlex')
            sage: P.monomial_pairwise_prime(x^2*z^3, y^4)
            True

            sage: P.monomial_pairwise_prime(1/2*x^3*y^2, 3/4*y^3)
            False

        TESTS:
            sage: from sage.rings.polynomial.multi_polynomial_ring import MPolynomialRing_polydict_domain
            sage: P.<x,y,z>=MPolynomialRing_polydict_domain(QQ,3, order='degrevlex')
            sage: Q.<x,y,z>=MPolynomialRing_polydict_domain(QQ,3, order='degrevlex')
            sage: P.monomial_pairwise_prime(x^2*z^3, Q('y^4'))
            True

            sage: P.monomial_pairwise_prime(1/2*x^3*y^2, Q(0))
            True

            sage: P.monomial_pairwise_prime(P(1/2),x)
            False
        """
        if not g:
            if not h:
                return False #GCD(0,0) = 0
            else:
                return True #GCD(x,0) = 1

        elif not h:
            return True # GCD(0,x) = 1
        
        return self.monomial_lcm(g,h) == g*h

    def monomial_all_divisors(self,t):
        """
        Return a list of all monomials that divide t, coefficients are
        ignored.
          
        INPUT:
            t -- a monomial
  
        OUTPUT:
            a list of monomials


        EXAMPLE:
            sage: from sage.rings.polynomial.multi_polynomial_ring import MPolynomialRing_polydict_domain
            sage: P.<x,y,z>=MPolynomialRing_polydict_domain(QQ,3, order='degrevlex')
            sage: P.monomial_all_divisors(x^2*z^3)
            [x, x^2, z, x*z, x^2*z, z^2, x*z^2, x^2*z^2, z^3, x*z^3, x^2*z^3]
            
        ALGORITHM: addwithcarry idea by Toon Segers
        """
         
        def addwithcarry(tempvector, maxvector, pos):
            if tempvector[pos] < maxvector[pos]:
              tempvector[pos] += 1
            else:
              tempvector[pos] = 0
              tempvector = addwithcarry(tempvector, maxvector, pos + 1)
            return tempvector
  
        if not t.is_monomial():
          raise TypeError, "Only monomials are supported"
         
        R = self
        one = self.base_ring()(1)
        M = list()
         
        maxvector = list(t.dict().keys()[0])
         
        tempvector =[0,]*len(maxvector)
         
        pos = 0
         
        while tempvector != maxvector:
          tempvector = addwithcarry(list(tempvector) , maxvector, pos)
          M.append(R(polydict.PolyDict({ETuple(tempvector):one}, \
                                       force_int_exponents=False,force_etuples=False)))
        return M
  

            <|MERGE_RESOLUTION|>--- conflicted
+++ resolved
@@ -259,46 +259,6 @@
             sage: (f - g).expand()
             0
             
-<<<<<<< HEAD
-            
-            
-        Arithmetic with a constant from a base ring:
-            sage: R.<u,v> = QQ[]
-            sage: S.<x,y> = R[]
-            sage: u^3*x^2 + v*y
-            u^3*x^2 + v*y            
-
-        Stacked polynomial rings coerce into constants if possible.  First,
-        the univariate case:
-            sage: R.<x> = QQ[]
-            sage: S.<u,v> = R[]
-            sage: S(u + 2)
-            u + 2
-            sage: S(u + 2).degree()
-            1
-            sage: S(x + 3)
-            x + 3
-            sage: S(x + 3).degree()
-            0
-
-        Second, the multivariate case:
-            sage: R.<x,y> = QQ[]
-            sage: S.<u,v> = R[]
-            sage: S(x + 2*y)
-            x + 2*y
-            sage: S(u + 2*v)
-            u + 2*v
-
-        Foreign polynomial rings coerce into the highest ring; the point here 
-        is that an element of T could coerce to an element of R or an element
-        of S; it is anticipated that an element of T is more likely to be "the
-        right thing" and is historically consistent.
-            sage: R.<x,y> = QQ[]
-            sage: S.<u,v> = R[]
-            sage: T.<a,b> = QQ[]
-            sage: S(a + b)
-            u + v
-=======
         It intellegently handles coercion from polynomial rings in a subset of the variables too. 
             sage: R = GF(5)['x,y,z']
             sage: S = ZZ['y']
@@ -317,7 +277,45 @@
             9*z^2 + (6*x + 30)*z + x^2 + 10*x + 25
             sage: R(f)
             x^2 + 6*x*z + 9*z^2 + 10*x + 30*z + 25            
->>>>>>> 976e4227
+
+<Merge Conflict>
+        Arithmetic with a constant from a base ring:
+            sage: R.<u,v> = QQ[]
+            sage: S.<x,y> = R[]
+            sage: u^3*x^2 + v*y
+            u^3*x^2 + v*y
+                      
+
+        Stacked polynomial rings coerce into constants if possible.  First,
+        the univariate case:
+            sage: R.<x> = QQ[]
+            sage: S.<u,v> = R[]
+            sage: S(u + 2)
+            u + 2
+            sage: S(u + 2).degree()
+            1
+            sage: S(x + 3)
+            x + 3
+            sage: S(x + 3).degree()
+            0
+
+        Second, the multivariate case:
+            sage: R.<x,y> = QQ[]
+            sage: S.<u,v> = R[]
+            sage: S(x + 2*y)
+            x + 2*y
+            sage: S(u + 2*v)
+            u + 2*v
+
+        Foreign polynomial rings coerce into the highest ring; the point here 
+        is that an element of T could coerce to an element of R or an element
+        of S; it is anticipated that an element of T is more likely to be "the
+        right thing" and is historically consistent.
+            sage: R.<x,y> = QQ[]
+            sage: S.<u,v> = R[]
+            sage: T.<a,b> = QQ[]
+            sage: S(a + b)
+            u + v
         """
         
         # handle constants that coerce into self.base_ring() first, if possible        
@@ -331,8 +329,11 @@
         except TypeError:
             pass
         
+        from multi_polynomial_libsingular import MPolynomial_libsingular
+
         if isinstance(x, multi_polynomial_element.MPolynomial_polydict):
             P = x.parent()
+
             if P is self:
                 return x
             elif P == self:
@@ -357,12 +358,7 @@
             else:
                 return multi_polynomial_element.MPolynomial_polydict(self, x._mpoly_dict_recursive(self.variable_names(), self.base_ring()))
 
-<<<<<<< HEAD
-        from sage.rings.polynomial.multi_polynomial_libsingular import MPolynomial_libsingular
-        if isinstance(x, MPolynomial_libsingular):
-=======
         elif isinstance(x, MPolynomial_libsingular):
->>>>>>> 976e4227
             P = x.parent()
             if P == self:
                 return multi_polynomial_element.MPolynomial_polydict(self, x.dict())
