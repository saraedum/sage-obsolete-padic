--- conflicted
+++ resolved
@@ -99,8 +99,6 @@
 from sage.structure.element import Element
 
 from sage.structure.parent_gens import ParentWithGens
-
-from sage.structure.element import Element
 
 from multi_polynomial_ring_generic import MPolynomialRing_generic, is_MPolynomialRing
 
@@ -260,9 +258,6 @@
             Polynomial Ring in x, y, z over Rational Field
             sage: (f - g).expand()
             0
-<<<<<<< HEAD
-
-=======
             
         It intellegently handles coercion from polynomial rings in a subset of the variables too. 
             sage: R = GF(5)['x,y,z']
@@ -284,14 +279,11 @@
             x^2 + 6*x*z + 9*z^2 + 10*x + 30*z + 25            
 
 <Merge Conflict>
->>>>>>> 94448733
         Arithmetic with a constant from a base ring:
             sage: R.<u,v> = QQ[]
             sage: S.<x,y> = R[]
             sage: u^3*x^2 + v*y
             u^3*x^2 + v*y
-<<<<<<< HEAD
-=======
                       
 
         Stacked polynomial rings coerce into constants if possible.  First,
@@ -324,15 +316,8 @@
             sage: T.<a,b> = QQ[]
             sage: S(a + b)
             u + v
->>>>>>> 94448733
-        """
-        
-<<<<<<< HEAD
-        if isinstance(x, Element) and x.parent() is self.base_ring():
-            # A Constant multi-polynomial
-            return self({self._zero_tuple:x})
-        
-=======
+        """
+        
         # handle constants that coerce into self.base_ring() first, if possible        
         if isinstance(x, Element) and x.parent() is self.base_ring():
             # A Constant multi-polynomial
@@ -346,7 +331,6 @@
         
         from multi_polynomial_libsingular import MPolynomial_libsingular
 
->>>>>>> 94448733
         if isinstance(x, multi_polynomial_element.MPolynomial_polydict):
             P = x.parent()
 
