r"""
\protect{Ring $\Z$ of Integers}

The class \\class{IntegerRing} represents
the ring $\\mathbf{Z}$ of (arbitrary precision) integers.  Each integer
is an instance of the class \\class{Integer}, which is defined
in a Pyrex extension module that wraps GMP integers 
(the \\class{mpz_t} type in GMP). 

    sage: Z = IntegerRing(); Z
    Integer Ring
    sage: Z.characteristic()
    0
    sage: Z.is_field()
    False

There is a unique instances of class \\class{IntegerRing}.  To create
an \\class{Integer}, coerce either a Python int, long, or a string.
Various other types will also coerce to the integers, when it makes
sense.

    sage: a = Z(1234); b = Z(5678); print a, b
    1234 5678
    sage: type(a)
    <type 'sage.rings.integer.Integer'>
    sage: a + b
    6912
    sage: Z('94803849083985934859834583945394')
    94803849083985934859834583945394
"""

#*****************************************************************************
#
#   SAGE: System for Algebra and Geometry Experimentation    
#
#       Copyright (C) 2005 William Stein <wstein@gmail.com>
#
#  Distributed under the terms of the GNU General Public License (GPL)
#
#    This code is distributed in the hope that it will be useful,
#    but WITHOUT ANY WARRANTY; without even the implied warranty of
#    MERCHANTABILITY or FITNESS FOR A PARTICULAR PURPOSE.  See the GNU
#    General Public License for more details.
#
#  The full text of the GPL is available at:
#
#                  http://www.gnu.org/licenses/
#*****************************************************************************

##########################################################################################
    
include "../ext/gmp.pxi"
include "../ext/stdsage.pxi"
include "../ext/random.pxi"

import sage.rings.infinity
import sage.rings.rational
import sage.rings.rational_field
import sage.rings.ideal
import sage.structure.factorization as factorization
import sage.libs.pari.all
import sage.rings.ideal
from sage.structure.parent_gens import ParentWithGens
from sage.structure.parent cimport Parent

cimport integer
cimport rational

import ring

def is_IntegerRing(x):
    return PY_TYPE_CHECK(x, IntegerRing_class)

import integer_ring_python

cdef class IntegerRing_class(PrincipalIdealDomain):
    r"""
    The ring of integers.
    
    In order to introduce the ring $\Z$ of integers, we illustrate
    creation, calling a few functions, and working with its
    elements.

        sage: Z = IntegerRing(); Z
        Integer Ring
        sage: Z.characteristic()
        0
        sage: Z.is_field()
        False

    We next illustrate basic arithmetic in $\Z$:

        sage: a = Z(1234); b = Z(5678); print a, b
        1234 5678
        sage: type(a)
        <type 'sage.rings.integer.Integer'>
        sage: a + b
        6912
        sage: b + a
        6912
        sage: a * b
        7006652
        sage: b * a
        7006652
        sage: a - b
        -4444
        sage: b - a
        4444

    When we divide to integers using /, the result is
    automatically coerced to the field of rational numbers, even
    if the result is an integer.

        sage: a / b
        617/2839
        sage: type(a/b)
        <type 'sage.rings.rational.Rational'>
        sage: a/a
        1
        sage: type(a/a)
        <type 'sage.rings.rational.Rational'>

    For floor division, instead using the // operator:
        sage: a // b
        0
        sage: type(a//b)
        <type 'sage.rings.integer.Integer'>

    Next we illustrate arithmetic with automatic coercion.
    The types that coerce are: str, int, long, Integer.
        sage: a + 17
        1251
        sage: a * 374
        461516
        sage: 374 * a
        461516
        sage: a/19
        1234/19
        sage: 0 + Z(-64)
        -64

    Integers can be coerced:
        sage: a = Z(-64)
        sage: int(a)
        -64
    """

    def __init__(self):
        ParentWithGens.__init__(self, self, ('x',), normalize=False)

    def __hash__(self):
        return 554590422

    def __richcmp__(left, right, int op):
        return (<Parent>left)._richcmp(right, op)
     
    cdef int _cmp_c_impl(left, Parent right) except -2:
        if isinstance(right,IntegerRing_class):
            return 0
        if isinstance(right, sage.rings.rational_field.RationalField):
            return -1
        return cmp(type(left), type(right))

    def _repr_(self):
        return "Integer Ring"

    def _latex_(self):
        return "\\mathbf{Z}"
    
    def __len__(self):
        raise TypeError, 'len() of unsized object'

    def _div(self, integer.Integer left, integer.Integer right):
        cdef rational.Rational x
        x = PY_NEW(rational.Rational)
        if mpz_cmp_si(right.value, 0) == 0:
            raise ZeroDivisionError, 'Rational division by zero'
        mpq_set_num(x.value, left.value)
        mpq_set_den(x.value, right.value)
        mpq_canonicalize(x.value)
        return x

    def __call__(self, x, base=0):
        """
        EXAMPLES:
            sage: ZZ(17/1)
            17
            sage: ZZ(Mod(19,23))
            19
            sage: ZZ(2 + 3*5 + O(5^3))
            17
        """
        if PY_TYPE_CHECK(x, integer.Integer):
            return x
        elif PY_TYPE_CHECK(x, rational.Rational):
            return (<rational.Rational>x)._integer_c()

        cdef integer.Integer y
        y = PY_NEW(integer.Integer)
        try:
            y.__init__(x, base)
            return y
        except TypeError, msg:
            try:
                x = x.lift()
                if PY_TYPE_CHECK(x, rational.Rational):
                    return (<rational.Rational>x)._integer_c()
                y.__init__(x, base)
            except AttributeError:
                pass
        raise TypeError, msg

    def __iter__(self):
        """
        Iterate over all integers.
           0 1 -1 2 -2 3 -3 ...

        EXAMPLES:
            sage: for n in ZZ:
            ...    if n < 3: print n
            ...    else: break
            0
            1
            -1
            2
            -2        
        """
        return integer_ring_python.iterator(self)

    cdef _coerce_c_impl(self, x):
        """
        Return canonical coercion of x into the integers ZZ.

        x canonically coerces to the integers ZZ over only if x is an
        int, long or already an element of ZZ.
        
        EXAMPLES:
            sage: k = GF(7)
            sage: k._coerce_(2/3)
            Traceback (most recent call last):
            ...
            TypeError: no canonical coercion of x
            sage: k._coerce_(5)   # works since there's a natural hom ZZ --> GF(7). 
            5
            sage: ZZ._coerce_(GF(7)(2))
            Traceback (most recent call last):
            ...
            TypeError: no canonical coercion to an integer

        The rational number 3/1 = 3 does not canonically coerce into
        the integers, since there is no canonical coercion map from
        the full field of rational numbers to the integers.

            sage: a = 3/1; parent(a)
            Rational Field
            sage: ZZ(a)
            3
            sage: ZZ._coerce_(a)
            Traceback (most recent call last):
            ...
            TypeError: no canonical coercion to an integer            
        """
        if isinstance(x, (int, long)):
            return self(x)
        raise TypeError, "no canonical coercion to an integer"


    def is_subring(self, other):
        """
        Return True if ZZ is a subring of other in a natural way.

        Every ring of characteristic 0 contains ZZ as a subring.

        EXAMPLES:
            sage: ZZ.is_subring(QQ)
            True
        """
        if not ring.is_Ring(other):
            raise TypeError, "other must be a ring"
        if other.characteristic() == 0:
            return True
        else:
            return False

    def random_element(self, x=None, y=None, distribution=None):
        """
        Return a random integer.

            ZZ.random_element() -- return an integer over the natrual distribution $Pr(n) = 1/2|n|(|n|+1)$.
                                   This has infinite expected value, but in practice these will always 
                                   be single machine words, heavily concentrated around $\pm 1$. 
            ZZ.random_element(n) -- return an integer uniformly distributed between 0 and n-1, inclusive.
            ZZ.random_element(min, max) -- return an integer uniformly destributed between min and max-1, inclusive.

        EXAMPLES:
        The default distribution is on average 50% $\pm 1$:
            sage: [ZZ.random_element() for _ in range(10)]
            [-1, -4, 1, -1, -1, 3, 8, 100, -2, -4]        
        
        The default uniform distribution is integers between -2 and 2 inclusive:
            sage: [ZZ.random_element(distribution="uniform") for _ in range(10)]
            [-2, -2, 1, 1, 0, 1, 2, -2, 1, -2]
            
        If a range is given, the distribution is uniform in that range:
            sage: ZZ.random_element(-10,10)
            -6
            sage: ZZ.random_element(10)
            6
            sage: ZZ.random_element(10^50)
            46451269108731711203254579547654565878787536081836
            sage: [ZZ.random_element(5) for _ in range(10)]
            [3, 3, 2, 1, 0, 4, 2, 1, 1, 0]

        Notice that the right endpoint is not included:
            sage: [ZZ.random_element(-2,2) for _ in range(10)]
            [1, 0, -1, 1, 0, -2, 0, -1, 1, 0]
        """
<<<<<<< HEAD
        cdef integer.Integer z
        z = <integer.Integer>PY_NEW(integer.Integer)
        self._randomize_mpz(z.value, x, y, distribution)
        return z
        
    cdef int _randomize_mpz(self, mpz_t value, x, y, distribution) except -1:
        cdef integer.Integer n_max, n_min, n_width
        if (distribution is None and x is None) or distribution == "1/n":
            mpz_set_si(value, (RAND_MAX/2) / (random()-RAND_MAX/2))
        elif distribution is None or distribution == "uniform":
            if y is None:
                if x is None:
                    mpz_set_si(value, random()%5 - 2)
                else:
                    n_max = x if PY_TYPE_CHECK(x, integer.Integer) else self(x)
                    mpz_urandomm(value, state, n_max.value)
=======
        cdef integer.Integer z, n_max, n_min, n_width
        z = integer.Integer()
        if y is None:
            if x is None or x == 0:
                mpz_set_si(z.value, random()%5 - 2)
>>>>>>> ccf9fa13
            else:
                n_min = x if PY_TYPE_CHECK(x, integer.Integer) else self(x)
                n_max = y if PY_TYPE_CHECK(y, integer.Integer) else self(y)
                n_width = n_max - n_min
                if mpz_sgn(n_width.value) <= 0:
                    n_min = self(-2)
                    n_width = self(5)
                mpz_urandomm(value, state, n_width.value)
                mpz_add(value, value, n_min.value)
        elif distribution == "mpz_rrandomb":
            mpz_rrandomb(value, state, int(x))
        else:
<<<<<<< HEAD
            raise ValueError, "Unknown distribution for the integers: %s"%distribution
=======
            if x >= y:
                raise ValueError, "upper range must be larger than lower bound."
            n_min = self(x)
            n_width = self(y) - n_min
            mpz_urandomm(z.value, state, n_width.value)
            mpz_add(z.value, z.value, n_min.value)
        #end if
        return z
>>>>>>> ccf9fa13
        
    def _is_valid_homomorphism_(self, codomain, im_gens):
        try:
            return im_gens[0] == codomain._coerce_(self.gen(0))
        except TypeError:
            return False

    def is_atomic_repr(self):
        """
        Return True, since elements of the integers do not have
        to be printed with paranethesis around them, when they
        are coefficients, e.g., in a polynomial.
        """
        return True
    
    def is_field(self):
        """
        Return False.
        """
        return False

    def is_finite(self):
        return False

    def fraction_field(self):
        return sage.rings.rational_field.Q

    def quotient(self, I, names=None):
        r"""
        Return the quotient of $\Z$ by the ideal $I$ or integer $I$.

        EXAMPLES:
            sage: ZZ.quo(6*ZZ)
            Ring of integers modulo 6
            sage: ZZ.quo(0*ZZ)
            Integer Ring
            sage: ZZ.quo(3)
            Ring of integers modulo 3
            sage: ZZ.quo(3*QQ)
            Traceback (most recent call last):
            ...
            TypeError: I must be an ideal of ZZ
        """
        if isinstance(I, sage.rings.integer.Integer):
            n = I
        elif sage.rings.ideal.is_Ideal(I):
            if not (I.ring() is self):
                raise TypeError, "I must be an ideal of ZZ"
            n = I.gens()[0]
        else:
            raise TypeError, "I must be an ideal of ZZ or an integer"
        if n == 0:
            return self
        return sage.rings.integer_mod_ring.IntegerModRing(n)

    def gens(self):
        return (self(1), )

    def gen(self, n=0):
        if n == 0:
            return self(1)
        else:
            raise IndexError, "n must be 0"

    def ngens(self):
        return 1
    
    def characteristic(self):
        """
        Return 0 as a Python int.
        """
        return 0

    def krull_dimension(self):
        """
        Return the Krull dimension of the integers, which is 1.
        """
        return 1
    
    def order(self):
        return sage.rings.infinity.infinity
    
    def zeta(self, n=2):
        if n == 1:
            return sage.rings.integer.Integer(1)
        elif n == 2:
            return sage.rings.integer.Integer(-1)
        else:
            raise ValueError, "no nth root of unity in integer ring"


    #################################
    ## Coercions to interfaces
    #################################
    def _gap_init_(self):
        """
        EXAMPLES:
            sage: gap(ZZ)
            Integers
        """
        return 'Integers'
    
    def _magma_init_(self):
        """
        EXAMPLES:
            sage: magma(ZZ)           # optional
            Integer Ring
        """
        return 'IntegerRing()'

ZZ = IntegerRing_class()
Z = ZZ

def IntegerRing():
    return ZZ

def factor(n, algorithm='pari'):
    """
    Return the factorization of the positive integer $n$ as a list of
    tuples $(p_i,e_i)$ such that $n=\prod p_i^{e_i}$.
    """
    import sage.rings.arith
    return sage.rings.arith.factor(n, algorithm=algorithm)
    
import sage.misc.misc
def crt_basis(X, xgcd=None):
    """
    Compute and return a Chinese Remainder Theorem basis for the list
    X of coprime integers.
    
    INPUT:
        X -- a list of Integers that are coprime in pairs
    OUTPUT:
        E -- a list of Integers such that E[i] = 1 (mod X[i])
             and E[i] = 0 (mod X[j]) for all j!=i.

    The E[i] have the property that if A is a list of objects, e.g.,
    integers, vectors, matrices, etc., where A[i] is moduli X[i], then
    a CRT lift of A is simply
                       sum E[i] * A[i].

    ALGORITHM:
    To compute E[i], compute integers s and t such that
    
                s * X[i] + t * (prod over i!=j of X[j]) = 1.   (*)

    Then E[i] = t * (prod over i!=j of X[j]).  Notice that equation
    (*) implies that E[i] is congruent to 1 modulo X[i] and to 0
    modulo the other X[j] for j!=i.

    COMPLEXITY: We compute len(X) extended GCD's.

    EXAMPLES:
        sage: X = [11,20,31,51]
        sage: E = crt_basis([11,20,31,51])
        sage: E[0]%X[0]; E[1]%X[0]; E[2]%X[0]; E[3]%X[0]
        1
        0
        0
        0
        sage: E[0]%X[1]; E[1]%X[1]; E[2]%X[1]; E[3]%X[1]
        0
        1
        0
        0
        sage: E[0]%X[2]; E[1]%X[2]; E[2]%X[2]; E[3]%X[2]
        0
        0
        1
        0
        sage: E[0]%X[3]; E[1]%X[3]; E[2]%X[3]; E[3]%X[3]
        0
        0
        0
        1
    """
    if not isinstance(X, list):
        raise TypeError, "X must be a list"
    if len(X) == 0:
        return []

    P = sage.misc.misc.prod(X)

    Y = []
    # 2. Compute extended GCD's
    ONE=X[0].parent()(1)
    for i in range(len(X)):
        p = X[i]
        prod = P//p
        g,s,t = p.xgcd(prod)
        if g != ONE:
            raise ArithmeticError, "The elements of the list X must be coprime in pairs."
        Y.append(t*prod)
    return Y<|MERGE_RESOLUTION|>--- conflicted
+++ resolved
@@ -315,7 +315,6 @@
             sage: [ZZ.random_element(-2,2) for _ in range(10)]
             [1, 0, -1, 1, 0, -2, 0, -1, 1, 0]
         """
-<<<<<<< HEAD
         cdef integer.Integer z
         z = <integer.Integer>PY_NEW(integer.Integer)
         self._randomize_mpz(z.value, x, y, distribution)
@@ -332,13 +331,6 @@
                 else:
                     n_max = x if PY_TYPE_CHECK(x, integer.Integer) else self(x)
                     mpz_urandomm(value, state, n_max.value)
-=======
-        cdef integer.Integer z, n_max, n_min, n_width
-        z = integer.Integer()
-        if y is None:
-            if x is None or x == 0:
-                mpz_set_si(z.value, random()%5 - 2)
->>>>>>> ccf9fa13
             else:
                 n_min = x if PY_TYPE_CHECK(x, integer.Integer) else self(x)
                 n_max = y if PY_TYPE_CHECK(y, integer.Integer) else self(y)
@@ -351,18 +343,7 @@
         elif distribution == "mpz_rrandomb":
             mpz_rrandomb(value, state, int(x))
         else:
-<<<<<<< HEAD
             raise ValueError, "Unknown distribution for the integers: %s"%distribution
-=======
-            if x >= y:
-                raise ValueError, "upper range must be larger than lower bound."
-            n_min = self(x)
-            n_width = self(y) - n_min
-            mpz_urandomm(z.value, state, n_width.value)
-            mpz_add(z.value, z.value, n_min.value)
-        #end if
-        return z
->>>>>>> ccf9fa13
         
     def _is_valid_homomorphism_(self, codomain, im_gens):
         try:
