r"""
Rational Numbers

AUTHORS:
    -- William Stein (2005): first version
    -- William Stein (2006-02-22): floor and ceil (pure fast GMP versions).
    -- Gonzalo Tornaria and William Stein (2006-03-02): greatly improved
                    python/GMP conversion; hashing
    -- William Stein and Naqi Jaffery (2006-03-06): height, sqrt examples,
          and improve behavior of sqrt.
    -- David Harvey (2006-09-15): added nth_root
    -- Pablo De Napoli (2007-04-01): corrected the implementations of 
       multiplicative_order, is_one; optimized __nonzero__ ; documented: lcm,gcd

TESTS:
    sage: a = -2/3
    sage: a == loads(dumps(a))
    True


"""


###########################################################################
#       Copyright (C) 2004, 2006 William Stein <wstein@gmail.com>
#
#  Distributed under the terms of the GNU General Public License (GPL)
#                  http://www.gnu.org/licenses/
###########################################################################

include "../ext/interrupt.pxi"  # ctrl-c interrupt block support
include "../ext/gmp.pxi"
include "../ext/stdsage.pxi"


import operator

from sage.misc.mathml import mathml

import sage.misc.misc as misc
import sage.rings.rational_field
import sage.libs.pari.all 

cimport integer
import integer

from sage.structure.element cimport RingElement, ModuleElement
from sage.structure.element import bin_op

import sage.rings.real_mpfr

cimport sage.ext.arith
import  sage.ext.arith

cdef sage.ext.arith.arith_int ai
ai = sage.ext.arith.arith_int()

cdef extern from "../ext/mpz_pylong.h":
    cdef mpz_get_pylong(mpz_t src)
    cdef int mpz_set_pylong(mpz_t dst, src) except -1
    cdef long mpz_pythonhash(mpz_t src)

cdef class Rational(sage.structure.element.FieldElement)

cdef public void set_from_mpq(Rational self, mpq_t value):
    mpq_set(self.value, value)
    
cdef public void set_from_Rational(Rational self, Rational other):
    mpq_set(self.value, other.value)

cdef public void set_from_Integer(Rational self, integer.Integer other):
    mpq_set_z(self.value, other.value)

cdef object Rational_mul_(Rational a, Rational b):
    cdef Rational x
    x = <Rational> PY_NEW(Rational)

    _sig_on
    mpq_mul(x.value, a.value, b.value)
    _sig_off    
    
    return x

cdef object Rational_div_(Rational a, Rational b):
    cdef Rational x
    x = <Rational> PY_NEW(Rational)

    _sig_on
    mpq_div(x.value, a.value, b.value)
    _sig_off
    
    return x

cdef Rational_add_(Rational self, Rational other):
    cdef Rational x
    x = <Rational> PY_NEW(Rational)    
    _sig_on
    mpq_add(x.value, self.value, other.value)
    _sig_off
    return x

cdef Rational_sub_(Rational self, Rational other):
    cdef Rational x
    x = <Rational> PY_NEW(Rational)    

    _sig_on
    mpq_sub(x.value, self.value, other.value)
    _sig_off
    
    return x

cdef object the_rational_ring
the_rational_ring = sage.rings.rational_field.Q
    
cdef class Rational(sage.structure.element.FieldElement):
    """
    A Rational number.

    Rational numbers are implemented using the GMP C library.

    EXAMPLES:
        sage: a = -2/3
        sage: type(a)
        <type 'sage.rings.rational.Rational'>
        sage: parent(a)
        Rational Field
        sage: Rational('1/0')
        Traceback (most recent call last):
        ...
        TypeError: unable to convert 1/0 to a rational        
        sage: Rational(1.5)
        3/2
        sage: Rational('9/6')
        3/2
        sage: Rational((2^99,2^100))
        1/2
        sage: Rational(("2", "10"), 16)
        1/8

    """
    def __new__(self, x=None, int base=0):
        global the_rational_ring
        mpq_init(self.value)
        self._parent = the_rational_ring

    def __init__(self, x=None, unsigned int base=0):
        if not (x is None):
            self.__set_value(x, base)

    def __reduce__(self):
        return sage.rings.rational.make_rational, (self.str(32),)

    def __index__(self):
        """
        Needed so integers can be used as list indices.

        EXAMPLES:
            sage: v = [1,2,3,4,5]
            sage: v[3/1]
            4
            sage: v[3/2]
            Traceback (most recent call last):
            ...
            TypeError: rational is not an integer
        """
        if self.denominator() == 1:
            return int(self)
        raise TypeError, "rational is not an integer"

    def _reduce_set(self, s):
        mpq_set_str(self.value, s, 32)

    def __set_value(self, x, unsigned int base):
        cdef int n
        cdef Rational temp_rational
        
        if isinstance(x, Rational):
            set_from_Rational(self, x)
            
        elif isinstance(x, int):
            i = x
            mpq_set_si(self.value, i, 1)

        elif isinstance(x, long):
            mpz_set_pylong(mpq_numref(self.value), x)
            
        elif isinstance(x, integer.Integer):
            set_from_Integer(self, x)

        elif isinstance(x, sage.rings.real_mpfr.RealNumber):
            
            if x == 0:
                mpq_set_si(self.value, 0, 1)
                return
            if not base:
                set_from_Rational(self, x.simplest_rational())
            else:
                xstr = x.str(base)
                if '.' in xstr:
                    exp = (len(xstr) - (xstr.index('.') +1))
                    p = base**exp
                    pstr = '1'+'0'*exp
                    s = xstr.replace('.','') +'/'+pstr
                    n = mpq_set_str( self.value, s, base)
                    if n or mpz_cmp_si(mpq_denref(self.value), 0) == 0:
                        raise TypeError, "unable to convert %s to a rational"%x
                    mpq_canonicalize(self.value)                    
                else:
                    n = mpq_set_str(self.value, xstr, base)
                    if n or mpz_cmp_si(mpq_denref(self.value), 0) == 0:
                        raise TypeError, "unable to convert %s to a rational"%x
                    mpq_canonicalize(self.value)
            
        elif isinstance(x, str):
            n = mpq_set_str(self.value, x, base)
            if n or mpz_cmp_si(mpq_denref(self.value), 0) == 0:
                raise TypeError, "unable to convert %s to a rational"%x
            mpq_canonicalize(self.value)
            
        elif hasattr(x, "_rational_"):
            set_from_Rational(self, x._rational_())
            
        elif isinstance(x, tuple) and len(x) == 2:
            num = x[0]
            denom = x[1]
            if isinstance(num, int) and isinstance(denom, int):
                mpq_set_si(self.value, num, denom)
            else:
                if not isinstance(num, integer.Integer):
                    num = integer.Integer(num, base)
                if not isinstance(denom, integer.Integer):
                    denom = integer.Integer(denom, base)
                mpz_set(mpq_numref(self.value), (<integer.Integer>num).value)
                mpz_set(mpq_denref(self.value), (<integer.Integer>denom).value)
            if mpz_sgn(mpq_denref(self.value)) == 0:
                raise ValueError, "denominator must not be 0"
            mpq_canonicalize(self.value)

        elif isinstance(x, list) and len(x) == 1:
            self.__set_value(x[0], base)
            
        elif isinstance(x, sage.libs.pari.all.pari_gen):
            # TODO: figure out how to convert to pari integer in base 16
            s = str(x)
            n = mpq_set_str(self.value, s, 0)
            if n or mpz_cmp_si(mpq_denref(self.value), 0) == 0:
                raise TypeError, "Unable to coerce %s (%s) to Rational"%(x,type(x))
            
        elif hasattr(x, 'rational_reconstruction'):
            temp_rational = x.rational_reconstruction()
            mpq_set(self.value, temp_rational.value)
        
        else:
            
            raise TypeError, "Unable to coerce %s (%s) to Rational"%(x,type(x))

    cdef void set_from_mpq(Rational self, mpq_t value):
        mpq_set(self.value, value)


    def list(self):
        """
        Return a list with the rational element in it, to be
        compatible with the method for number fields.

        EXAMPLES:
        sage: m = 5/3
        sage: m.list()
        [5/3]
        """
        return [ self ]


    def __richcmp__(left, right, int op):
        """
        EXAMPLES:
            sage: 1/3 < 2/3
            True
            sage: 2/3 < 1/3
            False
            sage: 4/5 < 2.0
            True
            sage: 4/5 < 0.8
            False
        """
        return (<sage.structure.element.Element>left)._richcmp(right, op)

    cdef int _cmp_c_impl(left, sage.structure.element.Element right) except -2:
        cdef int i
        i = mpq_cmp((<Rational>left).value, (<Rational>right).value)
        if i < 0: return -1
        elif i == 0: return 0
        else: return 1

    def copy(self):
        cdef Rational z
        z = <Rational> PY_NEW(Rational)            
        mpq_set(z.value, self.value)
        return z

    def  __dealloc__(self):
        mpq_clear(self.value)
        
    def __repr__(self):
        return self.str()

    def _latex_(self):
        if self.denom() == 1:
            return str(self.numer())
        else:
            if self < 0:
                return "-\\frac{%s}{%s}"%(-self.numer(), self.denom())
            else:
               return "\\frac{%s}{%s}"%(self.numer(), self.denom())

    def _mathml_(self):
        if self.denom() == 1:
            return '<mn>%s</mn>'%(self.numer())
        else:
            t = ''
            if self < 0:
                t = t + '<mo>-</mo>'
            t = t + '<mfrac><mrow>%s</mrow><mrow>%s</mrow></mfrac>'%(
                mathml(abs(self.numer())), mathml(self.denom()))
            return t

    def _im_gens_(self, codomain, im_gens):
        return codomain._coerce_(self)

    def lcm(self, Rational other):
        r"""
        Return the least common multiple of self and other.
        
        One way to define this notion is the following: 
        
        Note that each rational positive rational number can be written 
        as a product of primes with integer (positive or negative) 
        powers in a unique way. 
       
        Then, the LCM of two rational numbers x,y can be defined by 
        specifying that the  exponent of every prime p in lcm(x,y) 
        is the supremum of the exponents of p in x,  
        and the exponent of p  in y
        (The primes that does not appear in the decomposition of x 
        or y are considered to have exponent zero). 
        
        This definition  is consistent with the definition of the LCM 
        in the rational integers. Our hopefully interesting notion of LCM 
        for rational numbers is illustrated in the examples below.

        EXAMPLES:
        
            sage: lcm(2/3,1/5)
            2
            
            This is consistent with the definition above, since:
            $$
               2/3 = 2^1 * 3^{-1}*5^0
            $$
            $$
               1/5 = 2^0 * 3^0   *5^{-1}
            $$
            and hence,
            $$
               lcm(2/3,1/5)= 2^1*3^0*5^0 = 2.
            $$
            
            sage: lcm(2/3,7/5)
            14
            
            In this example:
            $$
               2/3 = 2^1*3^{-1}*5^0    * 7^0
            $$
            $$
               7/5 = 2^0*3^0   *5^{-1} * 7^1
            $$
            $$
               lcm(2/3,7/5) = 2^1*3^0*5^0*7^1 = 14
            $$
            
            sage: lcm(1/3,1/5)
            1
            
            In this example:
            $$
               1/3 = 3^{-1}*5^0
            $$
            $$
               1/5 = 3^0 * 5^{-1}
            $$
            $$
               lcm(1/3,1/5)=3^0*5^0=1
            $$
            
            sage: lcm(1/3,1/6)
            1/3
            
            In this example:
            $$
               1/3 = 2^0*3^{-1}
            $$
            $$
               1/6 = 2^{-1}*3^{-1}
            $$
            $$
               lcm(1/3,1/6)=2^0*3^{-1}=1/3
            $$
        """
        d = self.denom()*other.denom()
        self_d = self.numer()*other.denom()
        other_d = other.numer()*self.denom()
        return self_d.lcm(other_d) / d

    def gcd(self, Rational other):
        """
        Return the least common multiple of self and other.
        
        One way to define this notion is the following: 
        
        Note that each rational positive rational number can be written 
        as a product of primes  with integer (positive or negative) 
        powers in a unique way.
        
        Then, the GCD of two rational numbers x,y can be defined by 
        specifying that the exponent of every prime p in gcd(x,y) is 
        the infimum of the exponents of p in x, 
        and  the exponent of p  in y 
        (The primes that does not appear in the decomposition of x or y 
        are considered to have exponent zero). 
        
        This definition is consistent with the definition of the GCD 
        in the rational integers.  Our hopefully interesting notion of GCD 
        for rational numbers is illustrated in the examples below.
        
        EXAMPLES:
            
            sage: gcd(2/3,1/5)
            1/15
            
            This is consistent with the definition above, since:
            $$
               2/3 = 2^1 * 3^{-1}*5^0
            $$
            $$
               1/5 = 2^0 * 3^0   *5^{-1}
            $$
            and hence,
            $$
               gcd(2/3,1/5)= 2^0*3^{-1}*5^{-1} = 1/15
            $$
            
            sage: gcd(2/3,7/5)
            1/15
            
            In this example:
            $$
              2/3 = 2^1*3^{-1}*5^0    * 7^0
            $$
            $$
              7/5 = 2^0*3^0   *5^{-1} * 7^1
            $$
            $$
              gcd(2/3,7/5) = 2^0*3^{-1}*5^{-1}*7^0 = 1/15
            $$
            
            sage: gcd(1/3,1/6)
            1/6
            
            In this example:
            $$
              1/3 = 2^0*3^{-1}
            $$
            $$
              1/6 = 2^{-1}*3^{-1}
            $$
            $$
              gcd(1/3,1/6)=2^{-1}*3^{-1}=1/6
            $$
            
            sage: gcd(6/7,9/7)
            3/7

            In this example:
            $$
              6/7 = 2^1*3^1*7^{-1}
            $$
            $$
              9/7 = 2^0*3^2*7^{-1}
            $$
            $$
              gcd(6/7,9/7)=2^0*3^1*7^{-1}=3/7
            $$
        """
        d = self.denom()*other.denom()
        self_d = self.numer()*other.denom()
        other_d = other.numer()*self.denom()
        return self_d.gcd(other_d) / d

    def valuation(self, p):
        return self.numerator().valuation(p) - self.denominator().valuation(p)
<<<<<<< HEAD
        
    def is_square(self):
        """
        EXAMPLES: 
            sage: x = 9/4
            sage: x.is_square()
            True
            sage: x = (7/53)^100
            sage: x.is_square()
            True
            sage: x = 4/3
            sage: x.is_square()
            False
            sage: x = -1/4
            sage: x.is_square()
            False
        """
        return bool(mpq_sgn(self.value) >= 0 and mpz_perfect_square_p(mpq_numref(self.value)) and mpz_perfect_square_p(mpq_denref(self.value)))
=======

    def val_unit(self, p):
        return self._val_unit(p)

    cdef _val_unit(Rational self, integer.Integer p):
        r"""
        Returns a pair: the p-adic valuation of self, and the p-adic unit of self, as a Rational.

        We do not require the p be prime, but it must be at least 2.
        For more documentation see \code{val_unit}

        AUTHOR:
            -- David Roe (4/12/07)
        """
        cdef integer.Integer v
        cdef Rational u
        if mpz_cmp_ui(p.value, 2) < 0:
            raise ValueError, "p must be at least 2."
        if mpq_sgn(self.value) == 0:
            import sage.rings.infinity
            u = PY_NEW(Rational)
            mpq_set_ui(u.value, 1, 1)
            return (sage.rings.infinity.infinity, u)
        v = PY_NEW(integer.Integer)
        u = PY_NEW(Rational)
        _sig_on
        mpz_set_ui(v.value, mpz_remove(mpq_numref(u.value), mpq_numref(self.value), p.value))
        _sig_off
        if mpz_sgn(v.value) != 0:
            mpz_set(mpq_denref(u.value), mpq_denref(self.value))
        else:
            _sig_on
            mpz_set_ui(v.value, mpz_remove(mpq_denref(u.value), mpq_denref(self.value), p.value))
            _sig_off
            mpz_neg(v.value, v.value)
        return (v, u)
    
    def sqrt(self, bits=None):
        r"""
        Returns the positive square root of self as a real number to
        the given number of bits of precision if self is nonnegative,
        and raises a \exception{ValueError} exception otherwise.
>>>>>>> 9a713601

    def sqrt_approx(self, prec=None, all=False):
        """
        EXAMPLES:
            sage: (5/3).sqrt_approx()
            1.29099444873581
            sage: (990829038092384908234098239048230984/4).sqrt_approx()
            497701978620837137.47374920870362581922510725585130996993055116540856385
            sage: (5/3).sqrt_approx(prec=200)
            1.2909944487358056283930884665941332036109739017638636088625
            sage: (9/4).sqrt_approx()        
            3/2
        """
        try:
            return self.sqrt(extend=False,all=all)
        except ValueError:
            pass
        if prec is None:
            prec = max(max(53, 2*(mpz_sizeinbase(mpq_numref(self.value), 2)+2)),
                   2*(mpz_sizeinbase(mpq_denref(self.value), 2)+2))
        return self.sqrt(prec=prec, all=all)

    def sqrt(self, prec=None, extend=True, all=False):
        r"""
        The square root function.
        
        INPUT:
            prec -- integer (default: None): if None, returns an exact
                 square root; otherwise returns a numerical square
                 root if necessary, to the given bits of precision.
            extend -- bool (default: True); if True, return a square
                 root in an extension ring, if necessary. Otherwise,
                 raise a ValueError if the square is not in the base
                 ring.
            all -- bool (default: False); if True, return all square
                   roots of self, instead of just one.

        EXAMPLES:
            sage: x = 25/9
            sage: x.sqrt()
            5/3
            sage: x = 64/4
            sage: x.sqrt()
            4
            sage: x = 1000/10
            sage: x.sqrt()
            10
            sage: x = 81/5
            sage: x.sqrt()
            9/sqrt(5)
            sage: x = -81/3
            sage: x.sqrt()
            3*sqrt(3)*I

            sage: n = 2/3
            sage: n.sqrt()
            sqrt(2)/sqrt(3)
            sage: n.sqrt(prec=10)
            0.82
            sage: n.sqrt(prec=100)
            0.81649658092772603273242802490
            sage: n.sqrt(prec=100)^2
            0.66666666666666666666666666667
            sage: n.sqrt(prec=53, all=True)
            [0.816496580927726, -0.816496580927726]
            sage: n.sqrt(extend=False, all=True)
            Traceback (most recent call last):
            ...
            ValueError: square root of 2/3 not a rational number
            sage: sqrt(-2/3, all=True)
            [sqrt(2)*I/sqrt(3), -sqrt(2)*I/sqrt(3)]
            sage: sqrt(-2/3, prec=53)
            0.816496580927726*I
            sage: sqrt(-2/3, prec=53, all=True)
            [0.816496580927726*I, -0.816496580927726*I]
            
        AUTHOR:
            -- Naqi Jaffery (2006-03-05): some examples
        """
        if mpq_sgn(self.value) < 0:
            if not extend:
                raise ValueError, "square root of negative number not rational"
            if prec:
                from sage.rings.complex_field import ComplexField
                K = ComplexField(prec)
                return K(self).sqrt(all=all)
            from sage.calculus.calculus import sqrt
            return sqrt(self, all=all)

        cdef Rational z = <Rational> PY_NEW(Rational)            
        cdef mpz_t tmp
        cdef int non_square = 0

        _sig_on
        mpz_init(tmp)
        mpz_sqrtrem(mpq_numref(z.value), tmp, mpq_numref(self.value))
        if mpz_sgn(tmp) != 0:
            non_square = 1
        else:
            mpz_sqrtrem(mpq_denref(z.value), tmp, mpq_denref(self.value))
            if mpz_sgn(tmp) != 0:
                non_square = 1
        mpz_clear(tmp)
        _sig_off

        if non_square:
            if not extend:
                raise ValueError, "square root of %s not a rational number"%self
            if prec:
                from sage.rings.real_mpfr import RealField
                K = RealField(prec)
                return K(self).sqrt(all=all)
            from sage.calculus.calculus import sqrt
            return sqrt(self, all=all)
        return z

    def period(self):
        r"""
        Return the period of the repeating part of the decimal
        expansion of this rational number.

        ALGORITHM: When a rational number $n/d$ with $(n,d)==1$ is
        expanded, the period begins after $s$ terms and has length
        $t$, where $s$ and $t$ are the smallest numbers satisfying
        $10^s=10^(s+t) (mod d)$.  When $d$ is coprime to 10, this
        becomes a purely periodic decimal with $10^t=1 (mod d)$.
        (Lehmer 1941 and Mathworld).

        EXAMPLES:
            sage: (1/7).period()
            6
            sage: RR(1/7)
            0.142857142857143
            sage: (1/8).period()
            1
            sage: RR(1/8)
            0.125000000000000
            sage: RR(1/6)
            0.166666666666667
            sage: (1/6).period()
            1
            sage: x = 333/106
            sage: x.period()
            13
            sage: RealField(200)(x)
            3.1415094339622641509433962264150943396226415094339622641509
        """
        cdef unsigned int alpha, beta
        d = self.denominator()
        alpha = d.valuation(2)
        beta = d.valuation(5)
        P = d.parent()
        if alpha > 0 or beta > 0:
            d = d//(P(2)**alpha * P(5)**beta)
        from sage.rings.integer_mod import Mod
        a = Mod(P(10),d)
        return a.multiplicative_order()

    def nth_root(self, int n):
        r"""
        Computes the nth root of self, or raises a \exception{ValueError}
        if self is not a perfect nth power.

        INPUT:
            n -- integer (must fit in C int type)

        AUTHOR:
           -- David Harvey (2006-09-15)

        EXAMPLES:
          sage: (25/4).nth_root(2)
          5/2
          sage: (125/8).nth_root(3)
          5/2
          sage: (-125/8).nth_root(3)
          -5/2
          sage: (25/4).nth_root(-2)
          2/5

          sage: (9/2).nth_root(2)
          Traceback (most recent call last):
          ...
          ValueError: not a perfect nth power

          sage: (-25/4).nth_root(2)
          Traceback (most recent call last):
          ...
          ValueError: cannot take even root of negative number

        """
        # TODO -- this could be quicker, by using GMP directly.
        cdef integer.Integer num
        cdef integer.Integer den
        cdef int negative

        if n > 0:
            negative = 0
        elif n < 0:
            n = -n
            negative = 1
        else:
            raise ValueError, "n cannot be zero"

        num, exact = self.numerator().nth_root(n, 1)
        if not exact:
            raise ValueError, "not a perfect nth power"

        den, exact = self.denominator().nth_root(n, 1)
        if not exact:
            raise ValueError, "not a perfect nth power"

        if negative:
            return den / num
        else:
            return num / den
        
        
    def str(self, int base=10):
        if base < 2 or base > 36:
            raise ValueError, "base (=%s) must be between 2 and 36"%base
        cdef size_t n
        cdef char *s

        n = mpz_sizeinbase (mpq_numref(self.value), base) \
            + mpz_sizeinbase (mpq_denref(self.value), base) + 3
        s = <char *>PyMem_Malloc(n)
        if s == NULL:
            raise MemoryError, "Unable to allocate enough memory for the string representation of an integer."
        
        _sig_on
        mpq_get_str(s, base, self.value)
        _sig_off
        k = <object> PyString_FromString(s)
        PyMem_Free(s)
        return k

    def __float__(self):
        return mpq_get_d(self.value)
        
    def __hash__(self):
        cdef long n, d
        n = mpz_pythonhash(mpq_numref(self.value))
        d = mpz_pythonhash(mpq_denref(self.value))
        if d == 1:
            return n
        n = n ^ d
        if n == -1:
            return -2
        return n
            
##         cdef char *s
##         cdef int h
        
##         s = mpz_get_str(NULL, 16, mpq_numref(self.value))
##         h = hash(long(s,16))
##         free(s)
##         if mpz_cmp_si(mpq_denref(self.value), 1) == 0:
##             return h
##         else:
##             s = mpz_get_str(NULL, 16, mpq_denref(self.value))
##             h = h ^ hash(long(s,16))     # xor
##             if h == -1:    # -1 is not a valid return value
##                 h = -2
##             free(s)
##         return h
        
        #cdef int n
        #n = mpz_get_si(mpq_numref(self.value)) * \
        #    mpz_get_si(mpq_denref(self.value))
        #if n == -1:
        #    return -2     # since -1 is not an allowed Python hash for C ext -- it's an error indicator.
        

    def __getitem__(self, int n):
        if n == 0:
            return self
        raise IndexError, "index n (=%s) out of range; it must be 0"%n
    
    def set_si(self, signed long int n):
        mpq_set_si(self.value, n, 1)

    def set_str(self, s, base=10):
        valid = mpq_set_str(self.value, s, base)
        if valid != 0 or mpz_cmp_si(mpq_denref(self.value), 0) == 0:
            mpq_set_si(self.value, 0, 1)  # so data is valid -- but don't waste time making backup.
            raise ValueError, "invalid literal (%s); object set to 0"%s
        mpq_canonicalize(self.value)

    ################################################################
    # Optimized arithmetic
    ################################################################
    cdef ModuleElement _add_c_impl(self, ModuleElement right):
        cdef Rational x
        x = <Rational> PY_NEW(Rational)
        mpq_add(x.value, self.value, (<Rational>right).value)
        return x

    cdef ModuleElement _sub_c_impl(self, ModuleElement right):
        # self and right are guaranteed to be Integers
        cdef Rational x
        x = <Rational> PY_NEW(Rational)
        mpq_sub(x.value, self.value, (<Rational>right).value)
        return x

    cdef ModuleElement _neg_c_impl(self):
        cdef Rational x
        x = <Rational> PY_NEW(Rational)
        mpq_neg(x.value, self.value)
        return x

    cdef RingElement _mul_c_impl(self, RingElement right):
        cdef Rational x
        x = <Rational> PY_NEW(Rational)
        if mpz_sizeinbase (mpq_numref(self.value), 2)  > 100000 or \
             mpz_sizeinbase (mpq_denref(self.value), 2) > 100000:
            # We only use the signal handler (to enable ctrl-c out) in case
            # self is huge, so the product might actually take a while to compute.
            _sig_on
            mpq_mul(x.value, self.value, (<Rational>right).value)
            _sig_off
        else:
            mpq_mul(x.value, self.value, (<Rational>right).value)
        return x

    cdef RingElement _div_c_impl(self, RingElement right):
        """
        EXAMPLES:
            sage: 2/3
            2/3
            sage: 3/0
            Traceback (most recent call last):
            ...
            ZeroDivisionError: Rational division by zero
        """
        if mpq_cmp_si((<Rational> right).value, 0, 1) == 0:
            raise ZeroDivisionError, "Rational division by zero"
        cdef Rational x
        x = <Rational> PY_NEW(Rational)                
        mpq_div(x.value, self.value, (<Rational>right).value)
        return x
        
    ################################################################
    # Other arithmetic operations.
    ################################################################

    def __invert__(self):
        if self.is_zero():
            raise ZeroDivisionError, "rational division by zero"        
        cdef Rational x
        x = <Rational> PY_NEW(Rational)                        
        mpq_inv(x.value, self.value)
        return x
        
    def __pow__(self, n, dummy):
        """
        Raise self to the integer power n.

        EXAMPLES:
            sage: (2/3)^5
            32/243
            sage: (-1/1)^(1/3)
            -1

        We raise to some interesting powers:
            sage: (2/3)^I
            2^I/3^I
            sage: (2/3)^sqrt(2)
            2^sqrt(2)/3^sqrt(2)
            sage: (2/3)^(x^n + y^n + z^n)
            3^(-z^n - y^n - x^n)*2^(z^n + y^n + x^n)
            sage: (-7/11)^(tan(x)+exp(x))
            11^(-tan(x) - e^x)*-7^(tan(x) + e^x)
            sage: (2/3)^(3/4)
            2^(3/4)/3^(3/4)
        """
        cdef Rational _self, x
        if not isinstance(self, Rational):
            return self.__pow__(float(n))
        _self = self
        cdef unsigned int _n
        try:
            _n = integer.Integer(n)
        except TypeError:
            if isinstance(n, Rational):
                # this is the only sensible answer that avoids rounding and
                # an infinite recursion.
                from sage.calculus.calculus import SR
                return SR(self)**SR(n)
            try:
                s = n.parent()(self)
                return s**n
            except AttributeError:
                raise TypeError, "exponent (=%s) must be an integer.\nCoerce your numbers to real or complex numbers first."%n

        if n < 0:  # this doesn't make sense unless n is an integer.
            x = _self**(-n)
            return x.__invert__()

        x = <Rational> PY_NEW(Rational)                        
        cdef mpz_t num, den

        _sig_on
        mpz_init(num)
        mpz_init(den)
        mpz_pow_ui(num, mpq_numref(_self.value), _n)
        mpz_pow_ui(den, mpq_denref(_self.value), _n)
        mpq_set_num(x.value, num)
        mpq_set_den(x.value, den)
        mpz_clear(num)
        mpz_clear(den)
        _sig_off
        
        return x

    def __pos__(self):
        return self

    def __neg__(self):
        cdef Rational x
        x = <Rational> PY_NEW(Rational)                        
        mpq_neg(x.value, self.value)
        return x

    def __nonzero__(self):
        # A rational number is zero iff its numerator is zero.
        return bool(mpz_cmp_si(mpq_numref(self.value), 0) != 0)
    def __abs__(self):
        cdef Rational x
        x = <Rational> PY_NEW(Rational)                        
        mpq_abs(x.value, self.value)
        return x

    def mod_ui(Rational self, unsigned long int n):
        cdef unsigned int num, den, a

        # Documentation from GMP manual:
        # "For the ui variants the return value is the remainder, and
        # in fact returning the remainder is all the div_ui functions do."
        _sig_on
        num = mpz_fdiv_ui(mpq_numref(self.value), n)
        den = mpz_fdiv_ui(mpq_denref(self.value), n)
        _sig_off
        return int((num * ai.inverse_mod_int(den, n)) % n)

    def __mod__(Rational self, other):
        other = integer.Integer(other)
        if not other:
            raise ZeroDivisionError, "Rational modulo by zero"
        n = self.numer() % other
        d = self.denom() % other
        _sig_on
        d = d.inverse_mod(other)
        _sig_off
        return (n*d)%other

    def norm(self):
        """
        Returns the norm from Q to Q of x (which is just x). This was 
        added for compatibility with NumberFields.

        EXAMPLES:
            sage: (1/3).norm()
             1/3
            
        AUTHOR:
          -- Craig Citro
        """
        return self

    def trace(self):
        """
        Returns the trace from Q to Q of x (which is just x). This was 
        added for compatibility with NumberFields.

        EXAMPLES:
            sage: (1/3).trace()
             1/3
                        
        AUTHOR:
          -- Craig Citro
        """
        return self
        
    def charpoly(self, var):
        """
        Return the characteristic polynomial of this rational number.
        This will always be just x - self; this is really here
        so that code written for number fields won't crash when
        applied to rational numbers.

        EXAMPLES:
            sage: (1/3).charpoly('x')
             x - 1/3
            
        AUTHOR:
          -- Craig Citro            
        """
        QQ = self.parent()
        return QQ[var]([-self,1])

    def minpoly(self):
        """
        Return the minimal polynomial of this rational number.
        This will always be just x - self; this is really here
        so that code written for number fields won't crash when
        applied to rational numbers.

        EXAMPLES:
            sage: (1/3).minpoly()
             x - 1/3
                        
        AUTHOR:
          -- Craig Citro
        """
        QQ = self.parent()
        return QQ['x']([-self,1])

    cdef integer.Integer _integer_c(self):
        if not mpz_cmp_si(mpq_denref(self.value), 1) == 0:
            raise TypeError, "no coercion of this rational to integer"
        cdef integer.Integer n
        n = PY_NEW(integer.Integer)
        n.set_from_mpz(mpq_numref(self.value))
        return n

    def _integer_(self):
        return self._integer_c()

    def numer(self):
        """
        Return the numerator of this rational number.

        EXAMPLE:
            sage: x = -5/11
            sage: x.numer()
            -5
        """
        cdef integer.Integer n
        n = PY_NEW(integer.Integer)
        n.set_from_mpz(mpq_numref(self.value))
        return n
    
    def numerator(self):
        """
        Return the numerator of this rational number.

        EXAMPLE:
            sage: x = 5/11
            sage: x.numerator()
            5

            sage: x = 9/3
            sage: x.numerator()
            3
        """
        cdef integer.Integer n
        n = PY_NEW(integer.Integer)
        n.set_from_mpz(mpq_numref(self.value))
        return n

        
    def __int__(self):
        """
        Return coercion of self to Python int.

        This takes the floor of self if self has a denominator (which
        is consistent with Python's long(floats)). 

        EXAMPLES:
            sage: int(7/3)
            2
            sage: int(-7/3)
            -3
        """
        return int(self.__long__())
        
    def __long__(self):
        """
        Return coercion of self to Python long.

        This takes the floor of self if self has a denominator (which
        is consistent with Python's long(floats)). 

        EXAMPLES:
            sage: long(7/3)
            2L
            sage: long(-7/3)
            -3L
        """
        cdef mpz_t x
        if mpz_cmp_si(mpq_denref(self.value),1) != 0:
            mpz_init(x)
            mpz_fdiv_q(x, mpq_numref(self.value), mpq_denref(self.value))
            n = mpz_get_pylong(x)
            mpz_clear(x)
            return n
        else:
            return mpz_get_pylong(mpq_numref(self.value))

    def denom(self):
        """
        self.denom(): Return the denominator of this rational number.
        
        EXAMPLES:
            sage: x = 5/13
            sage: x.denom()
            13
            sage: x = -9/3
            sage: x.denom()
            1
        """
        cdef integer.Integer n
        n = PY_NEW(integer.Integer)
        n.set_from_mpz(mpq_denref(self.value))
        return n

    def denominator(self):
        """
        self.denominator(): Return the denominator of this rational number.
        
        EXAMPLES:
            sage: x = -5/11
            sage: x.denominator()
            11
            sage: x = 9/3
            sage: x.denominator()
            1
        """
        cdef integer.Integer n
        n = PY_NEW(integer.Integer)
        n.set_from_mpz(mpq_denref(self.value))
        return n

    def factor(self):
        return sage.rings.rational_field.factor(self)

    def floor(self):
        """
        self.floor(): Return the floor of this rational number as an integer.

        EXAMPLES:
            sage: n = 5/3; n.floor()
            1
            sage: n = -17/19; n.floor()
            -1
            sage: n = -7/2; n.floor()
            -4
            sage: n = 7/2; n.floor()
            3
            sage: n = 10/2; n.floor()
            5
        """
        cdef integer.Integer n
        n = integer.Integer()
        mpz_fdiv_q(n.value, mpq_numref(self.value), mpq_denref(self.value))
        return n

    def ceil(self):
        """
        self.ceil(): Return the ceiling of this rational number.

        If this rational number is an integer, this returns this
        number, otherwise it returns the floor of this number +1.

        EXAMPLES:
            sage: n = 5/3; n.ceil()
            2
            sage: n = -17/19; n.ceil()
            0
            sage: n = -7/2; n.ceil()
            -3
            sage: n = 7/2; n.ceil()
            4
            sage: n = 10/2; n.ceil()
            5
        """
        cdef integer.Integer n
        n = integer.Integer()
        mpz_cdiv_q(n.value, mpq_numref(self.value), mpq_denref(self.value))
        return n
        
    def height(self):
        """
        The max absolute value of the numerator and denominator of self,
        as an Integer.

        EXAMPLES:
            sage: a = 2/3
            sage: a.height()
            3
            sage: a = 34/3
            sage: a.height()
            34
            sage: a = -97/4
            sage: a.height()
            97

        AUTHOR:
            -- Naqi Jaffery (2006-03-05): examples
        """
        x = abs(self.numer())
        if x > self.denom():
            return x
        return self.denom()

    def _lcm(self, Rational other):
        """
        Returns the least common multiple, in the rational numbers,
        of self and other.  This function returns either 0 or 1 (as
        a rational number).
        """
        if mpz_cmp_si(mpq_numref(self.value), 0) == 0 and \
               mpz_cmp_si(mpq_numref(other.value), 0) == 0:
            return Rational(0)
        return Rational(1)
        
    def _gcd(self, Rational other):
        """
        Returns the least common multiple, in the rational numbers,
        of self and other.  This function returns either 0 or 1 (as
        a rational number).
        """
        if mpz_cmp_si(mpq_numref(self.value), 0) == 0 and \
               mpz_cmp_si(mpq_numref(other.value), 0) == 0:
            return Rational(0)
        return Rational(1)
        

    def additive_order(self):
        """
        Return the additive order of self.

        EXAMPLES:
            sage: QQ(0).additive_order()
            1
            sage: QQ(1).additive_order()
            +Infinity
        """
        import sage.rings.infinity
        if self.is_zero():
            return integer.Integer(1)
        else:
            return sage.rings.infinity.infinity

        
    def multiplicative_order(self):
        """
        Return the multiplicative order of self.

        EXAMPLES:
            sage: QQ(1).multiplicative_order()
            1
            sage: QQ('1/-1').multiplicative_order()
            2
            sage: QQ(0).multiplicative_order()
            +Infinity
            sage: QQ('2/3').multiplicative_order()
            +Infinity
            sage: QQ('1/2').multiplicative_order()
            +Infinity
        """
        import sage.rings.infinity
        if self.is_one():
            return integer.Integer(1)
        elif bool(mpz_cmpabs(mpq_numref(self.value),mpq_denref(self.value))==0):
	    # if the numerator and the denominator are equal in absolute value, 
	    # then the rational number is -1
            return integer.Integer(2)
        else:
            return sage.rings.infinity.infinity    
    
    def is_one(self):
        r"""
        Determine if a rational number is one.
        
        EXAMPLES:        
            sage: QQ(1/2).is_one()
            False
            sage: QQ(4/4).is_one()
            True
        """
        # A rational number is equal to 1 iff its numerator and denominator are equal
        return bool(mpz_cmp(mpq_numref(self.value),mpq_denref(self.value))==0)
        r"""Test if a rational number is zero
        
        EXAMPLES:
        
        sage: QQ(1/2).is_zero()
        False
        sage: QQ(0/4).is_zero()
        True
        """
        # A rational number is zero iff its numerator is zero.
    
    cdef _lshift(self, long int exp):
        r"""
        Return $self*2^exp$
        """
        cdef Rational x
        x = <Rational> PY_NEW(Rational)
        _sig_on
        if exp < 0:
            mpq_div_2exp(x.value,self.value,-exp)
        else:
            mpq_mul_2exp(x.value,self.value,exp)       
        _sig_off
        return x

    def __lshift__(x,y):
        if isinstance(x, Rational) and isinstance(y, (int, long, integer.Integer)):
            return (<Rational>x)._lshift(y) 
        return bin_op(x, y, operator.lshift)
    
    cdef _rshift(self, long int exp):
        r"""
        Return $self/2^exp$
        """
        cdef Rational x
        x = <Rational> PY_NEW(Rational)
        _sig_on
        if exp < 0:
            mpq_mul_2exp(x.value,self.value,-exp)
        else:
            mpq_div_2exp(x.value,self.value,exp)
        _sig_off
        return x

    def __rshift__(x,y):
        if isinstance(x, Rational) and isinstance(y, (int, long, integer.Integer)):
            return (<Rational>x)._rshift(y) 
        return bin_op(x, y, operator.rshift)
    
    ##################################################
    # Support for interfaces
    ##################################################
    
    def _pari_(self):
        return self.numerator()._pari_()/self.denominator()._pari_()

    def _interface_init_(self):
        """
        EXAMPLES:
            sage: kash(3/1).Type()              # optional
            elt-fld^rat
            sage: magma(3/1).Type()             # optional
            FldRatElt
        """
        return '%s/%s'%(self.numerator(), self.denominator())



def pyrex_rational_reconstruction(integer.Integer a, integer.Integer m):
    """
    Find the rational reconstruction of a mod m, if it exists.
    INPUT:
        a -- Integer
        m -- Integer
    OUTPUT:
        x -- rings.rational.Rational
    """
    cdef Rational x
    x = <Rational> PY_NEW(Rational)
    mpq_rational_reconstruction(x.value, a.get_value()[0], m.get_value()[0])
    return x

# def test(n):
#     cdef mpz_t a, m
#     mpz_init(a); mpz_init(m)
#     mpz_set_str(a, "133173434946179363436783721312585228097", 0)
#     mpz_set_str(m, "10000000000000000000000000000000000000000", 0)
#     cdef int k
#     cdef mpq_t x
#     mpq_init(x)
#     import time
#     t = time.clock()
#     for k from 0 <= k < n:
#         mpq_rational_reconstruction(x, a, m)
#     print time.clock() - t


def make_rational(s):
    r = Rational()
    r._reduce_set(s)
    return r<|MERGE_RESOLUTION|>--- conflicted
+++ resolved
@@ -499,7 +499,6 @@
 
     def valuation(self, p):
         return self.numerator().valuation(p) - self.denominator().valuation(p)
-<<<<<<< HEAD
         
     def is_square(self):
         """
@@ -518,7 +517,27 @@
             False
         """
         return bool(mpq_sgn(self.value) >= 0 and mpz_perfect_square_p(mpq_numref(self.value)) and mpz_perfect_square_p(mpq_denref(self.value)))
-=======
+
+    def sqrt_approx(self, prec=None, all=False):
+        """
+        EXAMPLES:
+            sage: (5/3).sqrt_approx()
+            1.29099444873581
+            sage: (990829038092384908234098239048230984/4).sqrt_approx()
+            497701978620837137.47374920870362581922510725585130996993055116540856385
+            sage: (5/3).sqrt_approx(prec=200)
+            1.2909944487358056283930884665941332036109739017638636088625
+            sage: (9/4).sqrt_approx()        
+            3/2
+        """
+        try:
+            return self.sqrt(extend=False,all=all)
+        except ValueError:
+            pass
+        if prec is None:
+            prec = max(max(53, 2*(mpz_sizeinbase(mpq_numref(self.value), 2)+2)),
+                   2*(mpz_sizeinbase(mpq_denref(self.value), 2)+2))
+        return self.sqrt(prec=prec, all=all)
 
     def val_unit(self, p):
         return self._val_unit(p)
@@ -555,34 +574,6 @@
             _sig_off
             mpz_neg(v.value, v.value)
         return (v, u)
-    
-    def sqrt(self, bits=None):
-        r"""
-        Returns the positive square root of self as a real number to
-        the given number of bits of precision if self is nonnegative,
-        and raises a \exception{ValueError} exception otherwise.
->>>>>>> 9a713601
-
-    def sqrt_approx(self, prec=None, all=False):
-        """
-        EXAMPLES:
-            sage: (5/3).sqrt_approx()
-            1.29099444873581
-            sage: (990829038092384908234098239048230984/4).sqrt_approx()
-            497701978620837137.47374920870362581922510725585130996993055116540856385
-            sage: (5/3).sqrt_approx(prec=200)
-            1.2909944487358056283930884665941332036109739017638636088625
-            sage: (9/4).sqrt_approx()        
-            3/2
-        """
-        try:
-            return self.sqrt(extend=False,all=all)
-        except ValueError:
-            pass
-        if prec is None:
-            prec = max(max(53, 2*(mpz_sizeinbase(mpq_numref(self.value), 2)+2)),
-                   2*(mpz_sizeinbase(mpq_denref(self.value), 2)+2))
-        return self.sqrt(prec=prec, all=all)
 
     def sqrt(self, prec=None, extend=True, all=False):
         r"""
