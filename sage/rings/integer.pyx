r"""
Elements of the ring $\Z$ of integers

AUTHORS:
    -- William Stein (2005): initial version
    -- Gonzalo Tornaria (2006-03-02): vastly improved python/GMP conversion; hashing
    -- Didier Deshommes <dfdeshom@gmail.com> (2006-03-06): numerous examples and docstrings
    -- William Stein (2006-03-31): changes to reflect GMP bug fixes
    -- William Stein (2006-04-14): added GMP factorial method (since it's
                                   now very fast).
    -- David Harvey (2006-09-15): added nth_root, exact_log
    -- David Harvey (2006-09-16): attempt to optimise Integer constructor
    -- Rishikesh (2007-02-25): changed quo_rem so that the rem is positive

EXAMPLES:
   Add 2 integers:
       sage: a = Integer(3) ; b = Integer(4)
       sage: a + b == 7
       True

   Add an integer and a real number:
       sage: a + 4.0
       7.00000000000000

   Add an integer and a rational number:
       sage: a + Rational(2)/5
       17/5

   Add an integer and a complex number:
       sage: b = ComplexField().0 + 1.5
       sage: loads((a+b).dumps()) == a+b
       True

   sage: z = 32
   sage: -z
   -32
   sage: z = 0; -z
   0
   sage: z = -0; -z
   0
   sage: z = -1; -z
   1

Multiplication:
    sage: a = Integer(3) ; b = Integer(4)
    sage: a * b == 12
    True
    sage: loads((a * 4.0).dumps()) == a*b
    True
    sage: a * Rational(2)/5
    6/5

    sage: list([2,3]) * 4
    [2, 3, 2, 3, 2, 3, 2, 3]

    sage: 'sage'*Integer(3)
    'sagesagesage'

Coercions:
    Returns version of this integer in the multi-precision floating
    real field R.

        sage: n = 9390823
        sage: RR = RealField(200)
        sage: RR(n)
        9390823.0000000000000000000000000000000000000000000000000000

"""

#*****************************************************************************
#       Copyright (C) 2004 William Stein <wstein@gmail.com>
#
#  Distributed under the terms of the GNU General Public License (GPL)
#
#    This code is distributed in the hope that it will be useful,
#    but WITHOUT ANY WARRANTY; without even the implied warranty of
#    MERCHANTABILITY or FITNESS FOR A PARTICULAR PURPOSE.  See the GNU
#    General Public License for more details.
#
#  The full text of the GPL is available at:
#
#                  http://www.gnu.org/licenses/
#*****************************************************************************

doc="""
Integers
"""

import operator

import sys

include "../ext/gmp.pxi"
include "../ext/interrupt.pxi"  # ctrl-c interrupt block support
include "../ext/stdsage.pxi"

cdef extern from "../ext/mpz_pylong.h":
    cdef mpz_get_pylong(mpz_t src)
    cdef int mpz_set_pylong(mpz_t dst, src) except -1
    cdef long mpz_pythonhash(mpz_t src)


from sage.libs.pari.gen cimport gen as pari_gen

cdef class Integer(sage.structure.element.EuclideanDomainElement)

import sage.rings.infinity
import sage.libs.pari.all

cdef mpz_t mpz_tmp
mpz_init(mpz_tmp)

cdef public int set_mpz(Integer self, mpz_t value):
    mpz_set(self.value, value)

cdef set_from_Integer(Integer self, Integer other):
    mpz_set(self.value, other.value)

cdef set_from_int(Integer self, int other):
    mpz_set_si(self.value, other)

cdef public mpz_t* get_value(Integer self):
    return &self.value

MAX_UNSIGNED_LONG = 2 * sys.maxint

# This crashes SAGE:
#  s = 2003^100300000
# The problem is related to realloc moving all the memory
# and returning a pointer to the new block of memory, I think.

from sage.structure.sage_object cimport SageObject
from sage.structure.element cimport EuclideanDomainElement, ModuleElement
from sage.structure.element import  bin_op

import integer_ring
the_integer_ring = integer_ring.ZZ

cdef class Integer(sage.structure.element.EuclideanDomainElement):
    r"""
    The \class{Integer} class represents arbitrary precision
    integers.  It derives from the \class{Element} class, so
    integers can be used as ring elements anywhere in SAGE.

    \begin{notice}
    The class \class{Integer} is implemented in Pyrex, as a wrapper
    of the GMP \code{mpz_t} integer type.
    \end{notice}
    """

    # todo: It would be really nice if we could avoid the __new__ call.
    # It has python calling conventions, and our timing tests indicate the
    # overhead can be significant. The difficulty is that then we can't
    # guarantee that the initialization will be performed exactly once.

    def __new__(self, x=None, unsigned int base=0):
        mpz_init(self.value)
        self._parent = <SageObject>the_integer_ring
        
    def __pyxdoc__init__(self):
        """
        You can create an integer from an int, long, string literal, or
        integer modulo N.

        EXAMPLES:
            sage: Integer(495)
            495
            sage: Integer('495949209809328523')
            495949209809328523
            sage: Integer(Mod(3,7))
            3
            sage: 2^3
            8
        """
        
    def __init__(self, x=None, unsigned int base=0):
        """
        EXAMPLES:
            sage: a = long(-901824309821093821093812093810928309183091832091)
            sage: b = ZZ(a); b
            -901824309821093821093812093810928309183091832091
            sage: ZZ(b)
            -901824309821093821093812093810928309183091832091
            sage: ZZ('-901824309821093821093812093810928309183091832091')
            -901824309821093821093812093810928309183091832091
            sage: ZZ(int(-93820984323))
            -93820984323
            sage: ZZ(ZZ(-901824309821093821093812093810928309183091832091))
            -901824309821093821093812093810928309183091832091
            sage: ZZ(QQ(-901824309821093821093812093810928309183091832091))
            -901824309821093821093812093810928309183091832091
            sage: ZZ(pari('Mod(-3,7)'))
            4
            sage: ZZ('sage')
            Traceback (most recent call last):
            ...
            TypeError: unable to convert x (=sage) to an integer
            sage: Integer('zz',36).str(36)
            'zz'
            sage: ZZ('0x3b').str(16)
            '3b'
        """

        # TODO: All the code below should somehow be in an external
        # cdef'd function.  Then e.g., if a matrix or vector or
        # polynomial is getting filled by mpz_t's, it can use the
        # rules below to do the fill construction of mpz_t's, but
        # without the overhead of creating any Python objects at all.
        # The cdef's function should be of the form
        #     mpz_init_set_sage(mpz_t y, object x)
        # Then this function becomes the one liner:
        #     mpz_init_set_sage(self.value, x)
        
        if x is None:
            if mpz_sgn(self.value) != 0:
                mpz_set_si(self.value, 0)
            
        else:
            # First do all the type-check versions; these are fast.

            if PY_TYPE_CHECK(x, Integer):
                set_from_Integer(self, <Integer>x)

            elif PyInt_Check(x):
                mpz_set_si(self.value, x)

            elif PyLong_Check(x):
                mpz_set_pylong(self.value, x)

            elif PyString_Check(x):
                if base < 0 or base > 36:
                    raise ValueError, "base (=%s) must be between 2 and 36"%base
                if mpz_set_str(self.value, x, base) != 0:
                    raise TypeError, "unable to convert x (=%s) to an integer"%x
                
            # Similarly for "sage.libs.pari.all.pari_gen"
            elif PY_TYPE_CHECK(x, pari_gen):
                if x.type() == 't_INTMOD':
                    x = x.lift()
                # TODO: figure out how to convert to pari integer in base 16 ?

                # todo: having this "s" variable around here is causing
                # pyrex to play games with refcount for the None object, which
                # seems really stupid.
                
                s = hex(x)
                if mpz_set_str(self.value, s, 16) != 0:
                    raise TypeError, "Unable to coerce PARI %s to an Integer."%x
            elif PyObject_HasAttrString(x, "_integer_"):
                # todo: Note that PyObject_GetAttrString returns NULL if
                # the attribute was not found. If we could test for this,
                # we could skip the double lookup. Unfortunately pyrex doesn't
                # seem to let us do this; it flags an error if the function
                # returns NULL, because it can't construct an "object" object
                # out of the NULL pointer. This really sucks. Perhaps we could
                # make the function prototype have return type void*, but
                # then how do we make Pyrex handle the reference counting?
                set_from_Integer(self, (<object> PyObject_GetAttrString(x, "_integer_"))())

            else:
                raise TypeError, "unable to coerce element to an integer"
    

    def __reduce__(self):
        # This single line below took me HOURS to figure out.
        # It is the *trick* needed to pickle pyrex extension types.
        # The trick is that you must put a pure Python function
        # as the first argument, and that function must return
        # the result of unpickling with the argument in the second
        # tuple as input. All kinds of problems happen
        # if we don't do this.
        return sage.rings.integer.make_integer, (self.str(32),)

    def _reduce_set(self, s):
        mpz_set_str(self.value, s, 32)

    def __index__(self):
        """
        Needed so integers can be used as list indices.

        EXAMPLES:
            sage: v = [1,2,3,4,5]
            sage: v[Integer(3)]
            4
            sage: v[Integer(2):Integer(4)]
            [3, 4]            
        """
        return int(mpz_get_pylong(self.value))

    def _im_gens_(self, codomain, im_gens):
        return codomain._coerce_(self)

    def _xor(Integer self, Integer other):
        cdef Integer x
        x = Integer()
        mpz_xor(x.value, self.value, other.value)
        return x

    def xor(x, y):
        """
        Compute the exclusive or of x and y.

        EXAMPLES:
            sage: n = ZZ(2); m = ZZ(3)
            sage: n.xor(m)
            1        
        """
        if PY_TYPE_CHECK(x, Integer) and PY_TYPE_CHECK(y, Integer):        
            return x._xor(y)
        return bin_op(x, y, operator.xor)
        
    def __xor__(self, right):
        raise RuntimeError, "Use ** for exponentiation, not '^', which means xor\n"+\
              "in Python, and has the wrong precedence.  Use x.xor(y) for the xor of x and y."
        
    def __richcmp__(left, right, int op):
        return (<sage.structure.element.Element>left)._richcmp(right, op)

    cdef int _cmp_c_impl(left, sage.structure.element.Element right) except -2:
        cdef int i
        i = mpz_cmp((<Integer>left).value, (<Integer>right).value)
        if i < 0: return -1
        elif i == 0: return 0
        else: return 1
    
    def __copy__(self):
        """
        Return a copy of the integer.

        EXAMPLES:
            sage: n = 2
            sage: copy(n)
            2        
            sage: copy(n) is n
            False
        """
        cdef Integer z
        z = Integer()
        set_mpz(z,self.value)
        return z


    def list(self):
        """
        Return a list with this integer in it, to be
        compatible with the method for number fields.
        
        EXAMPLES:
            sage: m = 5
            sage: m.list()
            [5]
        """
        return [ self ]


    def  __dealloc__(self):
        mpz_clear(self.value)
        
    def __repr__(self):
        return self.str()

    def _latex_(self):
        return self.str()

    def _mathml_(self):
        return '<mn>%s</mn>'%self

    def __str_malloc(self, int base=10):
        r"""
        Return the string representation of \code{self} in the given
        base.

        However, self.str() below is nice because we know the size of
        the string ahead of time, and can work around a bug in GMP
        nicely.  There seems to be a bug in GMP, where non-2-power
        base conversion for very large integers > 10 million digits
        (?) crashes GMP.
        """
        _sig_on
        cdef char *s
        s = mpz_get_str(NULL, base, self.value)
        t = str(s)
        free(s)
        _sig_off
        return t

    def str(self, int base=10):
        r"""
        Return the string representation of \code{self} in the given
        base.


        EXAMPLES:
            sage: Integer(2^10).str(2)
            '10000000000'
            sage: Integer(2^10).str(17)
            '394'
            
            sage: two=Integer(2)
            sage: two.str(1)
            Traceback (most recent call last):
            ...
            ValueError: base (=1) must be between 2 and 36
            
            sage: two.str(37)
            Traceback (most recent call last):
            ...            
            ValueError: base (=37) must be between 2 and 36

            sage: big = 10^5000000
            sage: s = big.str()                 # long time (> 20 seconds)
            sage: len(s)                        # long time (depends on above defn of s)
            5000001
            sage: s[:10]                        # long time (depends on above defn of s)
            '1000000000'
        """
        if base < 2 or base > 36:
            raise ValueError, "base (=%s) must be between 2 and 36"%base
        cdef size_t n
        cdef char *s
        n = mpz_sizeinbase(self.value, base) + 2
        s = <char *>PyMem_Malloc(n)
        if s == NULL:
            raise MemoryError, "Unable to allocate enough memory for the string representation of an integer."
        _sig_on
        mpz_get_str(s, base, self.value)
        _sig_off
        k = <object> PyString_FromString(s)
        PyMem_Free(s)
        return k

    def __hex__(self):
        r"""
        Return the hexadecimal digits of self in lower case.

        \note{'0x' is \emph{not} prepended to the result like is done
        by the corresponding Python function on int or long.  This is
        for efficiency sake---adding and stripping the string wastes
        time; since this function is used for conversions from
        integers to other C-library structures, it is important that
        it be fast.}

        EXAMPLES:
            sage: print hex(Integer(15))
            f
            sage: print hex(Integer(16))
            10
            sage: print hex(Integer(16938402384092843092843098243))
            36bb1e3929d1a8fe2802f083
            sage: print hex(long(16938402384092843092843098243))
            0x36bb1e3929d1a8fe2802f083L
        """
        return self.str(16)

    def binary(self):
        """
        Return the binary digits of self as a string.

        EXAMPLES:
            sage: print Integer(15).binary()
            1111
            sage: print Integer(16).binary()
            10000
            sage: print Integer(16938402384092843092843098243).binary()
            1101101011101100011110001110010010100111010001101010001111111000101000000000101111000010000011
        """
        return self.str(2)

    def set_si(self, signed long int n):
        """
        Coerces $n$ to a C signed integer if possible, and sets self
        equal to $n$.

        EXAMPLES:
            sage: n= ZZ(54)
            sage: n.set_si(-43344);n
            -43344
            sage: n.set_si(43344);n
            43344

        Note that an error occurs when we are not dealing with
        integers anymore
            sage: n.set_si(2^32);n
            Traceback (most recent call last):      # 32-bit
            ...                                     # 32-bit
            OverflowError: long int too large to convert to int   # 32-bit
            4294967296       # 64-bit
            sage: n.set_si(-2^32);n
            Traceback (most recent call last):      # 32-bit
            ...                                     # 32-bit
            OverflowError: long int too large to convert to int     # 32-bit
            -4294967296      # 64-bit
        """
        mpz_set_si(self.value, n)

    def set_str(self, s, base=10):
        """
        Set self equal to the number defined by the string $s$ in the
        given base.

        EXAMPLES:
            sage: n=100
            sage: n.set_str('100000',2)
            sage: n
            32

        If the number begins with '0X' or '0x', it is converted
        to an hex number:
            sage: n.set_str('0x13',0)
            sage: n
            19
            sage: n.set_str('0X13',0)
            sage: n
            19

        If the number begins with a '0', it is converted to an octal
        number:
            sage: n.set_str('013',0)
            sage: n
            11

        '13' is not a valid binary number so the following raises
        an exception:
            sage: n.set_str('13',2)
            Traceback (most recent call last):
            ...
            TypeError: unable to convert x (=13) to an integer in base 2
        """
        valid = mpz_set_str(self.value, s, base)
        if valid != 0:
            raise TypeError, "unable to convert x (=%s) to an integer in base %s"%(s, base)

    cdef void set_from_mpz(Integer self, mpz_t value):
        mpz_set(self.value, value)

    cdef mpz_t* get_value(Integer self):
        return &self.value

    cdef ModuleElement _add_c_impl(self, ModuleElement right):
        # self and right are guaranteed to be Integers
        cdef Integer x
        x = PY_NEW(Integer)
        mpz_add(x.value, self.value, (<Integer>right).value)
        return x

##     def _unsafe_add_in_place(self,  ModuleElement right):
##         """
##         Do *not* use this...  unless you really know what you
##         are doing.
##         """
##         if not (right._parent is self._parent):
##             raise TypeError
##         mpz_add(self.value, self.value, (<Integer>right).value)
##     cdef _unsafe_add_in_place_c(self,  ModuleElement right):
##         """
##         Do *not* use this...  unless you really know what you
##         are doing.
##         """
##         if not (right._parent is self._parent):
##             raise TypeError
##         mpz_add(self.value, self.value, (<Integer>right).value)

    cdef ModuleElement _sub_c_impl(self, ModuleElement right):
        # self and right are guaranteed to be Integers
        cdef Integer x
        x = PY_NEW(Integer)
        mpz_sub(x.value, self.value, (<Integer>right).value)
        return x

    cdef ModuleElement _neg_c_impl(self):
        cdef Integer x
        x = PY_NEW(Integer)
        mpz_neg(x.value, self.value)
        return x

    def _r_action(self, s):
        if isinstance(s, (str, list)):
            return s*int(self)
        raise TypeError
    
    cdef RingElement _mul_c_impl(self, RingElement right):
        # self and right are guaranteed to be Integers
        cdef Integer x
        x = PY_NEW(Integer)
        if mpz_size(self.value) + mpz_size((<Integer>right).value) > 100000:
            # We only use the signal handler (to enable ctrl-c out) when the
            # product might take a while to compute
            _sig_on
            mpz_mul(x.value, self.value, (<Integer>right).value)
            _sig_off
        else:
            mpz_mul(x.value, self.value, (<Integer>right).value)
        return x

    cdef RingElement _div_c_impl(self, RingElement right):
        r"""
        Computes \frac{a}{b}
        
        EXAMPLES:
            sage: a = Integer(3) ; b = Integer(4)
            sage: a / b == Rational(3) / 4
            True
            sage: Integer(32) / Integer(32)
            1
        """
        # this is vastly faster than doing it here, since here
        # we can't cimport rationals.
        return the_integer_ring._div(self, right)

    def __floordiv(Integer self, Integer other):
        cdef Integer x
        x = Integer()
        

        _sig_on
        mpz_fdiv_q(x.value, self.value, other.value)
        _sig_off

        return x


    def __floordiv__(x, y):
        r"""
        Computes the whole part of \frac{self}{other}
        
        EXAMPLES:
            sage: a = Integer(321) ; b = Integer(10)
            sage: a // b
            32
        """
        if PY_TYPE_CHECK(x, Integer) and PY_TYPE_CHECK(y, Integer):
            return x.__floordiv(y)
        return bin_op(x, y, operator.floordiv)


    def __pow__(self, n, dummy):
        r"""
        Computes $\text{self}^n$
        
        EXAMPLES:
            sage: 2^-6
            1/64
            sage: 2^6
            64
            sage: 2^0
            1
            sage: 2^-0
            1
            sage: (-1)^(1/3)
            Traceback (most recent call last):
            ...
            TypeError: exponent (=1/3) must be an integer.
            Coerce your numbers to real or complex numbers first.

        The base need not be an integer (it can be a builtin
        Python type).
            sage: int(2)^10
            1024
            sage: float(2.5)^10
            9536.7431640625
            sage: 'sage'^3     
            'sagesagesage'


        The exponent must first in an unsigned long.
            sage: x = 2^1000000000000000
            Traceback (most recent call last):
            ...
            RuntimeError: exponent must be at most 4294967294
        """
        cdef Integer _n
        cdef unsigned int _nval
        if not PY_TYPE_CHECK(self, Integer):
            if isinstance(self, str):
                return self * n
            else:
                return self.__pow__(int(n))

        try:
            # todo: should add a fast pathway to deal with n being
            # an Integer or python int
            _n = Integer(n)
        except TypeError:
            raise TypeError, "exponent (=%s) must be an integer.\nCoerce your numbers to real or complex numbers first."%n

        if _n < 0:
            return Integer(1)/(self**(-_n))
<<<<<<< HEAD
        if _n > 2147483647:
            # if anyone tries an exponent this large, then they probably don't
            # know what they're doing anyway, but we'll just fall back on
            # generic powering code, since GMP's mpz_pow_ui won't work
            # (at least on 32-bit machines... whatever....)
            return RingElement.__pow__(self, _n)

=======
        if _n > MAX_UNSIGNED_LONG:
            raise RuntimeError, "exponent must be at most %s"%MAX_UNSIGNED_LONG
        _self = integer(self)
>>>>>>> 03ac6d14
        cdef Integer x
        x = PY_NEW(Integer)
        _nval = _n

        _sig_on
        mpz_pow_ui(x.value, (<Integer>self).value, _nval)
        _sig_off

        return x

    def nth_root(self, int n, int report_exact=0):
        r"""
        Returns the truncated nth root of self.

        INPUT:
            n -- integer >= 1 (must fit in C int type)
            report_exact -- boolean, whether to report if the root extraction
                          was exact

        OUTPUT:
           If report_exact is 0 (default), then returns the truncation of the
           nth root of self (i.e. rounded towards zero).

           If report_exact is 1, then returns the nth root and a boolean
           indicating whether the root extraction was exact.

        AUTHOR:
           -- David Harvey (2006-09-15)

        EXAMPLES:
          sage: Integer(125).nth_root(3)
          5
          sage: Integer(124).nth_root(3)
          4
          sage: Integer(126).nth_root(3)
          5

          sage: Integer(-125).nth_root(3)
          -5
          sage: Integer(-124).nth_root(3)
          -4
          sage: Integer(-126).nth_root(3)
          -5

          sage: Integer(125).nth_root(2, True)
          (11, False)
          sage: Integer(125).nth_root(3, True)
          (5, True)

          sage: Integer(125).nth_root(-5)
          Traceback (most recent call last):
          ...
          ValueError: n (=-5) must be positive

          sage: Integer(-25).nth_root(2)
          Traceback (most recent call last):
          ...
          ValueError: cannot take even root of negative number
          
        """
        if n < 1:
            raise ValueError, "n (=%s) must be positive" % n
        if (self < 0) and not (n & 1):
            raise ValueError, "cannot take even root of negative number"
        cdef Integer x
        cdef int is_exact
        x = Integer()
        _sig_on
        is_exact = mpz_root(x.value, self.value, n)
        _sig_off

        if report_exact:
            return x, bool(is_exact)
        else:
            return x

    def exact_log(self, m):
        r"""
        Returns the largest integer $k$ such that $m^k \leq \text{self}$, i.e.,
        the floor of $\log_m(\text{self})$. 

        This is guaranteed to return the correct answer even when the usual
        log function doesn't have sufficient precision.

        INPUT:
            m -- integer >= 2

        AUTHOR:
           -- David Harvey (2006-09-15)

        TODO:
           -- Currently this is extremely stupid code (although it should
           always work). Someone needs to think about doing this properly
           by estimating errors in the log function etc.

        EXAMPLES:
           sage: Integer(125).exact_log(5)
           3
           sage: Integer(124).exact_log(5)
           2
           sage: Integer(126).exact_log(5)
           3
           sage: Integer(3).exact_log(5)
           0
           sage: Integer(1).exact_log(5)
           0


           sage: x = 3^100000
           sage: log(RR(x), 3)
           100000.000000000
           sage: log(RR(x + 100000), 3)
           100000.000000000

           sage: x.exact_log(3)
           100000
           sage: (x+1).exact_log(3)
           100000
           sage: (x-1).exact_log(3)
           99999

           sage: x.exact_log(2.5)
           Traceback (most recent call last):
           ...
           ValueError: base of log must be an integer
        """
        _m = int(m)
        if _m != m:
            raise ValueError, "base of log must be an integer"
        m = _m
        if self <= 0:
            raise ValueError, "self must be positive"
        if m < 2:
            raise ValueError, "m must be at least 2"
        import real_mpfr        
        R = real_mpfr.RealField(53)
        guess = R(self).log(base = m).floor()
        power = m ** guess

        while power > self:
            power = power / m
            guess = guess - 1

        if power == self:
            return guess

        while power < self:
            power = power * m
            guess = guess + 1

        if power == self:
            return guess
        else:
            return guess - 1
        

    def __pos__(self):
        """
        EXAMPLES:
            sage: z=43434
            sage: z.__pos__()
            43434
        """
        return self

    def __abs__(self):
        """
        Computes $|self|$
        
        EXAMPLES:
            sage: z = -1
            sage: abs(z)
            1
            sage: abs(z) == abs(1)
            True
        """
        cdef Integer x
        x = Integer()
        mpz_abs(x.value, self.value)
        return x

    def __mod__(self, modulus):
        r"""
        Returns \code{self % modulus}.
        
        EXAMPLES:
            sage: z = 43
            sage: z % 2
            1
            sage: z % 0
            Traceback (most recent call last):
            ...
            ZeroDivisionError: Integer modulo by zero
        """
        cdef Integer _modulus, _self
        _modulus = integer(modulus)
        if not _modulus:
            raise ZeroDivisionError, "Integer modulo by zero"            
        _self = integer(self)
        
        cdef Integer x
        x = Integer()

        _sig_on
        mpz_mod(x.value, _self.value, _modulus.value)
        _sig_off
        
        return x


    def quo_rem(self, other):
        """
        Returns the quotient and the remainder of
        self divided by other.

        INPUT:
            other -- the integer the divisor

        OUTPUT:
            q   -- the quotient of self/other
            r   -- the remainder of self/other
        
        EXAMPLES:
            sage: z = Integer(231)
            sage: z.quo_rem(2)
            (115, 1)
            sage: z.quo_rem(-2)
            (-115, 1)
            sage: z.quo_rem(0)
            Traceback (most recent call last):
            ...
            ZeroDivisionError: other (=0) must be nonzero
        """
        cdef Integer _other, _self
        _other = integer(other)
        if not _other:
            raise ZeroDivisionError, "other (=%s) must be nonzero"%other
        _self = integer(self)

        cdef Integer q, r
        q = Integer()
        r = Integer()

        _sig_on
        if mpz_sgn(_other.value) == 1:
            mpz_fdiv_qr(q.value, r.value, _self.value, _other.value)
        else:
            mpz_cdiv_qr(q.value, r.value, _self.value, _other.value)
        _sig_off
        
        return q, r

    def div(self, other):
        """
        Returns the quotient of self divided by other.

        INPUT:
            other -- the integer the divisor

        OUTPUT:
            q   -- the quotient of self/other
        
        EXAMPLES:
            sage: z = Integer(231)
            sage: z.div(2)
            115
            sage: z.div(-2)
            -115
            sage: z.div(0)
            Traceback (most recent call last):
            ...
            ZeroDivisionError: other (=0) must be nonzero
        """
        cdef Integer _other, _self
        _other = integer(other)
        if not _other:
            raise ZeroDivisionError, "other (=%s) must be nonzero"%other
        _self = integer(self)

        cdef Integer q, r
        q = Integer()
        r = Integer()

        _sig_on
        mpz_tdiv_qr(q.value, r.value, _self.value, _other.value)
        _sig_off
        
        return q
        

    def powermod(self, exp, mod):
        """
        Compute self**exp modulo mod.

        EXAMPLES:
            sage: z = 2
            sage: z.powermod(31,31)
            2
            sage: z.powermod(0,31)
            1
            sage: z.powermod(-31,31) == 2^-31 % 31
            True

            As expected, the following is invalid:
            sage: z.powermod(31,0)
            Traceback (most recent call last):
            ...
            ZeroDivisionError: cannot raise to a power modulo 0
        """
        cdef Integer x, _exp, _mod
        _exp = Integer(exp); _mod = Integer(mod)
        if mpz_cmp_si(_mod.value,0) == 0:
            raise ZeroDivisionError, "cannot raise to a power modulo 0"
        
        x = Integer()

        _sig_on
        mpz_powm(x.value, self.value, _exp.value, _mod.value)
        _sig_off
        
        return x

    def rational_reconstruction(self, Integer m):
        import rational
        return rational.pyrex_rational_reconstruction(self, m)

    def powermodm_ui(self, exp, mod):
        r"""
        Computes self**exp modulo mod, where exp is an unsigned
        long integer.
                
        EXAMPLES:
            sage: z = 32
            sage: z.powermodm_ui(2, 4)
            0
            sage: z.powermodm_ui(2, 14)
            2
            sage: z.powermodm_ui(2^32-2, 14)
            2
            sage: z.powermodm_ui(2^32-1, 14)
            Traceback (most recent call last):                              # 32-bit
            ...                                                             # 32-bit
            OverflowError: exp (=4294967295) must be <= 4294967294          # 32-bit
            8              # 64-bit
            sage: z.powermodm_ui(2^65, 14)
            Traceback (most recent call last):                              
            ...                                                             
            OverflowError: exp (=36893488147419103232) must be <= 4294967294  # 32-bit
            OverflowError: exp (=9223372036854775808) must be <= 18446744065119617024  # 64-bit
        """
        if exp < 0:
            raise ValueError, "exp (=%s) must be nonnegative"%exp
        elif exp > MAX_UNSIGNED_LONG:
            raise OverflowError, "exp (=%s) must be <= %s"%(exp, MAX_UNSIGNED_LONG)
        cdef Integer x, _mod
        _mod = Integer(mod)
        x = Integer()

        _sig_on
        mpz_powm_ui(x.value, self.value, exp, _mod.value)
        _sig_off
        
        return x

    def __int__(self):
        return int(mpz_get_pylong(self.value))

    def __long__(self):
        return mpz_get_pylong(self.value)

    def __nonzero__(self):
        return not self.is_zero()

    def __float__(self):
        return mpz_get_d(self.value)

    def __hash__(self):
        return mpz_pythonhash(self.value)

    def factor(self, algorithm='pari'):
        """
        Return the prime factorization of the integer as a list of
        pairs $(p,e)$, where $p$ is prime and $e$ is a positive integer.

        INPUT:
            algorithm -- string
                 * 'pari' -- (default)  use the PARI c library
                 * 'kash' -- use KASH computer algebra system (requires
                             the optional kash package be installed)
        """
        import sage.rings.integer_ring
        return sage.rings.integer_ring.factor(self, algorithm=algorithm)

    def coprime_integers(self, m):
        """
        Return the positive integers $< m$ that are coprime to self.

        EXAMPLES:
            sage: n = 8
            sage: n.coprime_integers(8)
            [1, 3, 5, 7]
            sage: n.coprime_integers(11)
            [1, 3, 5, 7, 9]
            sage: n = 5; n.coprime_integers(10)
            [1, 2, 3, 4, 6, 7, 8, 9]
            sage: n.coprime_integers(5)
            [1, 2, 3, 4]
            sage: n = 99; n.coprime_integers(99)
            [1, 2, 4, 5, 7, 8, 10, 13, 14, 16, 17, 19, 20, 23, 25, 26, 28, 29, 31, 32, 34, 35, 37, 38, 40, 41, 43, 46, 47, 49, 50, 52, 53, 56, 58, 59, 61, 62, 64, 65, 67, 68, 70, 71, 73, 74, 76, 79, 80, 82, 83, 85, 86, 89, 91, 92, 94, 95, 97, 98]

        AUTHORS:
            -- Naqi Jaffery (2006-01-24): examples

        ALGORITHM: Naive -- compute lots of GCD's.  If this isn't good
        enough for you, please code something better and submit a
        patch.
        """
        # TODO -- make VASTLY faster
        v = []
        for n in range(1,m):
            if self.gcd(n) == 1:
                v.append(Integer(n))
        return v

    def divides(self, n):
        """
        Return True if self divides n.

        EXAMPLES:
            sage: Z = IntegerRing()
            sage: Z(5).divides(Z(10))
            True
            sage: Z(0).divides(Z(5))
            False
            sage: Z(10).divides(Z(5))
            False
        """
        cdef int t
        cdef Integer _n
        _n = Integer(n)
        if mpz_cmp_si(self.value, 0) == 0:
            return bool(mpz_cmp_si(_n.value, 0) == 0)
        _sig_on
        t = mpz_divisible_p(_n.value, self.value)
        _sig_off
        return bool(t)
    
    
    def valuation(self, p):
        """
        Return the p-adic valuation of self.

        INPUT:
            p -- an integer at least 2.

        EXAMPLE:
            sage: n = 60
            sage: n.valuation(2)
            2
            sage: n.valuation(3)
            1
            sage: n.valuation(7)
            0
            sage: n.valuation(1)
            Traceback (most recent call last):
            ...
            ValueError: You can only compute the valuation with respect to a integer larger than 1.

        We do not require that p is a prime:
            sage: (2^11).valuation(4)
            5
        """
        if self == 0:
            return sage.rings.infinity.infinity
        cdef Integer _p
        _p = Integer(p)
        if mpz_cmp_ui(_p.value,2) < 0:
            raise ValueError, "You can only compute the valuation with respect to a integer larger than 1."
        cdef int k
        k = 0
        while self % _p == 0:
            k = k + 1
            self = self.__floordiv__(_p)
        return Integer(k)

    def ord(self, p=None):
        """Synonym for valuation

        EXAMPLES:
        sage: n=12
        sage: n.ord(3)
        1
        """
        return self.valuation(p)

    def _lcm(self, Integer n):
        """
        Returns the least common multiple of self and $n$.

        EXAMPLES:
            sage: n = 60
            sage: n._lcm(150)
            300        
        """
        cdef mpz_t x

        mpz_init(x)

        _sig_on
        mpz_lcm(x, self.value, n.value)
        _sig_off

        
        cdef Integer z
        z = Integer()
        mpz_set(z.value,x)
        mpz_clear(x)
        return z
        
    def denominator(self):
        """
        Return the denominator of this integer.

        EXAMPLES:
            sage: x = 5
            sage: x.denominator()
            1
            sage: x = 0
            sage: x.denominator()
            1
        """
        return ONE

    def numerator(self):
        """
        Return the numerator of this integer.

        EXAMPLE:
            sage: x = 5
            sage: x.numerator()
            5

            sage: x = 0
            sage: x.numerator()
            0
        """
        return self

    def factorial(self):
        """
        Return the factorial $n!=1 \\cdot 2 \\cdot 3 \\cdots n$. 
        Self must fit in an \\code{unsigned long int}.

        EXAMPLES:
            sage: for n in srange(7):
            ...    print n, n.factorial()
            0 1
            1 1
            2 2
            3 6
            4 24
            5 120
            6 720        
        """
        if self < 0:
            raise ValueError, "factorial -- self = (%s) must be nonnegative"%self

        if mpz_cmp_ui(self.value,4294967295) > 0:
            raise ValueError, "factorial not implemented for n >= 2^32.\nThis is probably OK, since the answer would have billions of digits."

        cdef unsigned int n
        n = self

        cdef mpz_t x
        cdef Integer z

        mpz_init(x)

        _sig_on
        mpz_fac_ui(x, n)
        _sig_off

        z = Integer()
        set_mpz(z, x)
        mpz_clear(x)
        return z

    def floor(self):
        """
        Return the floor of self, which is just self since self is an integer.

        EXAMPLES:
            sage: n = 6
            sage: n.floor()
            6        
        """
        return self

    def ceil(self):
        """
        Return the ceiling of self, which is self since self is an integer.

        EXAMPLES:
            sage: n = 6
            sage: n.ceil()
            6        
        """
        return self

    def is_one(self):
        r"""
        Returns \code{True} if the integers is $1$, otherwise \code{False}.

        EXAMPLES:
            sage: Integer(1).is_one()
            True
            sage: Integer(0).is_one()
            False
        """
        return bool(mpz_cmp_si(self.value, 1) == 0)

    def is_zero(self):
        r"""
        Returns \code{True} if the integers is $0$, otherwise \code{False}.

        EXAMPLES:
            sage: Integer(1).is_zero()
            False
            sage: Integer(0).is_zero()
            True
        """
        return bool(mpz_cmp_si(self.value, 0) == 0)

    def is_unit(self):
        r"""
        Returns \code{true} if this integer is a unit, i.e., 1 or $-1$.

        EXAMPLES:
            sage: for n in srange(-2,3):
            ...    print n, n.is_unit()
            -2 False
            -1 True
            0 False
            1 True
            2 False        
        """
        return bool(mpz_cmp_si(self.value, -1) == 0 or mpz_cmp_si(self.value, 1) == 0)

    def is_square(self):
        r"""
        Returns \code{True} if self is a perfect square

        EXAMPLES:
            sage: Integer(4).is_square()
            True
            sage: Integer(41).is_square()
            False
        """
        return bool(self._pari_().issquare())

    def is_prime(self):
        r"""
        Retuns \code{True} if self is prime

        EXAMPLES:
            sage: z = 2^31 - 1
            sage: z.is_prime()
            True
            sage: z = 2^31
            sage: z.is_prime()
            False
        """
        return bool(self._pari_().isprime())

    def is_pseudoprime(self):
        r"""
        Retuns \code{True} if self is a pseudoprime

        EXAMPLES:
            sage: z = 2^31 - 1
            sage: z.is_pseudoprime()
            True
            sage: z = 2^31
            sage: z.is_pseudoprime()
            False
        """
        return bool(self._pari_().ispseudoprime())

    def square_free_part(self):
        """
        Return the square free part of $x$, i.e., a divisor z such that $x = z y^2$,
        for a perfect square $y^2$.

        EXAMPLES:
            sage: square_free_part(100)
            1
            sage: square_free_part(12)
            3
            sage: square_free_part(17*37*37)
            17
            sage: square_free_part(-17*32)
            -34
            sage: square_free_part(1)
            1
            sage: square_free_part(-1)
            -1
            sage: square_free_part(-2)
            -2
            sage: square_free_part(-4)
            -1
        """
        if self.is_zero():
            return self
        F = self.factor()
        n = Integer(1)
        for p, e in F:
            if e % 2 != 0:
                n = n * p
        return n * F.unit()

    def next_prime(self):
        r"""
        Returns the next prime after self

        EXAMPLES:
            sage: Integer(100).next_prime()
            101
            sage: Integer(0).next_prime()
            2
            sage: Integer(1001).next_prime()
            1009
        """
        return Integer( (self._pari_()+1).nextprime())

    def additive_order(self):
        """
        Return the additive order of self.

        EXAMPLES:
            sage: ZZ(0).additive_order()
            1
            sage: ZZ(1).additive_order()
            +Infinity
        """
        import sage.rings.infinity
        if self.is_zero():
            return Integer(1)
        else:
            return sage.rings.infinity.infinity

    def multiplicative_order(self):
        r"""
        Return the multiplicative order of self, if self is a unit, or raise
        \code{ArithmeticError} otherwise.

        EXAMPLES:
            sage: ZZ(1).multiplicative_order()
            1
            sage: ZZ(-1).multiplicative_order()
            2
            sage: ZZ(0).multiplicative_order()
            Traceback (most recent call last):
            ...
            ArithmeticError: no power of 0 is a unit
            sage: ZZ(2).multiplicative_order()
            Traceback (most recent call last):
            ...
            ArithmeticError: no power of 2 is a unit
        """
        if mpz_cmp_si(self.value, 1) == 0:
            return Integer(1)
        elif mpz_cmp_si(self.value, -1) == 0:
            return Integer(2)
        else:
            raise ArithmeticError, "no power of %s is a unit"%self

    def is_squarefree(self):
        """
        Returns True if this integer is not divisible by the square of
        any prime and False otherwise.

        EXAMPLES:
            sage: Integer(100).is_squarefree()
            False
            sage: Integer(102).is_squarefree()
            True
        """
        return self._pari_().issquarefree()

    def _pari_(self):
        """
        Returns the PARI version of this integer.

        EXAMPLES:
            sage: n = 9390823
            sage: m = n._pari_(); m
            9390823
            sage: type(m)
            <type 'sage.libs.pari.gen.gen'>        

        ALGORITHM: Use base 10 Python string conversion, hence very
        very slow for large integers. If you can figure out how to
        input a number into PARI in hex, or otherwise optimize this,
        please implement it and send me a patch.
        """
        #if self._pari is None:
            # better to do in hex, but I can't figure out
            # how to input/output a number in hex in PARI!!
            # TODO: (I could just think carefully about raw bytes and make this all much faster...)
            #self._pari = sage.libs.pari.all.pari(str(self))
        #return self._pari
        return sage.libs.pari.all.pari(str(self))

    def _interface_init_(self):
        """
        Return canonical string to coerce this integer to any other math
        software, i.e., just the string representation of this integer
        in base 10.

        EXAMPLES:
            sage: n = 9390823
            sage: n._interface_init_()
            '9390823'        
        """
        return str(self)

    def isqrt(self):
        r"""
        Returns the integer floor of the square root of self, or raises
        an \exception{ValueError} if self is negative.
        
        EXAMPLE:
            sage: a = Integer(5)
            sage: a.isqrt()
            2

            sage: Integer(-102).isqrt()
            Traceback (most recent call last):
            ...
            ValueError: square root of negative number not defined.
        """
        if self < 0:
            raise ValueError, "square root of negative number not defined."
        cdef Integer x
        x = Integer()

        _sig_on
        mpz_sqrt(x.value, self.value)
        _sig_off
        
        return x

    
    def sqrt(self, bits=None):
        r"""
        Returns the positive square root of self, possibly as a
        \emph{a real or complex number} if self is not a perfect
        integer square.

        INPUT:
            bits -- number of bits of precision.
                    If bits is not specified, the number of
                    bits of precision is at least twice the
                    number of bits of self (the precision
                    is always at least 53 bits if not specified).
        OUTPUT:
            integer, real number, or complex number.

        For the guaranteed integer square root of a perfect square
        (with error checking), use \code{self.square_root()}.
        
        EXAMPLE:
            sage: Z = IntegerRing()
            sage: Z(4).sqrt()
            2
            sage: Z(4).sqrt(53)
            2.00000000000000
            sage: Z(2).sqrt(53)
            1.41421356237310
            sage: Z(2).sqrt(100)
            1.4142135623730950488016887242
            sage: n = 39188072418583779289; n.square_root()
            6260037733
            sage: (100^100).sqrt()
            10000000000000000000000000000000000000000000000000000000000000000000000000000000000000000000000000000
            sage: (-1).sqrt()
            1.00000000000000*I
            sage: sqrt(-2)
            1.41421356237310*I
            sage: sqrt(97)
            9.84885780179610
            sage: n = 97; n.sqrt(200)
            9.8488578017961047217462114149176244816961362874427641717232
        """
        if bits is None:
            try:
                return self.square_root()
            except ValueError:
                pass
            bits = max(53, 2*(mpz_sizeinbase(self.value, 2)+2))
            
        if self < 0:
            import sage.rings.complex_field
            x = sage.rings.complex_field.ComplexField(bits)(self)
            return x.sqrt()
        else:
            import real_mpfr            
            R = real_mpfr.RealField(bits)
            return R(self).sqrt()

    def square_root(self):
        """
        Return the positive integer square root of self, or raises a ValueError
        if self is not a perfect square.

        EXAMPLES:
            sage: Integer(144).square_root()
            12
            sage: Integer(102).square_root()
            Traceback (most recent call last):
            ...
            ValueError: self (=102) is not a perfect square
        """
        n = self.isqrt()
        if n * n == self:
            return n
        raise ValueError, "self (=%s) is not a perfect square"%self
            

    def _xgcd(self, Integer n):
        r"""
        Return a triple $g, s, t \in\Z$ such that
        $$
           g = s \cdot \mbox{\rm self} + t \cdot n.
        $$

        EXAMPLES:
            sage: n = 6
            sage: g, s, t = n._xgcd(8)
            sage: s*6 + 8*t
            2
            sage: g
            2        
        """
        cdef mpz_t g, s, t
        cdef object g0, s0, t0
        
        mpz_init(g)
        mpz_init(s)
        mpz_init(t)

        _sig_on
        mpz_gcdext(g, s, t, self.value, n.value)
        _sig_off
        
        g0 = Integer()
        s0 = Integer()
        t0 = Integer()
        set_mpz(g0,g)
        set_mpz(s0,s)
        set_mpz(t0,t)
        mpz_clear(g)
        mpz_clear(s)
        mpz_clear(t)
        return g0, s0, t0

    cdef _lshift(self, long int n):
        """
        Shift self n bits to the left, i.e., quickly multiply by $2^n$.
        """
        cdef Integer x
        x = <Integer> PY_NEW(Integer)

        _sig_on
        if n < 0:
            mpz_fdiv_q_2exp(x.value, self.value, -n)
        else:
            mpz_mul_2exp(x.value, self.value, n)
        _sig_off
        return x
        
    def __lshift__(x,y):
        """
        Shift x y bits to the left.
        
        EXAMPLES:
            sage: 32 << 2
            128
            sage: 32 << int(2)
            128
            sage: int(32) << 2
            128
        """
        if PY_TYPE_CHECK(x, Integer) and isinstance(y, (Integer, int, long)):
            return (<Integer>x)._lshift(long(y)) 
        return bin_op(x, y, operator.lshift)
    
    cdef _rshift(Integer self, long int n):
        cdef Integer x
        x = <Integer> PY_NEW(Integer)
        
        _sig_on
        if n < 0:
            mpz_mul_2exp(x.value, self.value, -n)
        else:
            mpz_fdiv_q_2exp(x.value, self.value, n)
        _sig_off
        return x
    
    def __rshift__(x, y):
        """
        EXAMPLES:
            sage: 32 >> 2
            8
            sage: 32 >> int(2)
            8
            sage: int(32) >> 2
            8
        """
        if PY_TYPE_CHECK(x, Integer) and isinstance(y, (Integer, int, long)):
            return (<Integer>x)._rshift(long(y))
        return bin_op(x, y, operator.rshift)
        
    cdef _and(Integer self, Integer other):
        cdef Integer x
        x = Integer()
        mpz_and(x.value, self.value, other.value)
        return x

    def __and__(x, y):
        if PY_TYPE_CHECK(x, Integer) and PY_TYPE_CHECK(y, Integer):
            return (<Integer>x)._and(y)
        return bin_op(x, y, operator.and_)


    cdef _or(Integer self, Integer other):
        cdef Integer x
        x = Integer()
        mpz_ior(x.value, self.value, other.value)
        return x

    def __or__(x, y):
        """
        Return the bitwise or of the integers x and y.

        EXAMPLES:
            sage: n = 8; m = 4
            sage: n.__or__(m)
            12
        """
        if PY_TYPE_CHECK(x, Integer) and PY_TYPE_CHECK(y, Integer):
            return (<Integer>x)._or(y)
        return bin_op(x, y, operator.or_)


    def __invert__(self):
        """
        Return the multiplicative interse of self, as a rational number.

        EXAMPLE:
            sage: n = 10
            sage: 1/n
            1/10
            sage: n.__invert__()
            1/10        
        """
        return Integer(1)/self    # todo: optimize
        

    def inverse_mod(self, n):
        """
        Returns the inverse of self modulo $n$, if this inverse exists.
        Otherwise, raises a \exception{ZeroDivisionError} exception.
        
        INPUT:
           self -- Integer
           n -- Integer
        OUTPUT:
           x -- Integer such that x*self = 1 (mod m), or
                raises ZeroDivisionError.
        IMPLEMENTATION:
           Call the mpz_invert GMP library function.

        EXAMPLES:
            sage: a = Integer(189)
            sage: a.inverse_mod(10000)
            4709
            sage: a.inverse_mod(-10000)
            4709
            sage: a.inverse_mod(1890)
            Traceback (most recent call last):
            ...
            ZeroDivisionError: Inverse does not exist.
            sage: a = Integer(19)**100000
            sage: b = a*a
            sage: c = a.inverse_mod(b)
            Traceback (most recent call last):
            ...
            ZeroDivisionError: Inverse does not exist.
        """
        cdef mpz_t x
        cdef object ans
        cdef int r
        cdef Integer m
        m = Integer(n)

        if m == 1:
            return Integer(0)

        mpz_init(x)

        _sig_on
        r = mpz_invert(x, self.value, m.value)
        _sig_off
        
        if r == 0:
            raise ZeroDivisionError, "Inverse does not exist."
        ans = Integer()
        set_mpz(ans,x)
        mpz_clear(x)
        return ans
        
    def _gcd(self, Integer n):
        """
        Return the greatest common divisor of self and $n$.

        EXAMPLE:
            sage: gcd(-1,1)
            1
            sage: gcd(0,1)
            1
            sage: gcd(0,0)
            0
            sage: gcd(2,2^6)
            2
            sage: gcd(21,2^6)
            1
        """
        cdef mpz_t g
        cdef object g0

        mpz_init(g)
        

        _sig_on
        mpz_gcd(g, self.value, n.value)
        _sig_off

        g0 = Integer()
        set_mpz(g0,g)
        mpz_clear(g)
        return g0

    def crt(self, y, m, n):
        """
        Return the unique integer between $0$ and $mn$ that is
        congruent to the integer modulo $m$ and to $y$ modulo $n$.  We
        assume that~$m$ and~$n$ are coprime.
        """
        cdef object g, s, t
        cdef Integer _y, _m, _n
        _y = Integer(y); _m = Integer(m); _n = Integer(n)
        g, s, t = _m.xgcd(_n)
        if not g.is_one():
            raise ArithmeticError, "CRT requires that gcd of moduli is 1."
        # Now s*m + t*n = 1, so the answer is x + (y-x)*s*m, where x=self.
        return (self + (_y-self)*s*_m) % (_m*_n)

    def test_bit(self, index):
        r"""
        Return the bit at \code{index}.

        EXAMPLES:
            sage: w = 6
            sage: w.str(2)
            '110'
            sage: w.test_bit(2)
            1
            sage: w.test_bit(-1)
            0
        """
        cdef unsigned long int i
        i = index
        cdef Integer x
        x = Integer(self)
        return mpz_tstbit(x.value, i)


ONE = Integer(1)


# Why does the following function exist? It was used in Integer.__pow__(),
# but was unnecessary, so I removed it, and it doesn't look like it's used
# by anything else. And surely it should be cdef'd anyway?  -- dmharvey
def integer(x):
    if PY_TYPE_CHECK(x, Integer):
        return x
    return Integer(x)


def LCM_list(v):
    cdef int i, n
    cdef mpz_t z
    cdef Integer w
    
    n = len(v)

    if n == 0:
        return Integer(1)

    try:
        w = v[0]
        mpz_init_set(z, w.value)

        _sig_on
        for i from 1 <= i < n:
            w = v[i]
            mpz_lcm(z, z, w.value)
        _sig_off
    except TypeError:
        w = Integer(v[0])
        mpz_init_set(z, w.value)

        _sig_on
        for i from 1 <= i < n:
            w = Integer(v[i])
            mpz_lcm(z, z, w.value)
        _sig_off
        
    
    w = Integer()
    mpz_set(w.value, z)
    mpz_clear(z)
    return w



def GCD_list(v):
    cdef int i, n
    cdef mpz_t z
    cdef Integer w
    
    n = len(v)

    if n == 0:
        return Integer(1)

    try:
        w = v[0]
        mpz_init_set(z, w.value)

        _sig_on
        for i from 1 <= i < n:
            w = v[i]
            mpz_gcd(z, z, w.value)
            if mpz_cmp_si(z, 1) == 0:
                _sig_off
                return Integer(1)
        _sig_off
    except TypeError:
        w = Integer(v[0])
        mpz_init_set(z, w.value)

        _sig_on
        for i from 1 <= i < n:
            w = Integer(v[i])
            mpz_gcd(z, z, w.value)
            if mpz_cmp_si(z, 1) == 0:
                _sig_off
                return Integer(1)
        _sig_off

    
    w = Integer()
    mpz_set(w.value, z)
    mpz_clear(z)
    return w

def make_integer(s):
    cdef Integer r
    r = PY_NEW(Integer)
    r._reduce_set(s)
    return r


from random import randint
def random_integer(min=-2, max=2):
    cdef Integer x
    cdef int _min, _max, r
    try:
        _min = min
        _max = max
        x = PY_NEW(Integer)
        r = random() % (_max - _min + 1) + _min
        mpz_set_si(x.value, r)
        return x
    except OverflowError:
        return Integer(randint(min,max))


############### INTEGER CREATION CODE #####################
######## There is nothing to see here, move along   #######
    
cdef extern from *:
    
    ctypedef struct RichPyObject "PyObject"
 
    # We need a PyTypeObject with elements so we can
    # get and set tp_new, tp_dealloc, tp_flags, and tp_basicsize
    ctypedef struct RichPyTypeObject "PyTypeObject":

        # We replace this one
        PyObject*      (*    tp_new) ( RichPyTypeObject*, PyObject*, PyObject*)

        # Not used, may be useful to determine correct memory management function
        RichPyObject *(*   tp_alloc) ( RichPyTypeObject*, size_t )

        # We replace this one
        void           (*tp_dealloc) ( PyObject*)

        # Not used, may be useful to determine correct memory management function
        void          (*    tp_free) ( PyObject* )

        # sizeof(Object)
        size_t tp_basicsize

        # We set a flag here to circumvent the memory manager
        long tp_flags 

    cdef long Py_TPFLAGS_HAVE_GC

    # We need a PyObject where we can get/set the refcnt directly
    # and access the type.
    ctypedef struct RichPyObject "PyObject":
        int ob_refcnt
        RichPyTypeObject* ob_type
         
    # Allocation 
    RichPyObject* PyObject_MALLOC(int)

    # Useful for debugging, see below
    void PyObject_INIT(RichPyObject *, RichPyTypeObject *)

    # Free
    void PyObject_FREE(PyObject*)


# We need a couple of internal GMP datatypes. 

# This may be potentialy very dangerous as it reaches
# deeply into the internal structure of GMP which may not
# be consistant across future versions of GMP.
# See extensive note in the fast_tp_new() function below. 

cdef extern from "gmp.h":
    ctypedef void* mp_ptr #"mp_ptr"

    # We allocate _mp_d directly (mpz_t is typedef of this in GMP) 
    ctypedef struct __mpz_struct "__mpz_struct":
        mp_ptr _mp_d
        size_t _mp_alloc
        size_t _mp_size

    # sets the three free, alloc, and realloc function pointers to the
    # memory management functions set in GMP. Accepts NULL pointer.
    # Potentially dangerous if changed by calling
    # mp_set_memory_functions again after we initialized this module.
    void mp_get_memory_functions (void *(**alloc) (size_t), void *(**realloc)(void *, size_t, size_t), void (**free) (void *, size_t))

    # GMP's configuration of how many Bits are stuffed into a limb
    cdef int __GMP_BITS_PER_MP_LIMB

# This variable holds the size of any Integer object in bytes.
cdef int sizeof_Integer

# We use a global Integer element to steal all the references
# from.  DO NOT INITIALIZE IT AGAIN and DO NOT REFERENCE IT!
cdef Integer global_dummy_Integer
global_dummy_Integer = Integer()

# Accessing the .value attribute of an Integer object causes Pyrex to
# refcount it. This is problematic, because that causes overhead and
# more importantly an infinite loop in the destructor. If you refcount
# in the destructor and the refcount reaches zero (which is true
# everytime) the destructor is called.
#
# To avoid this we calculate the byte offset of the value member and
# remember it in this variable.
#
# Eventually this may be rendered obsolete by a change in SageX allowing 
# non-reference counted extension types. 
cdef long mpz_t_offset


# stores the GMP alloc function 
cdef void * (* mpz_alloc)(size_t)

# stores the GMP free function
cdef void (* mpz_free)(void *, size_t)

# A global  pool for performance when integers are rapidly created and destroyed. 
# It operates on the following principles:
#
# - The pool starts out empty. 
# - When an new integer is needed, one from the pool is returned 
#   if available, otherwise a new Integer object is created
# - When an integer is collected, it will add it to the pool 
#   if there is room, otherwise it will be deallocated. 
    
cdef enum:
    integer_pool_size = 100 # Pyrex has no way of defining constants
    
cdef PyObject* integer_pool[integer_pool_size]
cdef int integer_pool_count = 0

# used for profiling the pool
cdef int total_alloc = 0
cdef int use_pool = 0

# The signature of tp_new is 
# PyObject* tp_new(RichPyTypeObject *t, PyObject *a, PyObject *k). 
# However we only use t in this implementation.
#
# t in this case is the Integer TypeObject.

cdef PyObject* fast_tp_new(RichPyTypeObject *t, PyObject *a, PyObject *k):

    global integer_pool, integer_pool_count, total_alloc, use_pool

    cdef RichPyObject* new

    # for profiling pool usage
    # total_alloc += 1
    
    # If there is a ready integer in the pool, we will 
    # decrement the counter and return that. 

    if integer_pool_count > 0:
    
        # for profiling pool usage
        # use_pool += 1
        
        integer_pool_count -= 1
        new = <RichPyObject *> integer_pool[integer_pool_count]
      
    # Otherwise, we have to create one.  

    else:

        # allocate enough room for the Integer, sizeof_Integer is
        # sizeof(Integer). The use of PyObject_MALLOC directly
        # assumes that Integers are not garbage collected, i.e. 
        # they do not pocess references to other Python
        # objects (Aas indicated by the Py_TPFLAGS_HAVE_GC flag). 
        # See below for a more detailed description.

        new = PyObject_MALLOC( sizeof_Integer )

        # Now set every member as set in z, the global dummy Integer
        # created before this tp_new started to operate.

        memcpy(new, (<void*>global_dummy_Integer), sizeof_Integer )

        # This line is only needed if Python is compiled in debugging
        # mode './configure --with-pydebug'. If that is the case a Python
        # object has a bunch of debugging fields which are initialized
        # with this macro. For speed reasons, we don't call it if Python
        # is not compiled in debug mode. So uncomment the following line
        # if you are debugging Python.

        #PyObject_INIT(new, (<RichPyObject*>global_dummy_Integer).ob_type)

        # We take the address 'new' and move mpz_t_offset bytes (chars)
        # to the address of 'value'. We treat that address as a pointer
        # to a mpz_t struct and allocate memory for the _mp_d element of
        # that struct. We allocate one limb.
        #
        # What is done here is potentialy very dangerous as it reaches
        # deeply into the internal structure of GMP. Consequently things
        # may break if a new release of GMP changes some internals. To
        # emphazise this, this is what the GMP manual has to say about
        # the documentation for the struct we are using:
        #
        #  "This chapter is provided only for informational purposes and the
        #  various internals described here may change in future GMP releases.
        #  Applications expecting to be compatible with future releases should use
        #  only the documented interfaces described in previous chapters."
        #
        # If this line is used SAGE is not such an application.
        #
        # The clean version of the following line is:
        #
        #  mpz_init(( <mpz_t>(<char *>new + mpz_t_offset) ) 
        #
        # We save time both by avoiding an extra function call and 
        # because the rest of the mpz struct was already initalized 
        # fully using the memcpy above.

        (<__mpz_struct *>( <char *>new + mpz_t_offset) )._mp_d = <mp_ptr>mpz_alloc(__GMP_BITS_PER_MP_LIMB >> 3)

    # The global_dummy_Integer may have a reference count larger than
    # one, but it is expected that newly created objects have a
    # reference count of one. This is potentially unneeded if
    # everybody plays nice, because the gobal_dummy_Integer has only
    # one reference in that case.
    
    # Objects from the pool have reference count zero, so this
    # needs to be set in this case. 

    new.ob_refcnt = 1

    return new

cdef void fast_tp_dealloc(PyObject* o):

    # If there is room in the pool for a used integer object, 
    # then put it in rather than deallocating it. 

    global integer_pool, integer_pool_count
    
    if integer_pool_count < integer_pool_size:
    
        # Here we free any extra memory used by the mpz_t by
        # setting it to a single limb. 
        if (<__mpz_struct *>( <char *>o + mpz_t_offset))._mp_alloc > 1:
            _mpz_realloc(<mpz_t *>( <char *>o + mpz_t_offset), 1)
            
        # It's cheap to zero out an integer, so do it here. 
        (<__mpz_struct *>( <char *>o + mpz_t_offset))._mp_size = 0
        
        # And add it to the pool. 
        integer_pool[integer_pool_count] = o
        integer_pool_count += 1
        return

    # Again, we move to the mpz_t and clear it. See above, why this is evil.
    # The clean version of this line would be:
    #   mpz_clear(<mpz_t>(<char *>o + mpz_t_offset))

    mpz_free((<__mpz_struct *>( <char *>o + mpz_t_offset) )._mp_d, 0)

    # Free the object. This assumes that Py_TPFLAGS_HAVE_GC is not
    # set. If it was set another free function would need to be
    # called.

    PyObject_FREE(o)

#hook_fast_tp_functions()

def hook_fast_tp_functions():
    """
    """
    global global_dummy_Integer, mpz_t_offset, sizeof_Integer

    cdef long flag

    cdef RichPyObject* o
    o = <RichPyObject*>global_dummy_Integer

    # By default every object created in Pyrex is garbage
    # collected. This means it may have references to other objects
    # the Garbage collector has to look out for. We remove this flag
    # as the only reference an Integer has is to the global Integer
    # ring. As this object is unique we don't need to garbage collect
    # it as we always have a module level reference to it. If another
    # attribute is added to the Integer class this flag removal so as
    # the alloc and free functions may not be used anymore.
    # This object will still be reference counted. 
    flag = Py_TPFLAGS_HAVE_GC
    o.ob_type.tp_flags = <long>(o.ob_type.tp_flags & (~flag))

    # calculate the offset of the GMP mpz_t to avoid casting to/from
    # an Integer which includes reference counting. Reference counting
    # is bad in constructors and destructors as it potentially calls
    # the destructor.
    # Eventually this may be rendered obsolete by a change in SageX allowing 
    # non-reference counted extension types. 
    mpz_t_offset = <char *>(&global_dummy_Integer.value) - <char *>o

    # store how much memory needs to be allocated for an Integer.
    sizeof_Integer = o.ob_type.tp_basicsize

    # get the functions to do memory management for the GMP elements
    # WARNING: if the memory management functions are changed after
    # this initialisation, we are/you are doomed.

    mp_get_memory_functions(&mpz_alloc, NULL, &mpz_free)

    # Finally replace the functions called when an Integer needs
    # to be constructed/destructed.
    o.ob_type.tp_new = &fast_tp_new
    o.ob_type.tp_dealloc = &fast_tp_dealloc

def time_alloc_list(n):
    cdef int i
    l = []
    for i from 0 <= i < n:
        l.append(PY_NEW(Integer))

    return l

def time_alloc(n):
    cdef int i
    for i from 0 <= i < n:
        z = PY_NEW(Integer)

def pool_stats():
    print "Used pool %s / %s times" % (use_pool, total_alloc)
    print "Pool contains %s / %s items" % (integer_pool_count, integer_pool_size)<|MERGE_RESOLUTION|>--- conflicted
+++ resolved
@@ -685,19 +685,9 @@
 
         if _n < 0:
             return Integer(1)/(self**(-_n))
-<<<<<<< HEAD
-        if _n > 2147483647:
-            # if anyone tries an exponent this large, then they probably don't
-            # know what they're doing anyway, but we'll just fall back on
-            # generic powering code, since GMP's mpz_pow_ui won't work
-            # (at least on 32-bit machines... whatever....)
-            return RingElement.__pow__(self, _n)
-
-=======
         if _n > MAX_UNSIGNED_LONG:
             raise RuntimeError, "exponent must be at most %s"%MAX_UNSIGNED_LONG
-        _self = integer(self)
->>>>>>> 03ac6d14
+        _self = self
         cdef Integer x
         x = PY_NEW(Integer)
         _nval = _n
@@ -1887,15 +1877,6 @@
 
 
 ONE = Integer(1)
-
-
-# Why does the following function exist? It was used in Integer.__pow__(),
-# but was unnecessary, so I removed it, and it doesn't look like it's used
-# by anything else. And surely it should be cdef'd anyway?  -- dmharvey
-def integer(x):
-    if PY_TYPE_CHECK(x, Integer):
-        return x
-    return Integer(x)
 
 
 def LCM_list(v):
@@ -2306,4 +2287,9 @@
 
 def pool_stats():
     print "Used pool %s / %s times" % (use_pool, total_alloc)
-    print "Pool contains %s / %s items" % (integer_pool_count, integer_pool_size)+    print "Pool contains %s / %s items" % (integer_pool_count, integer_pool_size)
+
+cdef integer(x):
+    if PY_TYPE_CHECK(x, Integer):
+        return x
+    return Integer(x)