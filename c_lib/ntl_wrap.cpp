#include <iostream>
#include <sstream>
using namespace std;

#include "ntl_wrap.h"
#include <NTL/mat_poly_ZZ.h>
#include <NTL/LLL.h>

void del_charstar(char* a) {
  delete[] a;
}

//////// ZZ //////////

/* Return value is only valid if the result should fit into an int.
   AUTHOR: David Harvey (2008-06-08) */
int ZZ_to_int(const ZZ* x)
{
  return to_int(*x);
}

/* Returns a *new* ZZ object.
   AUTHOR: David Harvey (2008-06-08) */
struct ZZ* int_to_ZZ(int value)
{
  ZZ* output = new ZZ();
  conv(*output, value);
  return output;
}

/* Copies the ZZ into the mpz_t
   Assumes output has been mpz_init'd.
   AUTHOR: David Harvey
           Joel B. Mohler moved the ZZX_getitem_as_mpz code out to this function (2007-03-13) */
void ZZ_to_mpz(mpz_t* output, const struct ZZ* x)
{
    unsigned char stack_bytes[4096];
    int use_heap;
    unsigned long size = NumBytes(*x);
    use_heap = (size > sizeof(stack_bytes));
    unsigned char* bytes = use_heap ? (unsigned char*) malloc(size) : stack_bytes;
    BytesFromZZ(bytes, *x, size);
    mpz_import(*output, size, -1, 1, 0, 0, bytes);
    if (sign(*x) < 0)
        mpz_neg(*output, *output);
    if (use_heap)
        free(bytes);
}

// Ok, I know that this is obvious
// I just wanted to document the appearance of the magic number 8 in the code below
#define bits_in_byte        8

/* Copies the mpz_t into the ZZ
   AUTHOR: Joel B. Mohler (2007-03-15) */
void mpz_to_ZZ(struct ZZ* output, const mpz_t* x)
{
    unsigned char stack_bytes[4096];
    int use_heap;
    size_t size = (mpz_sizeinbase(*x, 2) + bits_in_byte-1) / bits_in_byte;
    use_heap = (size > sizeof(stack_bytes));
    void* bytes = use_heap ? malloc(size) : stack_bytes;
    size_t words_written;
    mpz_export(bytes, &words_written, -1, 1, 0, 0, *x);
    clear(*output);
    ZZFromBytes(*output, (unsigned char *)bytes, words_written);
    if (mpz_sgn(*x) < 0)
        NTL::negate(*output, *output);
    if (use_heap)
        free(bytes);
}

/* Sets given ZZ to value
   AUTHOR: David Harvey (2008-06-08) */
void ZZ_set_from_int(ZZ* x, int value)
{
  conv(*x, value);
}

/*Random-number generation */

void setSeed(const struct ZZ* n)
{
  SetSeed(*n);
}
 
struct ZZ* ZZ_randomBnd(const struct ZZ* n)
{ 
  ZZ *z = new ZZ();
  RandomBnd(*z,*n);
  return z;
}

struct ZZ* ZZ_randomBits(long n)
{ 
  ZZ *z = new ZZ();
  RandomBits(*z,n);
  return z;
}

//////// ZZ_p //////////

/* Return value is only valid if the result should fit into an int.
   AUTHOR: David Harvey (2008-06-08) */
int ZZ_p_to_int(const ZZ_p& x )
{
  return ZZ_to_int(&rep(x));
}

/* Returns a *new* ZZ_p object.
   AUTHOR: David Harvey (2008-06-08) */
ZZ_p int_to_ZZ_p(int value)
{
  ZZ_p r;
  r = value;
  return r;
}

/* Sets given ZZ_p to value
   AUTHOR: David Harvey (2008-06-08) */
void ZZ_p_set_from_int(ZZ_p* x, int value)
{
  conv(*x, value);
}

void ZZ_p_modulus(struct ZZ* mod, const struct ZZ_p* x)
{
	(*mod) = x->modulus();
}

struct ZZ_p* ZZ_p_pow(const struct ZZ_p* x, long e) 
{
  ZZ_p *z = new ZZ_p();
  power(*z, *x, e);
  return z;
}

void ntl_ZZ_set_modulus(ZZ* x)
{
  ZZ_p::init(*x);
}

ZZ_p* ZZ_p_inv(ZZ_p* x)
{
  ZZ_p *z = new ZZ_p();
  inv(*z, *x);
  return z;
}

ZZ_p* ZZ_p_random(void)
{
  ZZ_p *z = new ZZ_p();
  random(*z);
  return z;
}

struct ZZ_p* ZZ_p_neg(struct ZZ_p* x)
{
  return new ZZ_p(-(*x));
}



///////////////////////////////////////////////
//////// ZZX //////////
///////////////////////////////////////////////

char* ZZX_repr(struct ZZX* x)
{
  ostringstream instore;
  instore << (*x);
  int n = strlen(instore.str().data());
  char* buf = new char[n+1];
  strcpy(buf, instore.str().data());
  return buf;
}

struct ZZX* ZZX_copy(struct ZZX* x) {
  return new ZZX(*x);
}

/* Sets ith coefficient of x to value.
   AUTHOR: David Harvey (2006-06-08) */
void ZZX_setitem_from_int(struct ZZX* x, long i, int value)
{
  SetCoeff(*x, i, value);
}

/* Returns ith coefficient of x.
   Return value is only valid if the result should fit into an int.
   AUTHOR: David Harvey (2006-06-08) */
int ZZX_getitem_as_int(struct ZZX* x, long i)
{
  return ZZ_to_int(&coeff(*x, i));
}

/* Copies ith coefficient of x to output.
   Assumes output has been mpz_init'd.
   AUTHOR: David Harvey (2007-02) */
void ZZX_getitem_as_mpz(mpz_t* output, struct ZZX* x, long i)
{
    const ZZ& z = coeff(*x, i);
    ZZ_to_mpz(output, &z);
}

struct ZZX* ZZX_div(struct ZZX* x, struct ZZX* y, int* divisible)
{
  struct ZZX* z = new ZZX();
  *divisible = divide(*z, *x, *y);
  return z;
}



void ZZX_quo_rem(struct ZZX* x, struct ZZX* other, struct ZZX** r, struct ZZX** q)
{
  struct ZZX *qq = new ZZX(), *rr = new ZZX();
  DivRem(*qq, *rr, *x, *other);
  *r = rr; *q = qq;
}


struct ZZX* ZZX_square(struct ZZX* x)
{
  struct ZZX* s = new ZZX();
  sqr(*s, *x);
  return s;
}


int ZZX_is_monic(struct ZZX* x)
{
  IsOne(LeadCoeff(*x));
}


struct ZZX* ZZX_neg(struct ZZX* x)
{
  struct ZZX* y = new ZZX();
  *y = -*x;
  return y;
}


struct ZZX* ZZX_left_shift(struct ZZX* x, long n)
{
  struct ZZX* y = new ZZX();
  LeftShift(*y, *x, n);
  return y;
}


struct ZZX* ZZX_right_shift(struct ZZX* x, long n)
{
  struct ZZX* y = new ZZX();
  RightShift(*y, *x, n);
  return y;
}

struct ZZX* ZZX_primitive_part(struct ZZX* x)
{
  struct ZZX* p = new ZZX();
  PrimitivePart(*p, *x);
  return p;
}


void ZZX_pseudo_quo_rem(struct ZZX* x, struct ZZX* y, struct ZZX** r, struct ZZX** q)
{
  *r = new ZZX();
  *q = new ZZX();
  PseudoDivRem(**q, **r, *x, *y);
}


struct ZZX* ZZX_gcd(struct ZZX* x, struct ZZX* y)
{
  struct ZZX* g = new ZZX();
  GCD(*g, *x, *y);
  return g;
}


void ZZX_xgcd(struct ZZX* x, struct ZZX* y, struct ZZ** r, struct ZZX** s, \
	      struct ZZX** t, int proof)
{
  *r = new ZZ();
  *s = new ZZX();
  *t = new ZZX();
  XGCD(**r, **s, **t, *x, *y, proof);
}


long ZZX_degree(struct ZZX* x)
{
  return deg(*x);
}

void ZZX_set_x(struct ZZX* x)
{
  SetX(*x);
}


int ZZX_is_x(struct ZZX* x)
{
  return IsX(*x);
}


struct ZZX* ZZX_derivative(struct ZZX* x)
{
  ZZX* d = new ZZX();
  diff(*d, *x);
  return d;
}


struct ZZX* ZZX_reverse(struct ZZX* x)
{
  ZZX* r = new ZZX();
  reverse(*r, *x);
  return r;
}

struct ZZX* ZZX_reverse_hi(struct ZZX* x, int hi)
{
  ZZX* r = new ZZX();
  reverse(*r, *x, hi);
  return r;
}


struct ZZX* ZZX_truncate(struct ZZX* x, long m)
{
  ZZX* t = new ZZX();
  trunc(*t, *x, m);
  return t;
}


struct ZZX* ZZX_multiply_and_truncate(struct ZZX* x, struct ZZX* y, long m)
{
  ZZX* t = new ZZX();
  MulTrunc(*t, *x, *y, m);
  return t;
}


struct ZZX* ZZX_square_and_truncate(struct ZZX* x, long m)
{
  ZZX* t = new ZZX();
  SqrTrunc(*t, *x, m);
  return t;
}


struct ZZX* ZZX_invert_and_truncate(struct ZZX* x, long m)
{
  ZZX* t = new ZZX();
  InvTrunc(*t, *x, m);
  return t;
}


struct ZZX* ZZX_multiply_mod(struct ZZX* x, struct ZZX* y,  struct ZZX* modulus)
{
  ZZX* p = new ZZX();
  MulMod(*p, *x, *y, *modulus);
  return p;
}


struct ZZ* ZZX_trace_mod(struct ZZX* x, struct ZZX* y)
{
  ZZ* p = new ZZ();
  TraceMod(*p, *x, *y);
  return p;
}


char* ZZX_trace_list(struct ZZX* x)
{
  vec_ZZ v;
  TraceVec(v, *x);
  ostringstream instore;
  instore << v;
  int n = strlen(instore.str().data());
  char* buf = new char[n+1];
  strcpy(buf, instore.str().data());
  return buf;
}


struct ZZ* ZZX_resultant(struct ZZX* x, struct ZZX* y, int proof)
{
  ZZ* res = new ZZ();
  resultant(*res, *x, *y, proof);
  return res;
}


struct ZZ* ZZX_norm_mod(struct ZZX* x, struct ZZX* y, int proof)
{
  ZZ* res = new ZZ();
  NormMod(*res, *x, *y, proof);
  return res;
}


struct ZZ* ZZX_discriminant(struct ZZX* x, int proof)
{
  ZZ* d = new ZZ();
  discriminant(*d, *x, proof);
  return d;
}


struct ZZX* ZZX_charpoly_mod(struct ZZX* x, struct ZZX* y, int proof)
{
  ZZX* f = new ZZX();
  CharPolyMod(*f, *x, *y, proof);
  return f;
}


struct ZZX* ZZX_minpoly_mod(struct ZZX* x, struct ZZX* y)
{
  ZZX* f = new ZZX();
  MinPolyMod(*f, *x, *y);
  return f;
}


void ZZX_clear(struct ZZX* x)
{
  clear(*x);
}


void ZZX_preallocate_space(struct ZZX* x, long n)
{
  x->SetMaxLength(n);
}

/*
EXTERN struct ZZ* ZZX_polyeval(struct ZZX* f, struct ZZ* a)
{
  ZZ* b = new ZZ();
  *b = PolyEval(*f, *a);
  return b;
}
*/

void ZZX_square_free_decomposition(struct ZZX*** v, long** e, long* n, struct ZZX* x)
{
  vec_pair_ZZX_long factors;
  SquareFreeDecomp(factors, *x);
  *n = factors.length();
  *v = (ZZX**) malloc(sizeof(ZZX*) * (*n));
  *e = (long*) malloc(sizeof(long) * (*n));
  for (long i = 0; i < (*n); i++) {
    (*v)[i] = new ZZX(factors[i].a);
    (*e)[i] = factors[i].b;
  }
}

///////////////////////////////////////////////
//////// ZZ_pX //////////
///////////////////////////////////////////////

char* ZZ_pX_repr(struct ZZ_pX* x)
{
  ostringstream instore;
  instore << (*x);
  int n = strlen(instore.str().data());
  char* buf = new char[n+1];
  strcpy(buf, instore.str().data());
  return buf;
}

void ZZ_pX_dealloc(struct ZZ_pX* x) {
  delete x;
}

struct ZZ_pX* ZZ_pX_copy(struct ZZ_pX* x) {
  return new ZZ_pX(*x);
}

/* Sets ith coefficient of x to value.
   AUTHOR: David Harvey (2008-06-08) */
void ZZ_pX_setitem_from_int(struct ZZ_pX* x, long i, int value)
{
  SetCoeff(*x, i, value);
}

/* Returns ith coefficient of x.
   Return value is only valid if the result should fit into an int.
   AUTHOR: David Harvey (2008-06-08) */
int ZZ_pX_getitem_as_int(struct ZZ_pX* x, long i)
{
    return ZZ_to_int(&rep(coeff(*x, i)));
}

struct ZZ_pX* ZZ_pX_add(struct ZZ_pX* x, struct ZZ_pX* y)
{
  ZZ_pX *z = new ZZ_pX();
  add(*z, *x, *y);
  return z;
}

struct ZZ_pX* ZZ_pX_sub(struct ZZ_pX* x, struct ZZ_pX* y)
{
  ZZ_pX *z = new ZZ_pX();
  sub(*z, *x, *y);
  return z;
}

struct ZZ_pX* ZZ_pX_mul(struct ZZ_pX* x, struct ZZ_pX* y)
{
  ZZ_pX *z = new ZZ_pX();
  mul(*z, *x, *y);
  return z;
}


struct ZZ_pX* ZZ_pX_div(struct ZZ_pX* x, struct ZZ_pX* y, int* divisible)
{
  struct ZZ_pX* z = new ZZ_pX();
  *divisible = divide(*z, *x, *y);
  return z;
}


struct ZZ_pX* ZZ_pX_mod(struct ZZ_pX* x, struct ZZ_pX* y)
{
  struct ZZ_pX* z = new ZZ_pX();
  rem(*z, *x, *y);
  return z;
}



void ZZ_pX_quo_rem(struct ZZ_pX* x, struct ZZ_pX* y, struct ZZ_pX** r, struct ZZ_pX** q)
{
  *r = new ZZ_pX();
  *q = new ZZ_pX();
  DivRem(**q, **r, *x, *y);
}


struct ZZ_pX* ZZ_pX_square(struct ZZ_pX* x)
{
  struct ZZ_pX* s = new ZZ_pX();
  sqr(*s, *x);
  return s;
}



int ZZ_pX_is_monic(struct ZZ_pX* x)
{
  IsOne(LeadCoeff(*x));
}


struct ZZ_pX* ZZ_pX_neg(struct ZZ_pX* x)
{
  struct ZZ_pX* y = new ZZ_pX();
  *y = -*x;
  return y;
}


struct ZZ_pX* ZZ_pX_left_shift(struct ZZ_pX* x, long n)
{
  struct ZZ_pX* y = new ZZ_pX();
  LeftShift(*y, *x, n);
  return y;
}


struct ZZ_pX* ZZ_pX_right_shift(struct ZZ_pX* x, long n)
{
  struct ZZ_pX* y = new ZZ_pX();
  RightShift(*y, *x, n);
  return y;
}



struct ZZ_pX* ZZ_pX_gcd(struct ZZ_pX* x, struct ZZ_pX* y)
{
  struct ZZ_pX* g = new ZZ_pX();
  GCD(*g, *x, *y);
  return g;
}


void ZZ_pX_xgcd(struct ZZ_pX** d, struct ZZ_pX** s, struct ZZ_pX** t, struct ZZ_pX* a, struct ZZ_pX* b)
{
  *d = new ZZ_pX();
  *s = new ZZ_pX();
  *t = new ZZ_pX();
  XGCD(**d, **s, **t, *a, *b);
}

void ZZ_pX_plain_xgcd(struct ZZ_pX** d, struct ZZ_pX** s, struct ZZ_pX** t, struct ZZ_pX* a, struct ZZ_pX* b)
{
  *d = new ZZ_pX();
  *s = new ZZ_pX();
  *t = new ZZ_pX();
  PlainXGCD(**d, **s, **t, *a, *b);
}

ZZ_p* ZZ_pX_leading_coefficient(struct ZZ_pX* x)
{
  return new ZZ_p(LeadCoeff(*x));
}


void ZZ_pX_set_x(struct ZZ_pX* x)
{
  SetX(*x);
}


int ZZ_pX_is_x(struct ZZ_pX* x)
{
  return IsX(*x);
}


struct ZZ_pX* ZZ_pX_derivative(struct ZZ_pX* x)
{
  ZZ_pX* d = new ZZ_pX();
  diff(*d, *x);
  return d;
}


struct ZZ_pX* ZZ_pX_reverse(struct ZZ_pX* x)
{
  ZZ_pX* r = new ZZ_pX();
  reverse(*r, *x);
  return r;
}

struct ZZ_pX* ZZ_pX_reverse_hi(struct ZZ_pX* x, int hi)
{
  ZZ_pX* r = new ZZ_pX();
  reverse(*r, *x, hi);
  return r;
}


struct ZZ_pX* ZZ_pX_truncate(struct ZZ_pX* x, long m)
{
  ZZ_pX* t = new ZZ_pX();
  trunc(*t, *x, m);
  return t;
}


struct ZZ_pX* ZZ_pX_multiply_and_truncate(struct ZZ_pX* x, struct ZZ_pX* y, long m)
{
  ZZ_pX* t = new ZZ_pX();
  MulTrunc(*t, *x, *y, m);
  return t;
}


struct ZZ_pX* ZZ_pX_square_and_truncate(struct ZZ_pX* x, long m)
{
  ZZ_pX* t = new ZZ_pX();
  SqrTrunc(*t, *x, m);
  return t;
}


struct ZZ_pX* ZZ_pX_invert_and_truncate(struct ZZ_pX* x, long m)
{
  ZZ_pX* t = new ZZ_pX();
  InvTrunc(*t, *x, m);
  return t;
}


struct ZZ_pX* ZZ_pX_multiply_mod(struct ZZ_pX* x, struct ZZ_pX* y,  struct ZZ_pX* modulus)
{
  ZZ_pX* p = new ZZ_pX();
  MulMod(*p, *x, *y, *modulus);
  return p;
}


struct ZZ_p* ZZ_pX_trace_mod(struct ZZ_pX* x, struct ZZ_pX* y)
{
  ZZ_p* p = new ZZ_p();
  TraceMod(*p, *x, *y);
  return p;
}


char* ZZ_pX_trace_list(struct ZZ_pX* x)
{
  vec_ZZ_p v;
  TraceVec(v, *x);
  ostringstream instore;
  instore << v;
  int n = strlen(instore.str().data());
  char* buf = new char[n+1];
  strcpy(buf, instore.str().data());
  return buf;
}


struct ZZ_p* ZZ_pX_resultant(struct ZZ_pX* x, struct ZZ_pX* y)
{
  ZZ_p* res = new ZZ_p();
  resultant(*res, *x, *y);
  return res;
}


struct ZZ_p* ZZ_pX_norm_mod(struct ZZ_pX* x, struct ZZ_pX* y)
{
  ZZ_p* res = new ZZ_p();
  NormMod(*res, *x, *y);
  return res;
}



struct ZZ_pX* ZZ_pX_charpoly_mod(struct ZZ_pX* x, struct ZZ_pX* y)
{
  ZZ_pX* f = new ZZ_pX();
  CharPolyMod(*f, *x, *y);
  return f;
}


struct ZZ_pX* ZZ_pX_minpoly_mod(struct ZZ_pX* x, struct ZZ_pX* y)
{
  ZZ_pX* f = new ZZ_pX();
  MinPolyMod(*f, *x, *y);
  return f;
}


void ZZ_pX_clear(struct ZZ_pX* x)
{
  clear(*x);
}


void ZZ_pX_preallocate_space(struct ZZ_pX* x, long n)
{
  x->SetMaxLength(n);
}


void ZZ_pX_factor(struct ZZ_pX*** v, long** e, long* n, struct ZZ_pX* x, long verbose)
{
  long i;
  vec_pair_ZZ_pX_long factors;
  berlekamp(factors, *x, verbose);
  *n = factors.length();
  *v = (ZZ_pX**) malloc(sizeof(ZZ_pX*) * (*n));
  *e = (long*) malloc(sizeof(long)*(*n));
  for (i=0; i<(*n); i++) {
    (*v)[i] = new ZZ_pX(factors[i].a);
    (*e)[i] = factors[i].b;
  }
}

void ZZ_pX_linear_roots(struct ZZ_p*** v, long* n, struct ZZ_pX* f)
{
  long i;
  printf("1\n");
  vec_ZZ_p w;
  FindRoots(w, *f);
  printf("2\n");
  *n = w.length();
  printf("3 %s\n",*n);
  (*v) = (ZZ_p**) malloc(sizeof(ZZ_p*)*(*n));
  for (i=0; i<(*n); i++) {
    (*v)[i] = new ZZ_p(w[i]);
  }
}



//////// mat_ZZ //////////

void mat_ZZ_SetDims(struct mat_ZZ* mZZ, long nrows, long ncols){
  mZZ->SetDims(nrows, ncols);
}

struct mat_ZZ* mat_ZZ_pow(const struct mat_ZZ* x, long e) 
{
  mat_ZZ *z = new mat_ZZ();
  power(*z, *x, e);
  return z;
}

long mat_ZZ_nrows(const struct mat_ZZ* x)
{
  return x->NumRows();
}


long mat_ZZ_ncols(const struct mat_ZZ* x)
{
  return x->NumCols();
}

void mat_ZZ_setitem(struct mat_ZZ* x, int i, int j, const struct ZZ* z)
{
  (*x)[i][j] = *z;
  
}

struct ZZ* mat_ZZ_getitem(const struct mat_ZZ* x, int i, int j)
{
  return new ZZ((*x)(i,j));
}

struct ZZ* mat_ZZ_determinant(const struct mat_ZZ* x, long deterministic)
{
  ZZ* d = new ZZ();
  determinant(*d, *x, deterministic);
  return d;
}

struct mat_ZZ* mat_ZZ_HNF(const struct mat_ZZ* A, const struct ZZ* D)
{
  struct mat_ZZ* W = new mat_ZZ();
  HNF(*W, *A, *D);
  return W;
}

long mat_ZZ_LLL(struct ZZ **det, struct mat_ZZ *x, long a, long b, long verbose)
{
  *det = new ZZ();
  return LLL(**det,*x,a,b,verbose);
}

long mat_ZZ_LLL_U(struct ZZ **det, struct mat_ZZ *x, struct mat_ZZ *U, long a, long b, long verbose)
{
  *det = new ZZ();
  return LLL(**det,*x,*U,a,b,verbose);
}


struct ZZX* mat_ZZ_charpoly(const struct mat_ZZ* A)
{
  ZZX* f = new ZZX();
  CharPoly(*f, *A);
  return f;
}



/** 
 * GF2X
 *
 * @author Martin Albrecht <malb@informatik.uni-bremen.de>
 *
 * @versions 2006-01 malb
 *           initial version (based on code by William Stein)
 */

struct GF2X* GF2X_pow(const struct GF2X* x, long e) 
{
  GF2X *z = new GF2X();
  power(*z, *x, e);
  return z;
}

struct GF2X* GF2X_neg(struct GF2X* x)
{
  return new GF2X(-(*x));
}

struct GF2X* GF2X_copy(struct GF2X* x)
{
  GF2X *z = new GF2X(*x);
  return z;
}

long GF2X_deg(struct GF2X* x)
{
  return deg(*x);
}

void GF2X_hex(long h)
{
  GF2X::HexOutput=h;
}

PyObject* GF2X_to_bin(const struct GF2X* x) 
{
  long hex;
  hex = GF2X::HexOutput;
  GF2X::HexOutput=0;
  std::ostringstream instore;
  instore << (*x);
  GF2X::HexOutput=hex;
  return PyString_FromString(instore.str().data());
}

PyObject* GF2X_to_hex(const struct GF2X* x)
{
  long hex;
  hex = GF2X::HexOutput;
  GF2X::HexOutput=1;
  std::ostringstream instore;
  instore << (*x);
  GF2X::HexOutput=hex;
  return PyString_FromString(instore.str().data());
}



/** 
 * GF2E
 *
 * @author Martin Albrecht <malb@informatik.uni-bremen.de>
 *
 * @versions 2006-01 malb
 *           initial version (based on code by William Stein)
 */


void ntl_GF2E_set_modulus(GF2X* x)
{
  GF2E::init(*x);
}


struct GF2E* GF2E_pow(const struct GF2E* x, long e) 
{
  GF2E *z = new GF2E();
  power(*z, *x, e);
  return z;
}


struct GF2E* GF2E_neg(struct GF2E* x)
{
  return new GF2E(-(*x));
}

struct GF2E* GF2E_copy(struct GF2E* x)
{
  GF2E *z = new GF2E(*x);
  return z;
}

long GF2E_trace(struct GF2E* x)
{
  return rep(trace(*x));
}


long GF2E_degree()
{
  return GF2E::degree();
}

const struct GF2X* GF2E_modulus()
{
  GF2XModulus mod = GF2E::modulus();
  GF2X *z = new GF2X(mod.val());
  return z;
}

struct GF2E *GF2E_random(void)
{
  GF2E *z = new GF2E();
  random(*z);
  return z;
}

const struct GF2X *GF2E_ntl_GF2X(struct GF2E *x) {
  GF2X *r = new GF2X(rep(*x));
  return r;
}


/** 
 * mat_GF2E
 *
 * @author Martin Albrecht <malb@informatik.uni-bremen.de>
 *
 * @versions 2006-01 malb
 *           initial version (based on code by William Stein)
 */

void mat_GF2E_SetDims(struct mat_GF2E* m, long nrows, long ncols){
  m->SetDims(nrows, ncols);
}

struct mat_GF2E* mat_GF2E_pow(const struct mat_GF2E* x, long e) 
{
  mat_GF2E *z = new mat_GF2E();
  power(*z, *x, e);
  return z;
}

long mat_GF2E_nrows(const struct mat_GF2E* x)
{
  return x->NumRows();
}


long mat_GF2E_ncols(const struct mat_GF2E* x)
{
  return x->NumCols();
}

void mat_GF2E_setitem(struct mat_GF2E* x, int i, int j, const struct GF2E* z)
{
  (*x)[i][j] = *z;
}

struct GF2E* mat_GF2E_getitem(const struct mat_GF2E* x, int i, int j)
{
  return new GF2E((*x)(i,j));
}
 
struct GF2E* mat_GF2E_determinant(const struct mat_GF2E* x)
{
  GF2E* d = new GF2E();
  determinant(*d, *x);
  return d;
}

long mat_GF2E_gauss(struct mat_GF2E *x, long w)
{
  if(w==0) {
    return gauss(*x);
  } else {
    return gauss(*x, w);
  }
}

struct mat_GF2E* mat_GF2E_transpose(const struct mat_GF2E* x) {
  mat_GF2E *y = new mat_GF2E();
  transpose(*y,*x);
  return y;
}



ZZ_pContext* ZZ_pContext_new(ZZ *p)
{
	return new ZZ_pContext(*p);
}

ZZ_pContext* ZZ_pContext_construct(void *mem, ZZ *p)
{
	return new(mem) ZZ_pContext(*p);
<<<<<<< HEAD
}

void ZZ_pContext_restore(ZZ_pContext *ctx)
{
	ctx->restore();
}


zz_pContext* zz_pContext_new(long p)
{
	return new zz_pContext(p);
}

zz_pContext* zz_pContext_construct(void *mem, long p)
{
	return new(mem) zz_pContext(p);
}

void zz_pContext_restore(zz_pContext *ctx)
{
	ctx->restore();
=======
>>>>>>> 12dc1d58
}<|MERGE_RESOLUTION|>--- conflicted
+++ resolved
@@ -1062,7 +1062,6 @@
 ZZ_pContext* ZZ_pContext_construct(void *mem, ZZ *p)
 {
 	return new(mem) ZZ_pContext(*p);
-<<<<<<< HEAD
 }
 
 void ZZ_pContext_restore(ZZ_pContext *ctx)
@@ -1084,6 +1083,4 @@
 void zz_pContext_restore(zz_pContext *ctx)
 {
 	ctx->restore();
-=======
->>>>>>> 12dc1d58
 }