#!/bin/sh

hg status
hg diff
<<<<<<< HEAD
#hg commit -m "Release"
=======
>>>>>>> effa3eb9
hg push -f ssh://was@sage.math.washington.edu/www/sage/hg/sage-main<|MERGE_RESOLUTION|>--- conflicted
+++ resolved
@@ -2,8 +2,4 @@
 
 hg status
 hg diff
-<<<<<<< HEAD
-#hg commit -m "Release"
-=======
->>>>>>> effa3eb9
 hg push -f ssh://was@sage.math.washington.edu/www/sage/hg/sage-main