--- conflicted
+++ resolved
@@ -2,8 +2,4 @@
 
 hg status
 hg diff
-<<<<<<< HEAD
-#hg commit -m "Release"
-=======
->>>>>>> 1cef6e5b
 hg push -f ssh://was@sage.math.washington.edu/www/sage/hg/sage-main