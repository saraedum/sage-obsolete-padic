#!/usr/bin/env python
DEVEL = False

import distutils.sysconfig, os, sys
# from distutils.core import setup, Extension

# TODO: Is this what we want here?
from distutils.core import setup
from distutils.extension import Extension
from Cython.Distutils import build_ext



## Choose cblas library -- note -- make sure to update sage/misc/cython.py
## if you change this!! 
if os.environ.has_key('SAGE_BLAS'):
    BLAS=os.environ['SAGE_BLAS']
    BLAS2=os.environ['SAGE_BLAS']
elif os.path.exists('%s/lib/libatlas.so'%os.environ['SAGE_LOCAL']):   
    BLAS='cblas'
    BLAS2='atlas'
elif os.path.exists('/usr/lib/libcblas.dylib') or \
     os.path.exists('/usr/lib/libcblas.so'):
    BLAS='cblas'
    BLAS2='atlas'
elif os.path.exists('/usr/lib/libblas.dll.a'):   
    BLAS='gslcblas'
    BLAS2='gslcblas'
else:
    # This is very slow  (?), but *guaranteed* to be available. 
    BLAS='gslcblas' 
    BLAS2='gslcblas'
if len(sys.argv) > 1 and sys.argv[1] == "sdist":
    sdist = True
else:
    sdist = False

NO_WARN = True

if not os.environ.has_key('SAGE_ROOT'):
    print "    ERROR: The environment variable SAGE_ROOT must be defined."
    sys.exit(1)
else:
    SAGE_ROOT  = os.environ['SAGE_ROOT']
    SAGE_LOCAL = SAGE_ROOT + '/local/'
    SAGE_DEVEL = SAGE_ROOT + '/devel/'


if not os.environ.has_key('SAGE_VERSION'):
    SAGE_VERSION=0
else:
    SAGE_VERSION = os.environ['SAGE_VERSION']

SITE_PACKAGES = '%s/lib/python/site-packages/'%SAGE_LOCAL
if not os.path.exists(SITE_PACKAGES):
    SITE_PACKAGES = '%s/lib/python2.5/site-packages/'%SAGE_LOCAL
    if not os.path.exists(SITE_PACKAGES):
        SITE_PACKAGES = '%s/lib/python2.4/site-packages/'%SAGE_LOCAL
        if not os.path.exists(SITE_PACKAGES) and os.environ.has_key('SAGE_DEBIAN'):
            SITE_PACKAGES = '%s/lib/python2.5/site-packages/'%SAGE_LOCAL
            os.system('mkdir -p "%s"'%SITE_PACKAGES)
        if not os.path.exists(SITE_PACKAGES):        
            raise RuntimeError, "Unable to find site-packages directory (see setup.py file in sage python code)."

SITE_PACKAGES_REL=SITE_PACKAGES[len(SAGE_LOCAL)+5:]
        
if not os.path.exists('build/sage'):
    os.makedirs('build/sage')

sage_link = SITE_PACKAGES + '/sage'
if not os.path.islink(sage_link) or not os.path.exists(sage_link):
    os.system('rm -rf "%s"'%sage_link)
    os.system('cd %s; ln -sf ../../../../devel/sage/build/sage .'%SITE_PACKAGES)


def is_newer(file1, file2):
    """
    Return True if either file2 does not exist or is older than file1.

    If file1 does not exist, always return False. 
    """
    if not os.path.exists(file1):
        return False
    if not os.path.exists(file2):
        return True
    if os.path.getmtime(file2) < os.path.getmtime(file1):
        return True
    return False

include_dirs = ['%s/include'%SAGE_LOCAL, \
        '%s/include/csage'%SAGE_LOCAL, \
        ## this is included, but doesn't actually exist
        ## '%s/include/python'%SAGE_LOCAL, \
                '%s/sage/sage/ext'%SAGE_DEVEL]

if os.environ.has_key('SAGE_DEBIAN'):
    debian_include_dirs=["/usr/include","/usr/include/numpy","/usr/include/FLINT","/usr/include/givaro", "/usr/include/gsl","/usr/include/fplll","/usr/include/eclib","/usr/include/gmp++","/usr/include/linbox","/usr/include/NTL","/usr/include/pari","/usr/include/qd","/usr/include/singular","/usr/include/singular/singular","/usr/include/symmetrica","/usr/include/polybori","/usr/include/cudd","/usr/include/polybori/groebner","/usr/include/zn_poly"]
    include_dirs = include_dirs + debian_include_dirs
else:
    debian_include_dirs=[]

#####################################################    
        
hanke = Extension(name = "sage.libs.hanke.hanke",
              sources = ["sage/libs/hanke/hanke.pyx",
                         "sage/libs/hanke/wrap.cc",
                         "sage/libs/hanke/Matrix_mpz/Matrix_mpz.cc",
                         "sage/libs/hanke/Matrix_mpz/CountLocal2.cc",
                         "sage/libs/hanke/Matrix_mpz/CountLocal.cc",
                         "sage/libs/hanke/Matrix_mpz/Local_Constants.cc",
                         "sage/libs/hanke/Matrix_mpz/Local_Density_Front.cc",
                         "sage/libs/hanke/Matrix_mpz/Local_Density_Congruence.cc",
                         "sage/libs/hanke/Matrix_mpz/Local_Normal.cc",
                         "sage/libs/hanke/Matrix_mpz/Local_Invariants.cc",
                         "sage/libs/hanke/Utilities/string_utils.cc",
                         "sage/libs/hanke/GMP_class_extras/mpz_class_extras.cc",
                         "sage/libs/hanke/GMP_class_extras/vectors.cc" ],
                   libraries = ["gmp", "gmpxx", "stdc++"])

fmpz_poly = Extension('sage.libs.flint.fmpz_poly',
                 sources = ["sage/libs/flint/fmpz_poly.pyx"],
                 libraries = ["csage", "flint", "gmp", "gmpxx", "m", "stdc++"],
                 include_dirs=debian_include_dirs + [SAGE_ROOT+'/local/include/FLINT/'],
                 extra_compile_args=["-std=c99"]
                 )

# NOTE: It is *very* important (for cygwin) that csage be the first library
# listed below for ntl.
ntl_ZZ = Extension('sage.libs.ntl.ntl_ZZ',
                 sources = ["sage/libs/ntl/ntl_ZZ.pyx"],
                 libraries = ["csage", "ntl", "gmp", "gmpxx", "m", "stdc++"],
                 language='c++')

ntl_ZZX = Extension('sage.libs.ntl.ntl_ZZX',
                 sources = ["sage/libs/ntl/ntl_ZZX.pyx"],
                 libraries = ["csage", "ntl", "gmp", "gmpxx", "m", "stdc++"],
                 language='c++')

ntl_ZZ_pContext = Extension('sage.libs.ntl.ntl_ZZ_pContext',
                 sources = ["sage/libs/ntl/ntl_ZZ_pContext.pyx"],
                 libraries = ["csage", "ntl", "gmp", "gmpxx", "m", "stdc++"],
                 language='c++')

ntl_ZZ_p = Extension('sage.libs.ntl.ntl_ZZ_p',
                 sources = ["sage/libs/ntl/ntl_ZZ_p.pyx"],
                 libraries = ["csage", "ntl", "gmp", "gmpxx", "m", "stdc++"],
                 language='c++')

ntl_ZZ_pX = Extension('sage.libs.ntl.ntl_ZZ_pX',
                 sources = ["sage/libs/ntl/ntl_ZZ_pX.pyx"],
                 libraries = ["csage", "ntl", "gmp", "gmpxx", "m", "stdc++"],
                 language='c++')

ntl_ZZ_pEContext = Extension('sage.libs.ntl.ntl_ZZ_pEContext',
                 sources = ["sage/libs/ntl/ntl_ZZ_pEContext.pyx"],
                 libraries = ["csage", "ntl", "gmp", "gmpxx", "m", "stdc++"],
                 language='c++')

ntl_ZZ_pE = Extension('sage.libs.ntl.ntl_ZZ_pE',
                 sources = ["sage/libs/ntl/ntl_ZZ_pE.pyx"],
                 libraries = ["csage", "ntl", "gmp", "gmpxx", "m", "stdc++"],
                 language='c++')

ntl_ZZ_pEX = Extension('sage.libs.ntl.ntl_ZZ_pEX',
                 sources = ["sage/libs/ntl/ntl_ZZ_pEX.pyx"],
                 libraries = ["csage", "ntl", "gmp", "gmpxx", "m", "stdc++"],
                 language='c++')

ntl_lzz_pContext = Extension('sage.libs.ntl.ntl_lzz_pContext',
                 sources = ["sage/libs/ntl/ntl_lzz_pContext.pyx"],
                 libraries = ["csage", "ntl", "gmp", "gmpxx", "m", "stdc++"],
                 language='c++')

ntl_lzz_p = Extension('sage.libs.ntl.ntl_lzz_p',
                 sources = ["sage/libs/ntl/ntl_lzz_p.pyx"],
                 libraries = ["csage", "ntl", "gmp", "gmpxx", "m", "stdc++"],
                 language='c++')

ntl_lzz_pX = Extension('sage.libs.ntl.ntl_lzz_pX',
                 sources = ["sage/libs/ntl/ntl_lzz_pX.pyx"],
                 libraries = ["csage", "ntl", "gmp", "gmpxx", "m", "stdc++"],
                 language='c++')

ntl_GF2 = Extension('sage.libs.ntl.ntl_GF2',
                 sources = ["sage/libs/ntl/ntl_GF2.pyx"],
                 libraries = ["csage", "ntl", "gmp", "gmpxx", "stdc++"],
                 language='c++')

ntl_GF2X = Extension('sage.libs.ntl.ntl_GF2X',
                 sources = ["sage/libs/ntl/ntl_GF2X.pyx"],
                 libraries = ["csage", "ntl", "gmp", "gmpxx", "m", "stdc++"],
                 language='c++')

ntl_GF2EContext = Extension('sage.libs.ntl.ntl_GF2EContext',
                 sources = ["sage/libs/ntl/ntl_GF2EContext.pyx"],
                 libraries = ["csage", "ntl", "gmp", "gmpxx", "m", "stdc++"],
                 language='c++')

ntl_GF2E = Extension('sage.libs.ntl.ntl_GF2E',
                 sources = ["sage/libs/ntl/ntl_GF2E.pyx"],
                 libraries = ["csage", "ntl", "gmp", "gmpxx", "m", "stdc++"],
                 language='c++')

ntl_GF2EX = Extension('sage.libs.ntl.ntl_GF2EX',
                 sources = ["sage/libs/ntl/ntl_GF2EX.pyx"],
                 libraries = ["csage", "ntl", "gmp", "gmpxx", "m", "stdc++"],
                 language='c++')

ntl_mat_ZZ = Extension('sage.libs.ntl.ntl_mat_ZZ',
                 sources = ["sage/libs/ntl/ntl_mat_ZZ.pyx"],
                 libraries = ["csage", "ntl", "gmp", "gmpxx", "m", "stdc++"],
                 language='c++')

ntl_mat_GF2E = Extension('sage.libs.ntl.ntl_mat_GF2E',
                 sources = ["sage/libs/ntl/ntl_mat_GF2E.pyx"],
                 libraries = ["csage", "ntl", "gmp", "gmpxx", "m", "stdc++"],
                 language='c++')

ntl_GF2EContext = Extension('sage.libs.ntl.ntl_GF2EContext',
                 sources = ["sage/libs/ntl/ntl_GF2EContext.pyx"],
                 libraries = ["csage", "ntl", "gmp", "gmpxx", "m", "stdc++"],
                 language = "c++")

mwrank =  Extension("sage.libs.mwrank.mwrank",
                    sources = ["sage/libs/mwrank/mwrank.pyx",
                         "sage/libs/mwrank/wrap.cc"],
                    define_macros = [("NTL_ALL",None)],
                    libraries = ["curvesntl", "g0nntl", "jcntl", "rankntl", "ntl", "gmp", "gmpxx", "stdc++", "m", "pari"])

pari = Extension('sage.libs.pari.gen',
                 sources = ["sage/libs/pari/gen.pyx"],
                 libraries = ['pari', 'gmp'])

cremona_mat = Extension('sage.libs.cremona.mat',
                       sources = ["sage/libs/cremona/mat.pyx"],
                       libraries = ['g0nntl', 'jcntl', 'gmpxx', 'ntl', 'gmp', 'm', 'stdc++', ],
                       language='c++',
                       define_macros = [("NTL_ALL",None)]
                       )

cremona_homspace = Extension('sage.libs.cremona.homspace',
                       sources = ["sage/libs/cremona/homspace.pyx"],
                       libraries = ['g0nntl', 'jcntl', 'gmpxx', 'ntl', 'gmp', 'm', 'stdc++', 'pari', 'curvesntl'],
                       language='c++',
                       define_macros = [("NTL_ALL",None)]
                       )

cremona_newforms = Extension('sage.libs.cremona.newforms',
                       sources = ["sage/libs/cremona/newforms.pyx"],
                       libraries = ['g0nntl', 'jcntl', 'gmpxx', 'ntl', 'gmp', 'm', 'stdc++', 'pari', 'curvesntl'],
                       language='c++',
                       define_macros = [("NTL_ALL",None)]
                       )


finite_field_givaro = Extension('sage.rings.finite_field_givaro',
                       sources = ["sage/rings/finite_field_givaro.pyx"],
                       libraries = ['givaro', 'gmpxx', 'gmp', 'm', 'stdc++', ],   # this order is needed to compile under windows.
                       language='c++'
                       )
finite_field_ntl_gf2e = Extension('sage.rings.finite_field_ntl_gf2e',
             sources = ['sage/rings/finite_field_ntl_gf2e.pyx'],
             libraries = ['ntl', 'gmp'],
             language = 'c++')

qd = Extension('sage.rings.real_rqdf',
                       sources = ["sage/rings/real_rqdf.pyx"],
                       libraries = ['qd', 'm', 'stdc++','gmp','mpfr' ],
                       language='c++'
                       )

matrix = Extension('sage.matrix.matrix', ['sage/matrix/matrix.pyx'])

matrix_action = Extension('sage.matrix.action', ['sage/matrix/action.pyx'])

matrix_misc = Extension('sage.matrix.misc', ['sage/matrix/misc.pyx'],
                        libraries=['mpfr','gmp'])

matrix_dense = Extension('sage.matrix.matrix_dense',
                         ['sage/matrix/matrix_dense.pyx'])
              
matrix_sparse = Extension('sage.matrix.matrix_sparse',
                          ['sage/matrix/matrix_sparse.pyx'])

matrix_generic_dense = Extension('sage.matrix.matrix_generic_dense',
                                 ['sage/matrix/matrix_generic_dense.pyx'])
              
matrix_generic_sparse = Extension('sage.matrix.matrix_generic_sparse',
                                  ['sage/matrix/matrix_generic_sparse.pyx'])

matrix_domain_dense = Extension('sage.matrix.matrix_domain_dense',
                                ['sage/matrix/matrix_domain_dense.pyx'])

matrix_domain_sparse = Extension('sage.matrix.matrix_domain_sparse',
              ['sage/matrix/matrix_domain_sparse.pyx'])
              
matrix_pid_dense = Extension('sage.matrix.matrix_pid_dense',
                       ['sage/matrix/matrix_pid_dense.pyx'])
              
matrix_pid_sparse = Extension('sage.matrix.matrix_pid_sparse',
                       ['sage/matrix/matrix_pid_sparse.pyx'])


matrix_integer_2x2 = Extension('sage.matrix.matrix_integer_2x2',
                                 ['sage/matrix/matrix_integer_2x2.pyx'],
                                 libraries = ['gmp'])

linbox = Extension('sage.libs.linbox.linbox',
                   ['sage/libs/linbox/linbox.pyx'],
                   # For this to work on cygwin, linboxwrap *must* be before ntl.
                   libraries = ['linboxsage', 'ntl', 'linbox', 'gmp', 'gmpxx', 'stdc++', 'givaro', BLAS, BLAS2],
                   language = 'c++')

libsingular = Extension('sage.libs.singular.singular',
                        sources = ['sage/libs/singular/singular.pyx'],
                        libraries = ['m', 'readline', 'singular', 'singfac', 'singcf', 'omalloc', 'givaro', 'gmpxx', 'gmp'],
                        language="c++",
                        include_dirs=debian_include_dirs + [SAGE_ROOT +'/local/include/singular']
                        )

fplll = Extension('sage.libs.fplll.fplll',
                        sources = ['sage/libs/fplll/fplll.pyx'],
                        libraries = ['gmp', 'mpfr', 'stdc++', 'fplll'],
                        language="c++",
                        include_dirs=debian_include_dirs + [SAGE_ROOT +'/local/include/fplll']
                        )


matrix_modn_dense = Extension('sage.matrix.matrix_modn_dense',
                              ['sage/matrix/matrix_modn_dense.pyx'],
                              libraries = ['gmp'])

matrix_mod2_dense = Extension('sage.matrix.matrix_mod2_dense',
                              ['sage/matrix/matrix_mod2_dense.pyx'],
                              libraries = ['gmp','m4ri'])

matrix_modn_sparse = Extension('sage.matrix.matrix_modn_sparse',
                               ['sage/matrix/matrix_modn_sparse.pyx'])
    
matrix_rational_dense = Extension('sage.matrix.matrix_rational_dense',
                                  ['sage/matrix/matrix_rational_dense.pyx'],
                                 libraries = ['gmp'])

matrix_cyclo_dense = Extension('sage.matrix.matrix_cyclo_dense',
                                  ['sage/matrix/matrix_cyclo_dense.pyx'],
                                 libraries = [])

matrix_integer_sparse = Extension('sage.matrix.matrix_integer_sparse',
                                  ['sage/matrix/matrix_integer_sparse.pyx'],
                                  libraries = ['gmp'])

matrix_rational_sparse = Extension('sage.matrix.matrix_rational_sparse',
                                  ['sage/matrix/matrix_rational_sparse.pyx'],
                                 libraries = ['gmp'])

# TODO -- change to use BLAS at some point.
matrix_integer_dense = Extension('sage.matrix.matrix_integer_dense',
                                 ['sage/matrix/matrix_integer_dense.pyx'],
                                  libraries = ['iml', 'gmp', 'm', BLAS, BLAS2])  # order matters for cygwin!!

matrix_real_double_dense=Extension('sage.matrix.matrix_real_double_dense',
   ['sage/matrix/matrix_real_double_dense.pyx'],libraries=[BLAS, BLAS2, 'gsl'],
   define_macros=[('GSL_DISABLE_DEPRECATED','1')],include_dirs=debian_include_dirs + [SAGE_ROOT+'/local/lib/python2.5/site-packages/numpy/core/include/numpy'])

matrix_change_ring = Extension('sage.matrix.change_ring',
   ['sage/matrix/change_ring.pyx'],libraries=[BLAS, BLAS2, 'gsl', 'gmp'],
   define_macros=[('GSL_DISABLE_DEPRECATED','1')])

matrix_complex_double_dense=Extension('sage.matrix.matrix_complex_double_dense',
   ['sage/matrix/matrix_complex_double_dense.pyx'],libraries=['gsl', BLAS, BLAS2],
   define_macros=[('GSL_DISABLE_DEPRECATED','1')],include_dirs=debian_include_dirs + [SAGE_ROOT+'/local/lib/python2.5/site-packages/numpy/core/include/numpy'])


solve = Extension('sage.matrix.solve',['sage/matrix/solve.pyx'],libraries = ['gsl', BLAS, BLAS2],define_macros = 
   [('GSL_DISABLE_DEPRECATED','1')])

matrix_cyclo_dense = Extension('sage.matrix.matrix_cyclo_dense',
                               ['sage/matrix/matrix_cyclo_dense.pyx'])

matrix_rational_sparse = Extension('sage.matrix.matrix_rational_sparse',
                                   ['sage/matrix/matrix_rational_sparse.pyx'],
                                   libraries = ['gmp'])

matrix_cyclo_sparse = Extension('sage.matrix.matrix_cyclo_sparse',
                                   ['sage/matrix/matrix_cyclo_sparse.pyx'])


matrix_mpolynomial_dense = Extension('sage.matrix.matrix_mpolynomial_dense',
                                     ['sage/matrix/matrix_mpolynomial_dense.pyx'],
                                     libraries = ['m', 'readline', 'singular', 'singcf', 'singfac', 'omalloc', 'givaro', 'gmpxx', 'gmp'],
                                     language="c++",
                                     include_dirs=debian_include_dirs + [SAGE_ROOT +'/local/include/singular'])

matrix_symbolic_dense = Extension('sage.matrix.matrix_symbolic_dense',
                                   ['sage/matrix/matrix_symbolic_dense.pyx'])

#matrix_padic_capped_relative_dense = Extension('sage.matrix.padics.matrix_padic_capped_relative_dense',
#                                               ['sage/matrix/padics/matrix_padic_capped_relative_dense.pyx'])

complex_number = Extension('sage.rings.complex_number',
                ['sage/rings/complex_number.pyx'],
                libraries = ['mpfr', 'gmp'])

free_module_element = Extension('sage.modules.free_module_element',
                                ['sage/modules/free_module_element.pyx'])

################ GSL wrapping ######################
gsl_probability=Extension('sage.gsl.probability_distribution',['sage/gsl/probability_distribution.pyx'],libraries=['gsl', BLAS, BLAS2],define_macros=[('GSL_DISABLE_DEPRECATED','1')])
gsl_integration=Extension('sage.gsl.integration',['sage/gsl/integration.pyx'],define_macros=[('GSL_DISABLE_DEPRECATED','1')], libraries=['gsl',BLAS, BLAS2])

gsl_fft = Extension('sage.gsl.fft',
                ['sage/gsl/fft.pyx'],
                libraries = ['gsl', BLAS, BLAS2],define_macros=[('GSL_DISABLE_DEPRECATED','1')])

gsl_interpolation = Extension('sage.gsl.interpolation',
                ['sage/gsl/interpolation.pyx'],
                libraries = ['gsl', BLAS, BLAS2], 
define_macros=[('GSL_DISABLE_DEPRECATED','1')])

gsl_callback = Extension('sage.gsl.callback',
                ['sage/gsl/callback.pyx'],
                libraries = ['gsl', BLAS, BLAS2]
,define_macros=[('GSL_DISABLE_DEPRECATED','1')])

real_double = Extension('sage.rings.real_double',
                ['sage/rings/real_double.pyx'],
                libraries = ['gsl', 'gmp', BLAS, BLAS2],define_macros=[('GSL_DISABLE_DEPRECATED','1')])

complex_double = Extension('sage.rings.complex_double',
                           ['sage/rings/complex_double.pyx'],
                           libraries = ['gsl', BLAS, BLAS2, 'pari', 'gmp'])

real_double_vector = Extension('sage.modules.real_double_vector',['sage/modules/real_double_vector.pyx'],
                              libraries = ['gsl', BLAS, BLAS2, 'pari','gmp'],define_macros = [('GSL_DISABLE_DEPRECATED','1')],include_dirs=debian_include_dirs + [SAGE_ROOT+'/local/lib/python2.5/site-packages/numpy/core/include/numpy'])

complex_double_vector = Extension('sage.modules.complex_double_vector',['sage/modules/complex_double_vector.pyx'],
                           libraries = ['gsl', BLAS, BLAS2, 'pari', 'gmp'],define_macros=[('GSL_DISABLE_DEPRECATED','1')],include_dirs=debian_include_dirs + [SAGE_ROOT+'/local/lib/python2.5/site-packages/numpy/core/include/numpy'])


vector_integer_dense = Extension('sage.modules.vector_integer_dense',
                                 ['sage/modules/vector_integer_dense.pyx'],
                                 libraries = ['gmp'])

vector_modn_dense = Extension('sage.modules.vector_modn_dense',
                                 ['sage/modules/vector_modn_dense.pyx'])

vector_rational_sparse = Extension('sage.modules.vector_rational_sparse',
                                 ['sage/modules/vector_rational_sparse.pyx'],
                                 libraries = ['gmp'])

vector_rational_dense = Extension('sage.modules.vector_rational_dense',
                                 ['sage/modules/vector_rational_dense.pyx'],
                                 libraries = ['gmp'])

gsl_array = Extension('sage.gsl.gsl_array',['sage/gsl/gsl_array.pyx'],
                libraries=['gsl', BLAS, BLAS2],define_macros=[('GSL_DISABLE_DEPRECATED','1')])

gsl_ode = Extension('sage.gsl.ode',
                    ['sage/gsl/ode.pyx'],libraries=['gsl',BLAS, BLAS2],
                    define_macros=[('GSL_DISABLE_DEPRECATED','1')])


dwt = Extension('sage.gsl.dwt',['sage/gsl/dwt.pyx'],
                 libraries=['gsl',BLAS],
                 define_macros=[('GSL_DISABLE_DEPRECATED','1')])


sagex_ds = Extension('sage.misc.sagex_ds', ['sage/misc/sagex_ds.pyx'])

symmetrica = Extension('sage.libs.symmetrica.symmetrica',
                       sources = ["sage/libs/symmetrica/%s"%s for s in \
                                  ["symmetrica.pyx"]],
                       include_dirs=debian_include_dirs + ['/usr/include/malloc/'],
                       libraries = ["symmetrica"])

<<<<<<< HEAD
time_series = Extension('sage.finance.time_series',['sage/finance/time_series.pyx'])
=======
time_series = Extension('sage.finance.time_series',['sage/finance/time_series.pyx'],
                        include_dirs=debian_include_dirs + [SAGE_ROOT+'/local/lib/python2.5/site-packages/numpy/core/include/numpy'])

markov_multifractal = Extension('sage.finance.markov_multifractal_cython',
                                ['sage/finance/markov_multifractal_cython.pyx'])

finance_fractal = Extension('sage.finance.fractal', ['sage/finance/fractal.pyx'])
>>>>>>> 4ceaaa1a

#####################################################

ext_modules = [ \
    free_module_element, 
    
    complex_double_vector,
    real_double_vector,
    
    vector_integer_dense,
    vector_modn_dense,
    vector_rational_dense,

    #vector_rational_sparse,

    pari, 

    mwrank, 

    fmpz_poly,
     
    ntl_ZZ,
    ntl_ZZX,
    ntl_ZZ_pContext,
    ntl_ZZ_p,
    ntl_ZZ_pX,
    ntl_ZZ_pEContext,
    ntl_ZZ_pE,
    ntl_ZZ_pEX,
    ntl_lzz_pContext,    
    ntl_lzz_p,
    ntl_lzz_pX,
    ntl_GF2,
    ntl_GF2X,
    ntl_GF2EContext,
    ntl_GF2E,
    ntl_GF2EX,
    ntl_mat_ZZ,
    ntl_mat_GF2E,

    matrix,
    
    matrix_action,
    matrix_misc,

    matrix_dense,
    matrix_generic_dense,

    matrix_sparse,
    matrix_generic_sparse,

##     matrix_domain_dense,
##     matrix_domain_sparse,

##     matrix_pid_dense,
##     matrix_pid_sparse,

     matrix_integer_dense,
     matrix_rational_dense,
     matrix_rational_sparse,

     matrix_cyclo_dense,
    
     matrix_integer_2x2,
     matrix_integer_sparse,    
     matrix_real_double_dense,
     matrix_change_ring,
     matrix_complex_double_dense,
#     matrix_padic_capped_relative_dense,
     solve,
     linbox,
     matrix_modn_dense,
     matrix_modn_sparse,
     matrix_mod2_dense,
     matrix_mpolynomial_dense, \
     matrix_symbolic_dense, \

     cremona_mat, \
     cremona_homspace, \
     cremona_newforms, \

     finite_field_givaro, \
     finite_field_ntl_gf2e, \

     libsingular, \

     fplll, \

##     matrix_rational_sparse,

##     matrix_cyclo_dense,
##     matrix_cyclo_sparse,

    
    dwt,

    gsl_array,
    gsl_ode,
    gsl_fft,
    gsl_interpolation,
    gsl_callback,
    gsl_probability,
    gsl_integration,
    real_double,
    complex_double,
    qd,   

    complex_number,

    sagex_ds,

    symmetrica,

    time_series,
<<<<<<< HEAD
=======
    
    markov_multifractal,
    finance_fractal,
>>>>>>> 4ceaaa1a

    Extension('sage.media.channels',
              sources = ['sage/media/channels.pyx']), \
    
    Extension('sage.ext.sig',
              sources = ['sage/ext/sig.pyx']), \

    Extension('sage.ext.fast_eval',
              sources = ['sage/ext/fast_eval.pyx']), \

    Extension('sage.ext.arith',
              sources = ['sage/ext/arith.pyx']), \

    Extension('sage.ext.arith_gmp',
              sources = ['sage/ext/arith_gmp.pyx'],
              libraries=['gmp']), \

    Extension('sage.ext.multi_modular',
              sources = ['sage/ext/multi_modular.pyx'],
              libraries=['gmp']), \

    Extension('sage.structure.coerce',
              sources = ['sage/structure/coerce.pyx']), \

    Extension('sage.structure.coerce_dict',
              sources = ['sage/structure/coerce_dict.pyx']), \

    Extension('sage.modular.congroup_pyx',
              sources = ['sage/modular/congroup_pyx.pyx', \
                         'sage/ext/arith.pyx']), \

    Extension('sage.structure.element',
              sources = ['sage/structure/element.pyx']), \

    Extension('sage.categories.morphism',
              sources = ['sage/categories/morphism.pyx']), \
              
    Extension('sage.categories.functor',
              sources = ['sage/categories/functor.pyx']), \
              
    Extension('sage.categories.action',
              sources = ['sage/categories/action.pyx']), \
              
    Extension('sage.modules.module',
              sources = ['sage/modules/module.pyx']), \

    Extension('sage.rings.ring',
              sources = ['sage/rings/ring.pyx']), \

    Extension('sage.rings.polynomial.cyclotomic',
              sources = ['sage/rings/polynomial/cyclotomic.pyx']
              ), \

    Extension('sage.rings.polynomial.multi_polynomial',
              sources = ['sage/rings/polynomial/multi_polynomial.pyx']
              ), \

    Extension('sage.rings.polynomial.multi_polynomial_ring_generic',
              sources = ['sage/rings/polynomial/multi_polynomial_ring_generic.pyx']
              ), \

    Extension('sage.rings.polynomial.multi_polynomial_libsingular',
              sources = ['sage/rings/polynomial/multi_polynomial_libsingular.pyx'],
              libraries = ['m', 'readline', 'singular', 'singcf', 'singfac', 'omalloc', 'givaro', 'gmpxx', 'gmp'],
              language="c++",
              include_dirs=debian_include_dirs + [SAGE_ROOT +'/local/include/singular']), \

    Extension('sage.rings.polynomial.multi_polynomial_ideal_libsingular',
              sources = ['sage/rings/polynomial/multi_polynomial_ideal_libsingular.pyx'],
              libraries = ['m', 'readline', 'singular', 'singcf', 'singfac', 'omalloc', 'givaro', 'gmpxx', 'gmp'],
              language="c++",
              include_dirs=debian_include_dirs + [SAGE_ROOT +'/local/include/singular']), \

    Extension('sage.groups.group',
              sources = ['sage/groups/group.pyx']), \

    Extension('sage.groups.perm_gps.permgroup_element',
              sources = ['sage/groups/perm_gps/permgroup_element.pyx']), \

    Extension('sage.structure.sage_object',
              sources = ['sage/structure/sage_object.pyx']), \

    Extension('sage.structure.parent',
              sources = ['sage/structure/parent.pyx']), \

    Extension('sage.structure.parent_base',
              sources = ['sage/structure/parent_base.pyx']), \
    
    Extension('sage.structure.parent_gens',
              sources = ['sage/structure/parent_gens.pyx']), \

    Extension('sage.ext.interactive_constructors_c',
              sources = ['sage/ext/interactive_constructors_c.pyx']), \

    Extension('sage.misc.derivative',
              sources = ['sage/misc/derivative.pyx']), \

    Extension('sage.misc.cython_c',
              sources = ['sage/misc/cython_c.pyx']), \

    Extension('sage.misc.misc_c',
              sources = ['sage/misc/misc_c.pyx']), \

    Extension('sage.misc.session',
              sources = ['sage/misc/session.pyx']), \

    Extension('sage.misc.parser',
              ['sage/misc/parser.pyx']), \

    Extension('sage.misc.refcount',
              sources = ['sage/misc/refcount.pyx']), \

    Extension('sage.misc.randstate',
              sources = ['sage/misc/randstate.pyx']), \

    Extension('sage.rings.real_mpfr',
              sources = ['sage/rings/real_mpfr.pyx', 'sage/rings/ring.pyx'],
              libraries = ['mpfr', 'pari', 'gmp']), \

    Extension('sage.rings.real_mpfi',
              sources = ['sage/rings/real_mpfi.pyx'],
              libraries = ['mpfi', 'mpfr', 'gmp']), \

    Extension('sage.rings.complex_interval',
              sources = ['sage/rings/complex_interval.pyx'],
              libraries = ['mpfi', 'mpfr', 'gmp']), \

    Extension('sage.rings.residue_field',
              sources = ['sage/rings/residue_field.pyx']), \

    Extension('sage.rings.integer',
              sources = ['sage/ext/arith.pyx', 'sage/rings/integer.pyx'],
              libraries=['ntl', 'gmp']), \

    Extension('sage.misc.allocator',
              sources = ['sage/misc/allocator.pyx']), \

    Extension('sage.rings.integer_ring',
              sources = ['sage/rings/integer_ring.pyx'],
              libraries=['ntl', 'gmp']), \

    Extension('sage.libs.libecm',
              sources = ['sage/libs/libecm.pyx'],
              libraries = ['ecm', 'gmp']), \

    Extension('sage.rings.padics.pow_computer',
              sources = ['sage/rings/padics/pow_computer.pyx'],
              libraries = ["csage", "ntl", "gmp", "gmpxx", "m", "stdc++"],
              language='c++'), \
    
    Extension('sage.rings.padics.pow_computer_ext',
              sources = ['sage/rings/padics/pow_computer_ext.pyx'],
              libraries = ["csage", "ntl", "gmp", "gmpxx", "m", "stdc++"],
              language='c++'), \

    Extension('sage.rings.padics.local_generic_element',
              sources = ['sage/rings/padics/local_generic_element.pyx']),
    Extension('sage.rings.padics.padic_generic_element',
              sources = ['sage/rings/padics/padic_generic_element.pyx']),
    Extension('sage.rings.padics.padic_base_generic_element',
              sources = ['sage/rings/padics/padic_base_generic_element.pyx']),
    Extension('sage.rings.padics.padic_fixed_mod_element',
              sources = ['sage/rings/padics/padic_fixed_mod_element.pyx', \
                         'sage/rings/padics/padic_generic_element.c'],
              libraries=['gmp']),
    Extension('sage.rings.padics.padic_capped_absolute_element',
              sources = ['sage/rings/padics/padic_capped_absolute_element.pyx', \
                         'sage/rings/padics/padic_generic_element.c'],
              libraries=['gmp']),
    Extension('sage.rings.padics.padic_capped_relative_element',
              sources = ['sage/rings/padics/padic_capped_relative_element.pyx', \
                         'sage/rings/padics/padic_generic_element.c'],
              libraries=['gmp', 'csage']),
    Extension('sage.rings.padics.padic_ext_element',
              sources = ['sage/rings/padics/padic_ext_element.pyx'],
              libraries=['gmp', 'ntl', 'csage', 'gmpxx', 'm', 'stdc++'],
              language='c++'),
    Extension('sage.rings.padics.padic_ZZ_pX_element',
              sources = ['sage/rings/padics/padic_ZZ_pX_element.pyx'],
              libraries=['gmp', 'ntl', 'csage', 'gmpxx', 'm', 'stdc++'],
              language='c++'),
    Extension('sage.rings.padics.padic_ZZ_pX_FM_element',
              sources = ['sage/rings/padics/padic_ZZ_pX_FM_element.pyx'],
              libraries=['gmp', 'ntl', 'csage', 'gmpxx', 'm', 'stdc++'],
              language='c++'),
    Extension('sage.rings.padics.padic_ZZ_pX_CR_element',
              sources = ['sage/rings/padics/padic_ZZ_pX_CR_element.pyx'],
              libraries=['gmp','ntl','csage','gmpxx','m','stdc++'],
              language='c++'),
    Extension('sage.rings.padics.padic_ZZ_pX_CA_element',
              sources = ['sage/rings/padics/padic_ZZ_pX_CA_element.pyx'],
              libraries = ['gmp','ntl','csage','gmpxx','m','stdc++'],
              language='c++'),
    
    Extension('sage.rings.padics.padic_printing',
              sources = ['sage/rings/padics/padic_printing.pyx'],
              libraries=['gmp', 'ntl', 'csage', 'gmpxx', 'm', 'stdc++'],
              language='c++'),
    Extension('sage.rings.padics.rigid_functions',
              sources = ['sage/rings/padics/rigid_functions.pyx']),
              
    #Extension('sage.rings.padics.morphism',
    #          sources = ['sage/rings/padics/morphism.pyx'],
    #          libraries=['gmp', 'ntl', 'csage', 'gmpxx', 'm', 'stdc++'],
    #          language='c++'),                 
    
    Extension('sage.rings.memory', \
              sources = ['sage/rings/memory.pyx'], \
              libraries=['gmp','stdc++']), \

    Extension('sage.rings.bernoulli_mod_p',
              sources = ['sage/rings/bernoulli_mod_p.pyx', 'sage/ext/arith.pyx'],
              libraries=['ntl','stdc++'],
              language = 'c++',
              include_dirs=debian_include_dirs + ['sage/libs/ntl/']), \

    Extension('sage.schemes.hyperelliptic_curves.hypellfrob',
                 sources = ['sage/schemes/hyperelliptic_curves/hypellfrob.pyx',
                            'sage/schemes/hyperelliptic_curves/hypellfrob/hypellfrob.cpp',
                            'sage/schemes/hyperelliptic_curves/hypellfrob/recurrences_ntl.cpp',
                            'sage/schemes/hyperelliptic_curves/hypellfrob/recurrences_zn_poly.cpp'],
                 libraries = ['ntl', 'stdc++', 'gmp', 'zn_poly'],
                 language = 'c++',
                 include_dirs=debian_include_dirs + ['sage/libs/ntl/',
                 'sage/schemes/hyperelliptic_curves/hypellfrob/']), \

    Extension('sage.rings.polynomial.polynomial_compiled',
               sources = ['sage/rings/polynomial/polynomial_compiled.pyx']), \

    Extension('sage.rings.polynomial.polynomial_element',
              sources = ['sage/rings/polynomial/polynomial_element.pyx']), \

    Extension('sage.rings.polynomial.polynomial_integer_dense_flint',
                 sources = ['sage/rings/polynomial/polynomial_integer_dense_flint.pyx'],
                 language = 'c++',
                 libraries = ["csage", "flint", "gmp", "gmpxx", "ntl"],
                 include_dirs=debian_include_dirs + [SAGE_ROOT+'/local/include/FLINT/']),

    Extension('sage.rings.polynomial.polynomial_integer_dense_ntl',
                 sources = ['sage/rings/polynomial/polynomial_integer_dense_ntl.pyx'],
                 libraries = ['ntl', 'stdc++', 'gmp'],
                 language = 'c++',
                 include_dirs=debian_include_dirs + ['sage/libs/ntl/']), \

    Extension('sage.rings.polynomial.polynomial_modn_dense_ntl',
                 sources = ['sage/rings/polynomial/polynomial_modn_dense_ntl.pyx'],
                 libraries = ['ntl', 'stdc++', 'gmp'],
                 language = 'c++',
                 include_dirs=debian_include_dirs + ['sage/libs/ntl/']), \

    Extension('sage.rings.power_series_ring_element',
              sources = ['sage/rings/power_series_ring_element.pyx']), \

    Extension('sage.rings.power_series_poly',
              sources = ['sage/rings/power_series_poly.pyx']), \

    Extension('sage.rings.power_series_mpoly',
              sources = ['sage/rings/power_series_mpoly.pyx']), \

    Extension('sage.rings.laurent_series_ring_element',
              sources = ['sage/rings/laurent_series_ring_element.pyx']), \

    Extension('sage.rings.rational',
              sources = ['sage/rings/rational.pyx',
                         'sage/ext/arith.pyx', \
                         'sage/rings/integer.pyx'],
              libraries=['ntl', 'gmp']), \

    Extension('sage.rings.sparse_poly', 
              sources = ['sage/rings/sparse_poly.pyx'],
              libraries=['gmp']), \

    Extension('sage.rings.polynomial.polydict',
              sources = ['sage/rings/polynomial/polydict.pyx']), \

    Extension('sage.rings.polynomial.real_roots',
              sources = ['sage/rings/polynomial/real_roots.pyx'],
              libraries=['mpfr', 'qd']), \

    Extension('sage.rings.polynomial.laurent_polynomial',
              sources = ['sage/rings/polynomial/laurent_polynomial.pyx']), \


    Extension('sage.rings.number_field.number_field_element',
              sources = ['sage/rings/number_field/number_field_element.pyx'],
              libraries=['ntl','gmp'],
              language = 'c++'), \

    Extension('sage.rings.number_field.number_field_element_quadratic',
              sources = ['sage/rings/number_field/number_field_element_quadratic.pyx'],
              libraries=['gmp'],
              language = 'c++'), \
                    # Needs c++ because it has c++ members in class struct
  
    Extension('sage.rings.number_field.number_field_base',
              sources = ['sage/rings/number_field/number_field_base.pyx']), \

    Extension('sage.rings.number_field.totallyreal_data',
              ['sage/rings/number_field/totallyreal_data.pyx'],
              libraries = ['gmp']), \

    Extension('sage.rings.morphism',
              sources = ['sage/rings/morphism.pyx']), \

    Extension('sage.structure.wrapper_parent',
              sources = ['sage/structure/wrapper_parent.pyx']), \

    Extension('sage.misc.search',
              ['sage/misc/search.pyx']), \

    Extension('sage.misc.reset',
              ['sage/misc/reset.pyx']), \

    Extension('sage.calculus.var',
              ['sage/calculus/var.pyx']), \

    Extension('sage.modular.modsym.heilbronn',
              ['sage/modular/modsym/heilbronn.pyx',
               'sage/modular/modsym/p1list.pyx',
               'sage/ext/arith.pyx'],
              libraries = ['gmp', 'm']), \

    Extension('sage.modular.modsym.p1list',
              ['sage/modular/modsym/p1list.pyx',
               'sage/ext/arith.pyx'],
              libraries = ['gmp']), \

    Extension('sage.structure.mutability',
              ['sage/structure/mutability.pyx']
              ), \

    Extension('sage.matrix.matrix0',
              ['sage/matrix/matrix0.pyx']
              ), \

    Extension('sage.matrix.matrix1',
              ['sage/matrix/matrix1.pyx']
              ), \

    Extension('sage.matrix.matrix2',
              ['sage/matrix/matrix2.pyx']
              ), \
    
    Extension('sage.matrix.matrix',
              ['sage/matrix/matrix.pyx']
              ), \

    Extension('sage.matrix.matrix_window',
              ['sage/matrix/matrix_window.pyx']
              ), \

    Extension('sage.matrix.matrix_window_modn_dense',
              ['sage/matrix/matrix_window_modn_dense.pyx']
              ), \

    Extension('sage.matrix.strassen',
              ['sage/matrix/strassen.pyx']
              ), \
                            
    Extension('sage.rings.integer_mod',
              ['sage/rings/integer_mod.pyx'],
              libraries = ['gmp']
              ), \

    Extension('sage.combinat.expnums',
              ['sage/combinat/expnums.pyx'],
              libraries = ['gmp']
              ), \
                            
    Extension('sage.combinat.partitions',
              ['sage/combinat/partitions.pyx',
               'sage/combinat/partitions_c.cc'],
              libraries = ['qd', 'gmp', 'mpfr'],
              language='c++'              
              ), \

    Extension('sage.combinat.matrices.dancing_links',
              ['sage/combinat/matrices/dancing_links.pyx'],
              libraries = ["stdc++"],
              language='c++'
              ), \

    Extension('sage.graphs.base.c_graph',
              ['sage/graphs/base/c_graph.pyx']
              ), \

    Extension('sage.graphs.base.sparse_graph',
              ['sage/graphs/base/sparse_graph.pyx']
              ), \

    Extension('sage.graphs.base.dense_graph',
              ['sage/graphs/base/dense_graph.pyx']
              ), \

    Extension('sage.graphs.graph_fast',
              ['sage/graphs/graph_fast.pyx'],
              libraries = ['gmp']
              ), \

    Extension('sage.graphs.graph_isom',
              ['sage/graphs/graph_isom.pyx']
              ), \

    Extension('sage.graphs.planarity',
              ['sage/graphs/planarity.pyx',
              'sage/graphs/planarity/graphEmbed.c',
              'sage/graphs/planarity/graphIO.c',
              'sage/graphs/planarity/graphIsolator.c',
              'sage/graphs/planarity/graphNonplanar.c',
              'sage/graphs/planarity/graphPreprocess.c',
              'sage/graphs/planarity/graphStructure.c',
              'sage/graphs/planarity/graphTests.c',
              'sage/graphs/planarity/listcoll.c',
              'sage/graphs/planarity/planarity.c',
              'sage/graphs/planarity/stack.c']
              ), \

    Extension('sage.graphs.bruhat_sn',
              ['sage/graphs/bruhat_sn.pyx']
              ), \

    Extension('sage.graphs.chrompoly',
              ['sage/graphs/chrompoly.pyx']
              ), \

    Extension('sage.coding.binary_code',
              ['sage/coding/binary_code.pyx']
              ), \


    Extension('sage.plot.plot3d.base',
              ['sage/plot/plot3d/base.pyx']
              ), \
    Extension('sage.plot.plot3d.transform',
              ['sage/plot/plot3d/transform.pyx']
              ), \
    Extension('sage.plot.plot3d.index_face_set',
              ['sage/plot/plot3d/index_face_set.pyx']
              ), \
    Extension('sage.plot.plot3d.parametric_surface',
              ['sage/plot/plot3d/parametric_surface.pyx']
              ), \

    Extension('sage.plot.plot3d.shapes',
              ['sage/plot/plot3d/shapes.pyx']
              ), \

    Extension('sage.rings.polynomial.pbori',
              sources = ['sage/rings/polynomial/pbori.pyx'],
              libraries=['polybori','pboriCudd','groebner'],
              include_dirs=debian_include_dirs + [SAGE_ROOT+'/local/include/cudd',
                            SAGE_ROOT+'/local/include/polybori',
                            SAGE_ROOT+'/local/include/polybori/groebner'],
              language = 'c++'), \
                            
    Extension('sage.misc.sage_timeit_class',
              ['sage/misc/sage_timeit_class.pyx']
              ), \
    
    Extension('sage.misc.fpickle',
              ['sage/misc/fpickle.pyx']
              ), \
    ]
    

#mpc = Extension('sage.rings.mpc',
#              sources = ['sage/rings/mpc.pyx', 'sage/rings/ring.pyx'],
#              libraries = ['mpc', 'mpfr', 'gmp'])


extra_compile_args = [ ]

if NO_WARN and distutils.sysconfig.get_config_var('CC').startswith("gcc"):
    extra_compile_args = ['-w']

if DEVEL:
    extra_compile_args.append('-ggdb')
    #ext_modules.append(hanke)
    #ext_modules.append(mpc)

for m in ext_modules:
    m.libraries = ['csage'] + m.libraries + ['stdc++', 'ntl'] 
    if os.environ.has_key('SAGE_DEBIAN'):
        m.library_dirs += ['/usr/lib','/usr/lib/eclib','/usr/lib/singular','/usr/lib/R/lib','%s/lib' % SAGE_LOCAL]
    else:
        m.library_dirs += ['%s/lib' % SAGE_LOCAL]


######################################################################
# CODE for generating C/C++ code from Cython and doing dependency
# checking, etc.  In theory distutils would run Cython, but I don't
# trust it at all, and it won't have the more sophisticated dependency
# checking that we need.
######################################################################

def need_to_cython(deps, filename, outfile):
    """
    INPUT:
        filename -- The name of a cython file in the SAGE source tree.
        outfile -- The name of the corresponding c or cpp file in the build directory.

    OUTPUT:
        bool -- whether or not outfile must be regenerated.
    """

    base =  os.path.splitext(filename)[0]
    pxd = base+'.pxd'
    if need_to_build(deps, filename, outfile):
        return True
    elif os.path.exists(pxd) and need_to_build(deps, pxd, outfile):
        return True
    else:
        return False

def process_cython_file(deps, f, m):
    """
    INPUT:
        f -- file name
        m -- Extension module description (i.e., object of type Extension).
    """
    # This is a cython file, so process accordingly.
    pyx_inst_file = '%s/%s'%(SITE_PACKAGES, f)
    if is_newer(f, pyx_inst_file):
        print "%s --> %s"%(f, pyx_inst_file)
        os.system('cp %s %s 2>/dev/null'%(f, pyx_inst_file))
    outfile = f[:-4] + ".c"
    if m.language == 'c++':
        outfile += 'pp'

    if need_to_cython(deps, f, outfile):
        # Insert the -o parameter to specify the output file (particularly for c++)
        cmd = "python2.5 `which cython` --embed-positions --incref-local-binop -I%s -o %s %s"%(os.getcwd(), outfile, f)
        print cmd
        ret = os.system(cmd)
        if ret != 0:
            print "sage: Error running cython."
            sys.exit(1)
    return [outfile]

def hash_of_cython_file_timestamps():
    h = 0
    extensions = set(['.pyx', '.pxd', '.pxi'])
    def hash_of_dir(dir):
        h = 0
        for f in os.listdir(dir):
            z = dir + '/' + f
            if os.path.isdir(z):
                h += hash_of_dir(z)
            elif f[-4:] in extensions and f[0] != '.':
                h += hash(os.path.getmtime(z))
        return h
    return hash_of_dir('sage')

CYTHON_HASH_FILE='.cython_hash'
H = str(hash_of_cython_file_timestamps() + hash(os.path.getmtime('setup.py')))
if not os.path.exists(CYTHON_HASH_FILE):
    H_old = H + 'x'
else:
    H_old = open(CYTHON_HASH_FILE).read()

if H != H_old:
    do_cython = True
else:
    do_cython = False

def cython(deps, ext_modules):
    for m in ext_modules:
        m.extra_compile_args += extra_compile_args
#        m.extra_link_args += extra_link_args
        new_sources = []
        for i in range(len(m.sources)):
            f = m.sources[i]
#            s = open(f).read()
            if f[-4:] == ".pyx":
                new_sources += process_cython_file(deps, f, m)
            else:
                new_sources.append(f)
        m.sources = new_sources

def search_all_includes(filename):
    """
    Returns a list of all files that get included by f.
    """
    # Now we look inside the file to see what it cimports or include.
    S = open(filename).readlines()
    # Take the lines that begin with cimport (it won't hurt to
    # have extra lines)
    C = [x.strip() for x in S if 'cimport' in x]
    this_deps = []
    for A in C:
        # Deduce the full module name.
        # The only allowed forms of cimport/include are:
        #        cimport a.b.c.d
        #        from a.b.c.d cimport e
        # Also, the cimport can be both have no dots (current directory) or absolute.
        # The multiple imports with parens, e.g.,
        #        import (a.b.c.d, e.f.g)
        # of Python are not allowed in Cython.
        # In both cases, the module name is the second word if we split on whitespace.
        try:
            A = A.strip().split()[1]
        except IndexError:
            # illegal statement or not really a cimport (e.g., cimport could
            # be in a comment or something)
            continue
        if A[0] == '"':
            A = A[1:-1]

        # Now convert A to a filename, e.g., a/b/c/d
        if '.' in A:
            # It is an absolute cimport.
            A = A.replace('.','/') + '.pxd'
        else:
            # It is a relative cimport.
            A =  os.path.split(filename)[0] + '/' + A + '.pxd'
        # Check to see if a/b/c/d.pxd exists and is newer than filename.
        # If so, we have to regenerate outfile.  If not, we're safe.
        if os.path.exists(A):
            this_deps.append(module_path(A))

    # OK, next we move on to include pxi files.
    I = [x for x in S if 'include' in x]
    # The syntax for include is like this:
    #       include "../a/b/c.pxi"
    # I.e., it's a quoted *relative* path to a pxi file.
    for A in I:
        try:
            A = A.strip().split()[1]
        except IndexError:
            # Illegal include statement or not really an include
            # (e.g., include could easily be in a comment or
            # something).  No reason to crash setup.py!
            continue
        # Strip the quotes from either side of the pxi filename.
        A = A.strip('"').strip("'")
        # Now take filename (the input argument to this function)
        # and strip off the last part of the path and stick
        # A onto it to get the filename of the pxi file relative
        # where setup.py is being run.
        R = A # save the relative filename in case it is absolute
        A = os.path.split(filename)[0] + '/' + A
        if not os.path.exists(A):
            # A is an "absolute" path -- that is, absolute to the base of the sage tree
            A = R # restore
        if os.path.exists(A):
            this_deps.append(module_path(A))
    return this_deps

def module_path(path):
    # get the absolute path
    s = os.path.realpath(path)
    # get rid of extraneous stuff
    s = s[len(os.path.realpath(SAGE_ROOT)):]
    n = s.find('/', 12)
    s = s[n+1:]
    return s

def deps_graph(deps, f, visited=set([])):
    # first we find all the dependencies of f
    f = module_path(f)
    this_deps = search_all_includes(f)
    try:
        deps[f] = deps[f].union(set(this_deps))
    except KeyError:
        deps[f] = set(this_deps)
    visited.add(f)
    for d in this_deps:
        if d not in visited:
            deps_graph(deps, d, visited)

def need_to_build(deps, f, outfile):
    if is_newer(f, outfile):
        print '\nBuilding %s because it depends on %s.' % (outfile, f)
        return True
    try:
        this_deps = deps[f]
    except KeyError:
        # if we get this far, f has no includes, so it is a leaf node
        return False
    for d in this_deps:
        if need_to_build(deps, d, outfile):
            return True
    return False

def create_deps(ext_modules):
    # first we compute the complete graph of dependencies
    deps = {}
    for m in ext_modules:
        m.extra_compile_args += extra_compile_args
        for i in range(len(m.sources)):
            f = m.sources[i]
            if f[-4:] == '.pyx':
                visited = set()
                deps_graph(deps, f, visited)
                base = os.path.splitext(f)[0]
                f = f[:-4] + '.pxd'
                if os.path.exists(f):
                    deps_graph(deps, f, visited)

    return deps

if not sdist and do_cython:
    import resource
    print "Updating Cython code...."
    u,s = resource.getrusage(resource.RUSAGE_SELF)[:2] 
    deps = create_deps(ext_modules)
    cython(deps, ext_modules)
    uu,ss = resource.getrusage(resource.RUSAGE_SELF)[:2] 
    print "Finished updating Cython code (time = %s seconds)"%(uu+ss-u-s)

code = setup(name        = 'sage',

      version     =  SAGE_VERSION,
      
      description = 'Sage: Open Source Mathematics Software',

      license     = 'GNU Public License (GPL)',
      
      author      = 'William Stein et al.',

      author_email= 'http://groups.google.com/group/sage-support',
      
      url         = 'http://www.sagemath.org',
      
      packages    = ['sage',
                     
                     'sage.algebras',
                     
                     'sage.catalogue',
                     
                     'sage.categories',

                     'sage.coding',

                     'sage.combinat',
                     
                     'sage.combinat.crystals',

                     'sage.combinat.sf',

                     'sage.combinat.root_system',

                     'sage.combinat.matrices',

                     'sage.combinat.posets',

                     'sage.crypto',

             'sage.crypto.mq',
                     
                     'sage.databases',
                     
                     'sage.ext',
                     
                     'sage.calculus',

                     'sage.finance',

                     'sage.functions',

                     'sage.geometry',

                     'sage.games',

                     'sage.gsl',
                     
                     'sage.graphs',
                     'sage.graphs.base',
                     
                     'sage.groups',
                     'sage.groups.abelian_gps',
                     'sage.groups.matrix_gps',
                     'sage.groups.perm_gps',
                     
                     'sage.interfaces',

                     'sage.lfunctions',

                     'sage.libs',
                     'sage.libs.fplll',
                     'sage.libs.hanke',
                     'sage.libs.linbox',
                     'sage.libs.mwrank',
                     'sage.libs.ntl',
                     'sage.libs.flint',
                     'sage.libs.pari',
                     'sage.libs.singular',
                     'sage.libs.symmetrica',
                     'sage.libs.cremona',

                     'sage.logic',
                     
                     'sage.matrix',
#                     'sage.matrix.padics',
                     'sage.media',
                     'sage.misc',
                     
                     'sage.modules',
                     
                     'sage.modular',
                     'sage.modular.abvar',
                     'sage.modular.hecke',
                     'sage.modular.modform',
                     'sage.modular.modsym',
                     'sage.modular.ssmod',
                     
                     'sage.monoids',

                     'sage.numerical',

                     'sage.plot',
                     'sage.plot.plot3d',
                     
                     'sage.probability',

                     'sage.quadratic_forms',
                     'sage.quadratic_forms.genera',

                     'sage.rings',
                     'sage.rings.number_field',
                     'sage.rings.padics',
                     'sage.rings.polynomial',
                     'sage.rings.polynomial.padics',
                     
                     'sage.tests',
                     
                     'sage.sets',
                     
                     'sage.stats', 

                     'sage.parallel', 
                     
                     'sage.schemes',
                     'sage.schemes.generic',
                     'sage.schemes.jacobians',
                     'sage.schemes.plane_curves',
                     'sage.schemes.plane_quartics',
                     'sage.schemes.elliptic_curves',
                     'sage.schemes.hyperelliptic_curves',

                     'sage.server',
                     'sage.server.simple',
                     'sage.server.notebook',
                     'sage.server.notebook.compress',
                     'sage.server.wiki',
                     'sage.server.trac',
                     
                     'sage.structure',
                     'sage.structure.proof',
                     
                     'sage.dsage',
                     'sage.dsage.tests',
                     'sage.dsage.database',
                     'sage.dsage.database.tests',
                     'sage.dsage.server',
                     'sage.dsage.server.tests',
                     'sage.dsage.interface',
                     'sage.dsage.interface.tests',
                     'sage.dsage.errors',
                     'sage.dsage.twisted',
                     'sage.dsage.twisted.tests',
                     'sage.dsage.dist_functions',
                     'sage.dsage.dist_functions.tests',
                     'sage.dsage.misc',
                     'sage.dsage.misc.tests',
                     'sage.dsage.web',
                     'sage.dsage.scripts',
                     ],

      scripts = ['sage/dsage/scripts/dsage_worker.py',
                 'sage/dsage/scripts/dsage_setup.py',
                 'spkg-debian-maybe',
                ],

      data_files = [('dsage/web/static',                       
                    ['sage/dsage/web/static/dsage_web.css',
                     'sage/dsage/web/static/dsage_web.js',
                     'sage/dsage/web/static/jquery.js',
                     'sage/dsage/web/static/jquery.tablesorter.pack.js',
                     'sage/dsage/web/static/jquery.history.js',
                     'sage/dsage/web/static/jquery.form.js',
                     'sage/dsage/web/static/asc.gif',
                     'sage/dsage/web/static/desc.gif',
                     'sage/dsage/web/static/bg.gif',
                     'sage/dsage/README.html']),
                    ('dsage/web/',
                    ['sage/dsage/web/index.html'])],
      
      ext_modules = ext_modules,
      include_dirs = include_dirs)

 
# *Only* write the hash file out if the build
# succeeded with no errors. 
open(CYTHON_HASH_FILE,'w').write(H)<|MERGE_RESOLUTION|>--- conflicted
+++ resolved
@@ -473,9 +473,6 @@
                        include_dirs=debian_include_dirs + ['/usr/include/malloc/'],
                        libraries = ["symmetrica"])
 
-<<<<<<< HEAD
-time_series = Extension('sage.finance.time_series',['sage/finance/time_series.pyx'])
-=======
 time_series = Extension('sage.finance.time_series',['sage/finance/time_series.pyx'],
                         include_dirs=debian_include_dirs + [SAGE_ROOT+'/local/lib/python2.5/site-packages/numpy/core/include/numpy'])
 
@@ -483,7 +480,6 @@
                                 ['sage/finance/markov_multifractal_cython.pyx'])
 
 finance_fractal = Extension('sage.finance.fractal', ['sage/finance/fractal.pyx'])
->>>>>>> 4ceaaa1a
 
 #####################################################
 
@@ -598,12 +594,9 @@
     symmetrica,
 
     time_series,
-<<<<<<< HEAD
-=======
     
     markov_multifractal,
     finance_fractal,
->>>>>>> 4ceaaa1a
 
     Extension('sage.media.channels',
               sources = ['sage/media/channels.pyx']), \
